--- conflicted
+++ resolved
@@ -53,30 +53,6 @@
   set(HAVE_OGRE TRUE)
 endif()
 
-  if (OGRE_FOUND)
-    set(HAVE_OGRE TRUE)
-  endif()
-
-
-#  ign_find_package(OGRE)
-
-#--------------------------------------
-# Find OGRE2
-ign_find_package(OGRE2 VERSION 2.1.0
-    COMPONENTS HlmsPbs HlmsUnlit Overlay
-    REQUIRED_BY ogre2
-    PRIVATE_FOR ogre2)
-
-message(" == OGRE2 libs:  ${OGRE2_LIBRARIES}")
-message(" == OGRE2 lib dir:  ${OGRE2_LIBRARY_DIRS}")
-#include_directories(${OGRE2_INCLUDE_DIRS})
-#link_directories(${OGRE2_LIB_DIRS})
-
-  if (OGRE2_FOUND)
-    set(HAVE_OGRE2 TRUE)
-  endif()
-
-
 #--------------------------------------
 # Find OGRE2
 ign_find_package(OGRE2 VERSION 2.1.0
@@ -123,10 +99,6 @@
   list(APPEND RENDERING_COMPONENTS ogre2)
 endif()
 
-<<<<<<< HEAD
-
-=======
->>>>>>> 9fd0dd37
 ign_configure_build(QUIT_IF_BUILD_ERRORS
     COMPONENTS ${RENDERING_COMPONENTS})
 
