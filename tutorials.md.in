--- conflicted
+++ resolved
@@ -25,13 +25,8 @@
 9. \subpage text_geom  "Text geom"
 10. \subpage particles  "Particles"
 11. \subpage render_order  "Render Order"
-<<<<<<< HEAD
-12. \subpage transform_fbx_to_dae  "Transform FBX to Collada in Blender"
-13. \subpage heightmap  "Heightmap"
-14. \subpage envmap "Environment map"
-=======
 12. \subpage heightmap  "Heightmap"
->>>>>>> 07c4ca96
+13. \subpage envmap "Environment map"
 
 ## License
 
