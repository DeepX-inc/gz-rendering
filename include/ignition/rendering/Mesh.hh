--- conflicted
+++ resolved
@@ -15,151 +15,5 @@
  *
  */
 
-<<<<<<< HEAD
-#include <map>
-#include <string>
-#include <unordered_map>
-#include <ignition/math/Matrix4.hh>
-#include "ignition/rendering/config.hh"
-#include "ignition/rendering/Geometry.hh"
-#include "ignition/rendering/MeshDescriptor.hh"
-#include "ignition/rendering/Object.hh"
-
-namespace ignition
-{
-  namespace rendering
-  {
-    inline namespace IGNITION_RENDERING_VERSION_NAMESPACE {
-    //
-    /// \class Mesh Mesh.hh ignition/rendering/Mesh
-    /// \brief Represents a collection of mesh geometries
-    class IGNITION_RENDERING_VISIBLE Mesh :
-      public virtual Geometry
-    {
-      /// \brief Destructor
-      public: virtual ~Mesh() { }
-
-      /// \brief Check whether the mesh has skeleton
-      /// \return True if the mesh has skeleton
-      public: virtual bool HasSkeleton() const = 0;
-
-      /// \brief Get the skeleton local transforms
-      /// \return Map of skeleton local transformations
-      /// * Map holding:
-      ///     * Skeleton node names
-      ///     * Local transformations of the skeleton nodes
-      public: virtual std::map<std::string, math::Matrix4d>
-            SkeletonLocalTransforms() const = 0;
-
-      /// \brief Set transforms for the skeleton
-      /// \param[in] _tfs Map of skeleton local transformations
-      /// * Map holding:
-      ///     * Skeleton node names
-      ///     * Local transformations of the skeleton nodes
-      public: virtual void SetSkeletonLocalTransforms(
-            const std::map<std::string, math::Matrix4d> &_tfs) = 0;
-
-      /// \brief Get skeleton node weight
-      /// \return Map of skeleton node name to its weight
-      /// * Map holding:
-      ///     * Skeleton node names
-      ///     * Weight the skeleton nodes
-      public: virtual std::unordered_map<std::string, float> SkeletonWeights()
-            const = 0;
-
-      /// \brief Set skeleton node weight
-      /// \param[in] _weights Map of skeleton node's name to its weight
-      /// * Map holding:
-      ///     * Skeleton node names
-      ///     * Weight the skeleton nodes
-      public: virtual void SetSkeletonWeights(
-            const std::unordered_map<std::string, float> &_weights) = 0;
-
-      /// \brief Set whether a skeleton animation should be enabled or not
-      /// \param[in] _name Name of animation
-      /// \param[in] _enabled True to enable animation, false to disable
-      /// \param[in] _loop True to loop animation
-      /// \param[in] _weight Weight of animation
-      public: virtual void SetSkeletonAnimationEnabled(const std::string &_name,
-            bool _enabled, bool _loop = true, float _weight = 1.0) = 0;
-
-      /// \brief Get whether a skeleton animation is enabled or not
-      /// \param[in] _name Name of animation
-      /// \return True is the skeleton animation is enabled, false otherwise
-      public: virtual bool SkeletonAnimationEnabled(const std::string &_name)
-            const = 0;
-
-      /// \brief Play the active skeleton animation to the specified time
-      /// \param[in] _time Time to set the skeleton animation to
-      public: virtual void UpdateSkeletonAnimation(
-          std::chrono::steady_clock::duration _time) = 0;
-
-      /// \brief Get the sub-mesh count
-      /// \return The sub-mesh count
-      public: virtual unsigned int SubMeshCount() const = 0;
-
-      /// \brief Determine if has given sub-mesh
-      /// \param[in] _subMesh Sub-mesh in question
-      /// \return True if has given sub-mesh
-      public: virtual bool HasSubMesh(ConstSubMeshPtr _subMesh) const = 0;
-
-      /// \brief Determine if has sub-mesh with given name
-      /// \param[in] _name Name of sub-mesh in question
-      /// \return True if has sub-mesh with given name
-      public: virtual bool HasSubMeshName(const std::string &_name) const = 0;
-
-      /// \brief Get sub-mesh with given name
-      /// \param[in] _name Name of sub-mesh
-      /// \return The sub-mesh with the given name
-      public: virtual SubMeshPtr SubMeshByName(
-                  const std::string &_name) const = 0;
-
-      /// \brief Get sub-mesh at given index
-      /// \param[in] _index Index of sub-mesh
-      /// \return The sub-mesh at the given index
-      public: virtual SubMeshPtr SubMeshByIndex(
-                  unsigned int _index) const = 0;
-
-      /// \brief Set the mesh's mesh descriptor
-      /// \return The mesh's mesh descriptor
-      public: virtual void SetDescriptor(const MeshDescriptor &_desc) = 0;
-
-      /// \brief Get the mesh's mesh descriptor
-      /// \return The mesh's mesh descriptor
-      public: virtual const MeshDescriptor &Descriptor() const = 0;
-    };
-
-    /// \class SubMesh Mesh.hh ignition/rendering/Mesh.hh
-    /// \brief Represents a single mesh geometry
-    class IGNITION_RENDERING_VISIBLE SubMesh :
-      public virtual Object
-    {
-      /// \brief Destructor
-      public: virtual ~SubMesh() { }
-
-      /// \brief Get the currently assigned material
-      /// \return The currently assigned material
-      public: virtual MaterialPtr Material() const = 0;
-
-      /// \brief Set the materials of this SubMesh. The specified material
-      /// will be retrieved from the parent Scene. If no material is registered
-      /// by the given name, no work will be done.
-      /// \param[in] _name Name of registered Material
-      /// \param[in] _unique True if the specified material should be cloned
-      public: virtual void SetMaterial(const std::string &_name,
-                  bool _unique = true) = 0;
-
-      /// \brief Set the materials of this SubMesh
-      /// \param[in] _material New Material to be assigned
-      /// \param[in] _unique True if the given material should be cloned
-      public: virtual void SetMaterial(MaterialPtr _material,
-                  bool _unique = true) = 0;
-    };
-    }
-  }
-}
-#endif
-=======
 #include <gz/rendering/Mesh.hh>
-#include <ignition/rendering/config.hh>
->>>>>>> 5e77e7f9
+#include <ignition/rendering/config.hh>