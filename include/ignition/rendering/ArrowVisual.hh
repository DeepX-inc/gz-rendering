/*
 * Copyright (C) 2022 Open Source Robotics Foundation
 *
 * Licensed under the Apache License, Version 2.0 (the "License");
 * you may not use this file except in compliance with the License.
 * You may obtain a copy of the License at
 *
 *     http://www.apache.org/licenses/LICENSE-2.0
 *
 * Unless required by applicable law or agreed to in writing, software
 * distributed under the License is distributed on an "AS IS" BASIS,
 * WITHOUT WARRANTIES OR CONDITIONS OF ANY KIND, either express or implied.
 * See the License for the specific language governing permissions and
 * limitations under the License.
 *
 */

<<<<<<< HEAD
#include "ignition/rendering/config.hh"
#include "ignition/rendering/CompositeVisual.hh"

namespace ignition
{
  namespace rendering
  {
    inline namespace IGNITION_RENDERING_VERSION_NAMESPACE {
    //
    /// \class ArrowVisual ArrowVisual.hh ignition/rendering/ArrowVisual.hh
    /// \brief Represents a arrow composite visual
    class IGNITION_RENDERING_VISIBLE ArrowVisual :
      public virtual CompositeVisual
    {
      /// \brief Destructor
      public: virtual ~ArrowVisual() { }

      /// \brief Get arrow-head visual
      /// \return The arrow-head visual
      public: virtual VisualPtr Head() const = 0;

      /// \brief Get arrow-shaft visual
      /// \return The arrow-shaft visual
      public: virtual VisualPtr Shaft() const = 0;

      /// \brief Get arrow-rotation visual
      /// \return The arrow-rotation visual
      public: virtual VisualPtr Rotation() const = 0;

      /// \brief set true to show the arrow head, false otherwise
      /// \param[in] _b true to show the arrow head, false otherwise
      public: virtual void ShowArrowHead(bool _b) = 0;

      /// \brief set true to show the arrow shaft, false otherwise
      /// \param[in] _b true to show the arrow shaft, false otherwise
      public: virtual void ShowArrowShaft(bool _b) = 0;

      /// \brief Set true to show the rotation of the arrow, false otherwise
      /// \param[in] _b True to show the arrow rotation.
      public: virtual void ShowArrowRotation(bool _b) = 0;
    };
    }
  }
}

#endif
=======
#include <gz/rendering/ArrowVisual.hh>
#include <ignition/rendering/config.hh>
>>>>>>> 5e77e7f9
<|MERGE_RESOLUTION|>--- conflicted
+++ resolved
@@ -15,54 +15,5 @@
  *
  */
 
-<<<<<<< HEAD
-#include "ignition/rendering/config.hh"
-#include "ignition/rendering/CompositeVisual.hh"
-
-namespace ignition
-{
-  namespace rendering
-  {
-    inline namespace IGNITION_RENDERING_VERSION_NAMESPACE {
-    //
-    /// \class ArrowVisual ArrowVisual.hh ignition/rendering/ArrowVisual.hh
-    /// \brief Represents a arrow composite visual
-    class IGNITION_RENDERING_VISIBLE ArrowVisual :
-      public virtual CompositeVisual
-    {
-      /// \brief Destructor
-      public: virtual ~ArrowVisual() { }
-
-      /// \brief Get arrow-head visual
-      /// \return The arrow-head visual
-      public: virtual VisualPtr Head() const = 0;
-
-      /// \brief Get arrow-shaft visual
-      /// \return The arrow-shaft visual
-      public: virtual VisualPtr Shaft() const = 0;
-
-      /// \brief Get arrow-rotation visual
-      /// \return The arrow-rotation visual
-      public: virtual VisualPtr Rotation() const = 0;
-
-      /// \brief set true to show the arrow head, false otherwise
-      /// \param[in] _b true to show the arrow head, false otherwise
-      public: virtual void ShowArrowHead(bool _b) = 0;
-
-      /// \brief set true to show the arrow shaft, false otherwise
-      /// \param[in] _b true to show the arrow shaft, false otherwise
-      public: virtual void ShowArrowShaft(bool _b) = 0;
-
-      /// \brief Set true to show the rotation of the arrow, false otherwise
-      /// \param[in] _b True to show the arrow rotation.
-      public: virtual void ShowArrowRotation(bool _b) = 0;
-    };
-    }
-  }
-}
-
-#endif
-=======
 #include <gz/rendering/ArrowVisual.hh>
-#include <ignition/rendering/config.hh>
->>>>>>> 5e77e7f9
+#include <ignition/rendering/config.hh>