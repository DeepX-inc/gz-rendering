--- conflicted
+++ resolved
@@ -101,12 +101,9 @@
 
       public: virtual NodePtr NodeByIndex(unsigned int _index) const override;
 
-<<<<<<< HEAD
-      // Documentation inherited.
-      public: virtual void DestroyNode(NodePtr _node, bool _recursive = false);
-=======
-      public: virtual void DestroyNode(NodePtr _node) override;
->>>>>>> cd7ba6d7
+      // Documentation inherited.
+      public: virtual void DestroyNode(NodePtr _node, bool _recursive = false)
+                      override;
 
       public: virtual void DestroyNodeById(unsigned int _id) override;
 
@@ -132,13 +129,9 @@
 
       public: virtual LightPtr LightByIndex(unsigned int _index) const override;
 
-<<<<<<< HEAD
       // Documentation inherited.
       public: virtual void DestroyLight(LightPtr _light,
-          bool _recursive = false);
-=======
-      public: virtual void DestroyLight(LightPtr _light) override;
->>>>>>> cd7ba6d7
+          bool _recursive = false) override;
 
       public: virtual void DestroyLightById(unsigned int _id) override;
 
@@ -166,13 +159,9 @@
       public: virtual SensorPtr SensorByIndex(unsigned int _index) const
                       override;
 
-<<<<<<< HEAD
       // Documentation inherited.
       public: virtual void DestroySensor(SensorPtr _sensor,
-          bool _recursive = false);
-=======
-      public: virtual void DestroySensor(SensorPtr _sensor) override;
->>>>>>> cd7ba6d7
+          bool _recursive = false) override;
 
       public: virtual void DestroySensorById(unsigned int _id) override;
 
@@ -204,13 +193,9 @@
       public: virtual VisualPtr VisualAt(const CameraPtr &_camera,
                           const ignition::math::Vector2i &_mousePos) override;
 
-<<<<<<< HEAD
       // Documentation inherited.
       public: virtual void DestroyVisual(VisualPtr _visual,
-          bool _recursive = false);
-=======
-      public: virtual void DestroyVisual(VisualPtr _visual) override;
->>>>>>> cd7ba6d7
+          bool _recursive = false) override;
 
       public: virtual void DestroyVisualById(unsigned int _id) override;
 
