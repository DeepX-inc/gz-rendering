--- conflicted
+++ resolved
@@ -102,12 +102,8 @@
       public: virtual NodePtr NodeByIndex(unsigned int _index) const override;
 
       // Documentation inherited.
-<<<<<<< HEAD
-      public: virtual void DestroyNode(NodePtr _node, bool _recursive = false);
-=======
       public: virtual void DestroyNode(NodePtr _node, bool _recursive = false)
                       override;
->>>>>>> 0cecde36
 
       public: virtual void DestroyNodeById(unsigned int _id) override;
 
@@ -135,11 +131,7 @@
 
       // Documentation inherited.
       public: virtual void DestroyLight(LightPtr _light,
-<<<<<<< HEAD
-          bool _recursive = false);
-=======
           bool _recursive = false) override;
->>>>>>> 0cecde36
 
       public: virtual void DestroyLightById(unsigned int _id) override;
 
@@ -169,11 +161,7 @@
 
       // Documentation inherited.
       public: virtual void DestroySensor(SensorPtr _sensor,
-<<<<<<< HEAD
-          bool _recursive = false);
-=======
           bool _recursive = false) override;
->>>>>>> 0cecde36
 
       public: virtual void DestroySensorById(unsigned int _id) override;
 
@@ -207,11 +195,7 @@
 
       // Documentation inherited.
       public: virtual void DestroyVisual(VisualPtr _visual,
-<<<<<<< HEAD
-          bool _recursive = false);
-=======
           bool _recursive = false) override;
->>>>>>> 0cecde36
 
       public: virtual void DestroyVisualById(unsigned int _id) override;
 
@@ -236,17 +220,13 @@
 
       public: virtual void UnregisterMaterials() override;
 
-<<<<<<< HEAD
       // Documentation inherited
-      public: virtual void DestroyMaterial(MaterialPtr _material);
+      public: virtual void DestroyMaterial(MaterialPtr _material) override;
 
       // Documentation inherited
-      public: virtual void DestroyMaterials();
-
-      public: virtual DirectionalLightPtr CreateDirectionalLight();
-=======
+      public: virtual void DestroyMaterials() override;
+
       public: virtual DirectionalLightPtr CreateDirectionalLight() override;
->>>>>>> 0cecde36
 
       public: virtual DirectionalLightPtr CreateDirectionalLight(
                   unsigned int _id) override;
