--- conflicted
+++ resolved
@@ -144,11 +144,7 @@
     template <class T>
     RayQueryResult BaseRayQuery<T>::ClosestPoint()
     {
-<<<<<<< HEAD
-      // TODO(todo) implement a generic ray query here?
-=======
       // TODO(anyone): implement a generic ray query here?
->>>>>>> e2d743b9
       RayQueryResult result;
       result.distance = -1;
       return result;
