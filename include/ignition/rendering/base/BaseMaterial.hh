--- conflicted
+++ resolved
@@ -15,1054 +15,5 @@
  *
  */
 
-<<<<<<< HEAD
-#include <string>
-
-#include "ignition/common/Console.hh"
-
-#include "ignition/rendering/Material.hh"
-#include "ignition/rendering/Scene.hh"
-#include "ignition/rendering/ShaderType.hh"
-
-namespace ignition
-{
-  namespace rendering
-  {
-    inline namespace IGNITION_RENDERING_VERSION_NAMESPACE {
-    //
-    /// \brief Default pbr material properties
-    static const common::Pbr kDefaultPbr;
-
-    template <class T>
-    class BaseMaterial :
-      public virtual Material,
-      public virtual T
-    {
-      protected: BaseMaterial();
-
-      public: virtual ~BaseMaterial();
-
-      // Documentation inherited
-      public: virtual MaterialPtr Clone(const std::string &_name = "") const
-                  override;
-
-      // Documentation inherited
-      public: virtual void SetAmbient(const double _r, const double _g,
-                  const double _b, const double _a = 1.0) override;
-
-      // Documentation inherited
-      public: virtual void SetAmbient(const math::Color &_color) override;
-
-      // Documentation inherited
-      public: virtual void SetDiffuse(const double _r, const double _g,
-                  const double _b, const double _a = 1.0) override;
-
-      // Documentation inherited
-      public: virtual void SetDiffuse(const math::Color &_color) override;
-
-      // Documentation inherited
-      public: virtual void SetSpecular(const double _r, const double _g,
-                  const double _b, const double _a = 1.0) override;
-
-      // Documentation inherited
-      public: virtual void SetSpecular(const math::Color &_color) override;
-
-      // Documentation inherited
-      public: virtual void SetEmissive(const double _r, const double _g,
-                  const double _b, const double _a = 1.0) override;
-
-      // Documentation inherited
-      public: virtual void SetEmissive(const math::Color &_color) override;
-
-      // Documentation inherited
-      public: virtual void SetTransparency(const double _transparency) override;
-
-      // Documentation inherited
-      public: virtual void SetAlphaFromTexture(bool _enabled,
-          double _alpha = 0.5, bool _twoSided = true) override;
-
-      // Documentation inherited
-      public: bool TextureAlphaEnabled() const override;
-
-      // Documentation inherited
-      public: double AlphaThreshold() const override;
-
-      // Documentation inherited
-      public: bool TwoSidedEnabled() const override;
-
-      // Documentation inherited
-      public: virtual void SetShininess(const double _shininess) override;
-
-      // Documentation inherited
-      public: virtual void SetReflectivity(const double _reflectivity) override;
-
-      // Documentation inherited
-      public: virtual void SetCastShadows(const bool _castShadows) override;
-
-      // Documentation inherited
-      public: virtual void SetReceiveShadows(const bool _receiveShadows)
-                  override;
-
-      // Documentation inherited
-      public: virtual void SetReflectionEnabled(const bool _enabled) override;
-
-      // Documentation inherited
-      public: virtual void SetLightingEnabled(const bool _enabled) override;
-
-      // Documentation inherited.
-      public: virtual void SetDepthCheckEnabled(bool _enabled) override;
-
-      // Documentation inherited.
-      public: virtual void SetDepthWriteEnabled(bool _enabled) override;
-
-      // Documentation inherited
-      public: virtual math::Color Ambient() const override;
-
-      // Documentation inherited
-      public: virtual math::Color Diffuse() const override;
-
-      // Documentation inherited
-      public: virtual math::Color Specular() const override;
-
-       // Documentation inherited
-      public: virtual math::Color Emissive() const override;
-
-      // Documentation inherited
-      public: virtual double Transparency() const override;
-
-      // Documentation inherited
-      public: virtual double Reflectivity() const override;
-
-      // Documentation inherited
-      public: virtual double Shininess() const override;
-
-      // Documentation inherited
-      public: virtual bool CastShadows() const override;
-
-      // Documentation inherited
-      public: virtual bool ReceiveShadows() const override;
-
-      // Documentation inherited
-      public: virtual bool LightingEnabled() const override;
-
-      // Documentation inherited
-      public: virtual bool DepthCheckEnabled() const override;
-
-      // Documentation inherited
-      public: virtual bool DepthWriteEnabled() const override;
-
-      // Documentation inherited
-      public: virtual bool ReflectionEnabled() const override;
-
-      // Documentation inherited
-      public: virtual bool HasTexture() const override;
-
-      // Documentation inherited
-      public: virtual std::string Texture() const override;
-
-      // Documentation inherited
-      public: virtual void SetTexture(const std::string &_texture) override;
-
-      // Documentation inherited
-      public: virtual void ClearTexture() override;
-
-      // Documentation inherited
-      public: virtual bool HasNormalMap() const override;
-
-      // Documentation inherited
-      public: virtual std::string NormalMap() const override;
-
-      // Documentation inherited
-      public: virtual void SetNormalMap(const std::string &_normalMap)
-          override;
-
-      // Documentation inherited
-      public: virtual void ClearNormalMap() override;
-
-      // Documentation inherited
-      public: virtual bool HasRoughnessMap() const override;
-
-      // Documentation inherited
-      public: virtual std::string RoughnessMap() const override;
-
-      // Documentation inherited
-      public: virtual void SetRoughnessMap(const std::string &_roughnessMap)
-          override;
-
-      // Documentation inherited
-      public: virtual void ClearRoughnessMap() override;
-
-      // Documentation inherited
-      public: virtual bool HasMetalnessMap() const override;
-
-      // Documentation inherited
-      public: virtual std::string MetalnessMap() const override;
-
-      // Documentation inherited
-      public: virtual void SetMetalnessMap(const std::string &_metalnessMap)
-          override;
-
-      // Documentation inherited
-      public: virtual void ClearMetalnessMap() override;
-
-      // Documentation inherited
-      public: virtual bool HasEnvironmentMap() const override;
-
-      // Documentation inherited
-      public: virtual std::string EnvironmentMap() const override;
-
-      // Documentation inherited
-      public: virtual void SetEnvironmentMap(const std::string &_metalnessMap)
-          override;
-
-      // Documentation inherited
-      public: virtual void ClearEnvironmentMap() override;
-
-      // Documentation inherited
-      public: virtual bool HasEmissiveMap() const override;
-
-      // Documentation inherited
-      public: virtual std::string EmissiveMap() const override;
-
-      // Documentation inherited
-      public: virtual void SetEmissiveMap(const std::string &_emissiveMap)
-          override;
-
-      // Documentation inherited
-      public: virtual void ClearEmissiveMap() override;
-
-      // Documentation inherited
-      public: virtual bool HasLightMap() const override;
-
-      // Documentation inherited
-      public: virtual std::string LightMap() const override;
-
-      // Documentation inherited
-      public: virtual unsigned int LightMapTexCoordSet() const override;
-
-      // Documentation inherited
-      public: virtual void SetLightMap(const std::string &_lightMap,
-          unsigned int _uvSet = 0u) override;
-
-      // Documentation inherited
-      public: virtual void ClearLightMap() override;
-
-      // Documentation inherited
-      public: virtual void SetRenderOrder(const float _renderOrder) override;
-
-      // Documentation inherited
-      public: virtual float RenderOrder() const override;
-
-      // Documentation inherited
-      public: virtual void SetRoughness(const float _roughness) override;
-
-      // Documentation inherited
-      public: virtual float Roughness() const override;
-
-      // Documentation inherited
-      public: virtual void SetMetalness(const float _metalness) override;
-
-      // Documentation inherited
-      public: virtual float Metalness() const override;
-
-      // Documentation inherited
-      public: virtual MaterialType Type() const override;
-
-      public: virtual void SetShaderType(enum ShaderType _type) override
-             {
-               (void)_type;
-               // no op
-             }
-
-      // Documentation inherited
-      public: virtual enum ShaderType ShaderType() const override
-             {
-               return ST_PIXEL;
-             }
-
-      // Documentation inherited.
-      // \sa Material::SetDepthMaterial()
-      public: virtual void SetDepthMaterial(const double far,
-                  const double near) override;
-
-      // Documentation inherited.
-      // \sa Material::VertexShader() const
-      public: virtual std::string VertexShader() const override;
-
-      // Documentation inherited.
-      // \sa Material::VertexShaderParams()
-      public: virtual ShaderParamsPtr VertexShaderParams() override;
-
-      // Documentation inherited.
-      // \sa Material::SetVertexShader(const std::string &)
-      public: virtual void SetVertexShader(const std::string &_path) override;
-
-      // Documentation inherited.
-      // \sa Material::FragmentShader() const
-      public: virtual std::string FragmentShader() const override;
-
-      // Documentation inherited.
-      // \sa Material::FragmentShaderParams()
-      public: virtual ShaderParamsPtr FragmentShaderParams() override;
-
-      // Documentation inherited.
-      // \sa Material::SetFragmentShader(const std::string &)
-      public: virtual void SetFragmentShader(const std::string &_path) override;
-
-      // Documentation inherited.
-      public: virtual void CopyFrom(ConstMaterialPtr _material) override;
-
-      // Documentation inherited.
-      public: virtual void CopyFrom(const common::Material &_material) override;
-
-      // Documentation inherited.
-      public: virtual void PreRender() override;
-
-      protected: virtual void Reset();
-
-      /// \brief Ambient color
-      protected: math::Color ambient;
-
-      /// \brief Diffuse color
-      protected: math::Color diffuse;
-
-      /// \brief Specular color
-      protected: math::Color specular;
-
-      /// \brief Emissive color
-      protected: math::Color emissive;
-
-      /// \brief Transparent. 1: fully transparent, 0: opaque
-      protected: double transparency = 0.0;
-
-      /// \brief Enable alpha channel based texture transparency
-      protected: bool textureAlphaEnabled = false;
-
-      /// \brief Threshold for alpha channel rejection
-      protected: double alphaThreshold = 0.5;
-
-      /// \brief Enable two sided rendering
-      protected: bool twoSidedEnabled = false;
-
-      /// \brief Material render order
-      protected: double renderOrder = 0.0;
-
-      /// \brief Shininess factor
-      protected: double shininess = 0.0;
-
-      /// \brief Reflectivity
-      protected: double reflectivity = 0.0;
-
-      /// \brief Flag to indicate if dynamic lighting is enabled
-      protected: bool lightingEnabled = false;
-
-      /// \brief Flag to indicate if depth buffer checking is enabled
-      protected: bool depthCheckEnabled = true;
-
-      /// \brief Flag to indicate if depth buffer writing is enabled
-      protected: bool depthWriteEnabled = true;
-
-      /// \brief Flag to indicate if reflection is enabled
-      protected: bool reflectionEnabled = false;
-
-      /// \brief True if material receives shadows
-      protected: bool receiveShadows = true;
-
-      /// \brief Set to true to enable object with this material to cast shadows
-      protected: bool castShadows = true;
-    };
-
-    //////////////////////////////////////////////////
-    template <class T>
-    BaseMaterial<T>::BaseMaterial()
-    {
-    }
-
-    //////////////////////////////////////////////////
-    template <class T>
-    BaseMaterial<T>::~BaseMaterial()
-    {
-    }
-
-    //////////////////////////////////////////////////
-    template <class T>
-    void BaseMaterial<T>::SetAmbient(const double _r, const double _g,
-        const double _b, const double _a)
-    {
-      this->SetAmbient(math::Color(_r, _g, _b, _a));
-    }
-
-    //////////////////////////////////////////////////
-    template <class T>
-    void BaseMaterial<T>::SetAmbient(const math::Color &_color)
-    {
-      this->ambient = _color;
-    }
-
-    //////////////////////////////////////////////////
-    template <class T>
-    void BaseMaterial<T>::SetDiffuse(const double _r, const double _g,
-        const double _b, const double _a)
-    {
-      this->SetDiffuse(math::Color(_r, _g, _b, _a));
-    }
-
-    //////////////////////////////////////////////////
-    template <class T>
-    void BaseMaterial<T>::SetDiffuse(const math::Color &_color)
-    {
-      this->diffuse = _color;
-    }
-
-    //////////////////////////////////////////////////
-    template <class T>
-    void BaseMaterial<T>::SetSpecular(const double _r, const double _g,
-        const double _b, const double _a)
-    {
-      this->SetSpecular(math::Color(_r, _g, _b, _a));
-    }
-
-    //////////////////////////////////////////////////
-    template <class T>
-    void BaseMaterial<T>::SetSpecular(const math::Color &_color)
-    {
-      this->specular = _color;
-    }
-
-    //////////////////////////////////////////////////
-    template <class T>
-    void BaseMaterial<T>::SetEmissive(const double _r, const double _g,
-        const double _b, const double _a)
-    {
-      this->SetEmissive(math::Color(_r, _g, _b, _a));
-    }
-
-    //////////////////////////////////////////////////
-    template <class T>
-    void BaseMaterial<T>::SetEmissive(const math::Color &_color)
-    {
-      this->emissive = _color;
-    }
-
-    //////////////////////////////////////////////////
-    template <class T>
-    void BaseMaterial<T>::SetShininess(const double _shininess)
-    {
-      this->shininess = _shininess;
-    }
-
-    //////////////////////////////////////////////////
-    template <class T>
-    void BaseMaterial<T>::SetTransparency(const double _transparency)
-    {
-      this->transparency = _transparency;
-    }
-
-    //////////////////////////////////////////////////
-    template <class T>
-    void BaseMaterial<T>::SetAlphaFromTexture(bool _enabled, double _alpha,
-                                       bool _twoSided)
-    {
-      this->textureAlphaEnabled = _enabled;
-      this->alphaThreshold = _alpha;
-      this->twoSidedEnabled = _twoSided;
-    }
-
-    //////////////////////////////////////////////////
-    template <class T>
-    bool BaseMaterial<T>::TextureAlphaEnabled() const
-    {
-      return this->textureAlphaEnabled;
-    }
-
-    //////////////////////////////////////////////////
-    template <class T>
-    double BaseMaterial<T>::AlphaThreshold() const
-    {
-      return this->alphaThreshold;
-    }
-
-    //////////////////////////////////////////////////
-    template <class T>
-    bool BaseMaterial<T>::TwoSidedEnabled() const
-    {
-      return this->twoSidedEnabled;
-    }
-
-    //////////////////////////////////////////////////
-    template <class T>
-    void BaseMaterial<T>::SetReflectivity(const double _reflectivity)
-    {
-      this->reflectivity = _reflectivity;
-    }
-
-    //////////////////////////////////////////////////
-    template <class T>
-    void BaseMaterial<T>::SetReflectionEnabled(const bool  _enabled)
-    {
-      this->reflectionEnabled = _enabled;
-    }
-
-    //////////////////////////////////////////////////
-    template <class T>
-    void BaseMaterial<T>::SetLightingEnabled(const bool _enabled)
-    {
-      this->lightingEnabled = _enabled;
-    }
-
-    //////////////////////////////////////////////////
-    template <class T>
-    void BaseMaterial<T>::SetDepthCheckEnabled(bool _enabled)
-    {
-      this->depthCheckEnabled = _enabled;
-    }
-
-    //////////////////////////////////////////////////
-    template <class T>
-    void BaseMaterial<T>::SetDepthWriteEnabled(bool _enabled)
-    {
-      this->depthWriteEnabled = _enabled;
-    }
-
-    //////////////////////////////////////////////////
-    template <class T>
-    void BaseMaterial<T>::SetCastShadows(const bool _castShadows)
-    {
-      this->castShadows = _castShadows;
-    }
-
-    //////////////////////////////////////////////////
-    template <class T>
-    void BaseMaterial<T>::SetReceiveShadows(const bool _receive)
-    {
-      this->receiveShadows = _receive;
-    }
-
-    //////////////////////////////////////////////////
-    template <class T>
-    void BaseMaterial<T>::SetRenderOrder(const float _renderorder)
-    {
-      this->renderOrder = _renderorder;
-    }
-
-    //////////////////////////////////////////////////
-    template <class T>
-    math::Color BaseMaterial<T>::Ambient() const
-    {
-      return this->ambient;
-    }
-
-    //////////////////////////////////////////////////
-    template <class T>
-    math::Color BaseMaterial<T>::Diffuse() const
-    {
-      return this->diffuse;
-    }
-
-    //////////////////////////////////////////////////
-    template <class T>
-    math::Color BaseMaterial<T>::Specular() const
-    {
-      return this->specular;
-    }
-
-    //////////////////////////////////////////////////
-    template <class T>
-    math::Color BaseMaterial<T>::Emissive() const
-    {
-      return this->emissive;
-    }
-
-    //////////////////////////////////////////////////
-    template <class T>
-    double BaseMaterial<T>::Shininess() const
-    {
-      return this->shininess;
-    }
-
-    //////////////////////////////////////////////////
-    template <class T>
-    double BaseMaterial<T>::Transparency() const
-    {
-      return this->transparency;
-    }
-
-    //////////////////////////////////////////////////
-    template <class T>
-    float BaseMaterial<T>::RenderOrder() const
-    {
-      return this->renderOrder;
-    }
-
-    //////////////////////////////////////////////////
-    template <class T>
-    double BaseMaterial<T>::Reflectivity() const
-    {
-      return this->reflectivity;
-    }
-
-    //////////////////////////////////////////////////
-    template <class T>
-    bool BaseMaterial<T>::CastShadows() const
-    {
-      return this->castShadows;
-    }
-
-    //////////////////////////////////////////////////
-    template <class T>
-    bool BaseMaterial<T>::ReceiveShadows() const
-    {
-      return this->receiveShadows;
-    }
-
-    //////////////////////////////////////////////////
-    template <class T>
-    bool BaseMaterial<T>::LightingEnabled() const
-    {
-      return this->lightingEnabled;
-    }
-
-    //////////////////////////////////////////////////
-    template <class T>
-    bool BaseMaterial<T>::DepthCheckEnabled() const
-    {
-      return this->depthCheckEnabled;
-    }
-
-    //////////////////////////////////////////////////
-    template <class T>
-    bool BaseMaterial<T>::DepthWriteEnabled() const
-    {
-      return this->depthWriteEnabled;
-    }
-
-    //////////////////////////////////////////////////
-    template <class T>
-    bool BaseMaterial<T>::ReflectionEnabled() const
-    {
-      return this->reflectionEnabled;
-    }
-
-    //////////////////////////////////////////////////
-    template <class T>
-    MaterialType BaseMaterial<T>::Type() const
-    {
-      return MT_CLASSIC;
-    }
-
-    //////////////////////////////////////////////////
-    template <class T>
-    std::string BaseMaterial<T>::VertexShader() const
-    {
-      return std::string();
-    }
-
-    //////////////////////////////////////////////////
-    template <class T>
-    ShaderParamsPtr BaseMaterial<T>::VertexShaderParams()
-    {
-      return nullptr;
-    }
-
-    //////////////////////////////////////////////////
-    template <class T>
-    void BaseMaterial<T>::SetVertexShader(const std::string &/*_path*/)
-    {
-      // no op
-    }
-
-    //////////////////////////////////////////////////
-    template <class T>
-    std::string BaseMaterial<T>::FragmentShader() const
-    {
-      return std::string();
-    }
-
-    //////////////////////////////////////////////////
-    template <class T>
-    ShaderParamsPtr BaseMaterial<T>::FragmentShaderParams()
-    {
-      return nullptr;
-    }
-
-    //////////////////////////////////////////////////
-    template <class T>
-    void BaseMaterial<T>::SetFragmentShader(const std::string &/*_path*/)
-    {
-      // no op
-    }
-
-    //////////////////////////////////////////////////
-    template <class T>
-    bool BaseMaterial<T>::HasTexture() const
-    {
-      return false;
-    }
-
-    //////////////////////////////////////////////////
-    template <class T>
-    std::string BaseMaterial<T>::Texture() const
-    {
-      return std::string();
-    }
-
-    //////////////////////////////////////////////////
-    template <class T>
-    void BaseMaterial<T>::SetTexture(const std::string &)
-    {
-      // no op
-    }
-
-    //////////////////////////////////////////////////
-    template <class T>
-    void BaseMaterial<T>::ClearTexture()
-    {
-      // no op
-    }
-
-    //////////////////////////////////////////////////
-    template <class T>
-    bool BaseMaterial<T>::HasNormalMap() const
-    {
-      return false;
-    }
-
-    //////////////////////////////////////////////////
-    template <class T>
-    std::string BaseMaterial<T>::NormalMap() const
-    {
-      return std::string();
-    }
-
-    //////////////////////////////////////////////////
-    template <class T>
-    void BaseMaterial<T>::SetNormalMap(const std::string &)
-    {
-      // no op
-    }
-
-    //////////////////////////////////////////////////
-    template <class T>
-    void BaseMaterial<T>::ClearNormalMap()
-    {
-      // no op
-    }
-
-    //////////////////////////////////////////////////
-    template <class T>
-    bool BaseMaterial<T>::HasRoughnessMap() const
-    {
-      return false;
-    }
-
-    //////////////////////////////////////////////////
-    template <class T>
-    std::string BaseMaterial<T>::RoughnessMap() const
-    {
-      return std::string();
-    }
-
-    //////////////////////////////////////////////////
-    template <class T>
-    void BaseMaterial<T>::SetRoughnessMap(const std::string &)
-    {
-      // no op
-    }
-
-    //////////////////////////////////////////////////
-    template <class T>
-    void BaseMaterial<T>::ClearRoughnessMap()
-    {
-      // no op
-    }
-
-    //////////////////////////////////////////////////
-    template <class T>
-    bool BaseMaterial<T>::HasMetalnessMap() const
-    {
-      return false;
-    }
-
-    //////////////////////////////////////////////////
-    template <class T>
-    std::string BaseMaterial<T>::MetalnessMap() const
-    {
-      return std::string();
-    }
-
-    //////////////////////////////////////////////////
-    template <class T>
-    void BaseMaterial<T>::SetMetalnessMap(const std::string &)
-    {
-      // no op
-    }
-
-    //////////////////////////////////////////////////
-    template <class T>
-    void BaseMaterial<T>::ClearMetalnessMap()
-    {
-      // no op
-    }
-
-    //////////////////////////////////////////////////
-    template <class T>
-    bool BaseMaterial<T>::HasEnvironmentMap() const
-    {
-      return false;
-    }
-
-    //////////////////////////////////////////////////
-    template <class T>
-    std::string BaseMaterial<T>::EnvironmentMap() const
-    {
-      return std::string();
-    }
-
-    //////////////////////////////////////////////////
-    template <class T>
-    void BaseMaterial<T>::SetEnvironmentMap(const std::string &)
-    {
-      // no op
-    }
-
-    //////////////////////////////////////////////////
-    template <class T>
-    void BaseMaterial<T>::ClearEnvironmentMap()
-    {
-      // no op
-    }
-
-    //////////////////////////////////////////////////
-    template <class T>
-    bool BaseMaterial<T>::HasEmissiveMap() const
-    {
-      return false;
-    }
-
-    //////////////////////////////////////////////////
-    template <class T>
-    std::string BaseMaterial<T>::EmissiveMap() const
-    {
-      return std::string();
-    }
-
-    //////////////////////////////////////////////////
-    template <class T>
-    void BaseMaterial<T>::SetEmissiveMap(const std::string &)
-    {
-      // no op
-    }
-
-    //////////////////////////////////////////////////
-    template <class T>
-    void BaseMaterial<T>::ClearEmissiveMap()
-    {
-      // no op
-    }
-
-    //////////////////////////////////////////////////
-    template <class T>
-    bool BaseMaterial<T>::HasLightMap() const
-    {
-      return false;
-    }
-
-    //////////////////////////////////////////////////
-    template <class T>
-    std::string BaseMaterial<T>::LightMap() const
-    {
-      return std::string();
-    }
-
-    //////////////////////////////////////////////////
-    template <class T>
-    unsigned int BaseMaterial<T>::LightMapTexCoordSet() const
-    {
-      return 0u;
-    }
-
-    //////////////////////////////////////////////////
-    template <class T>
-    void BaseMaterial<T>::SetLightMap(const std::string &, unsigned int)
-    {
-      // no op
-    }
-
-    //////////////////////////////////////////////////
-    template <class T>
-    void BaseMaterial<T>::ClearLightMap()
-    {
-      // no op
-    }
-
-    //////////////////////////////////////////////////
-    template <class T>
-    void BaseMaterial<T>::SetRoughness(const float)
-    {
-      // no op
-    }
-
-    //////////////////////////////////////////////////
-    template <class T>
-    float BaseMaterial<T>::Roughness() const
-    {
-      return 0.0f;
-    }
-
-    //////////////////////////////////////////////////
-    template <class T>
-    void BaseMaterial<T>::SetMetalness(const float)
-    {
-      // no op
-    }
-
-    //////////////////////////////////////////////////
-    template <class T>
-    float BaseMaterial<T>::Metalness() const
-    {
-      return 0.0f;
-    }
-
-    //////////////////////////////////////////////////
-    template <class T>
-    MaterialPtr BaseMaterial<T>::Clone(const std::string &_name) const
-    {
-      auto baseShared = this->shared_from_this();
-
-      auto thisShared =
-          std::dynamic_pointer_cast<const BaseMaterial<T>>(baseShared);
-
-      MaterialPtr material = T::Scene()->CreateMaterial(_name);
-      material->CopyFrom(thisShared);
-      return material;
-    }
-
-    //////////////////////////////////////////////////
-    template <class T>
-    void BaseMaterial<T>::CopyFrom(ConstMaterialPtr _material)
-    {
-      this->SetLightingEnabled(_material->LightingEnabled());
-      this->SetAmbient(_material->Ambient());
-      this->SetDiffuse(_material->Diffuse());
-      this->SetSpecular(_material->Specular());
-      this->SetEmissive(_material->Emissive());
-      this->SetRenderOrder(_material->RenderOrder());
-      this->SetShininess(_material->Shininess());
-      this->SetAlphaFromTexture(_material->TextureAlphaEnabled(),
-          _material->AlphaThreshold(), _material->TwoSidedEnabled());
-      // override transparency / blend setting after setting alpha from texture
-      this->SetTransparency(_material->Transparency());
-      // override depth check / depth write after setting transparency
-      this->SetDepthCheckEnabled(_material->DepthCheckEnabled());
-      this->SetDepthWriteEnabled(_material->DepthWriteEnabled());
-      this->SetReflectivity(_material->Reflectivity());
-      this->SetCastShadows(_material->CastShadows());
-      this->SetReceiveShadows(_material->ReceiveShadows());
-      this->SetReflectionEnabled(_material->ReflectionEnabled());
-      this->SetTexture(_material->Texture());
-      this->SetNormalMap(_material->NormalMap());
-      this->SetRoughnessMap(_material->RoughnessMap());
-      this->SetMetalnessMap(_material->MetalnessMap());
-      this->SetRoughness(_material->Roughness());
-      this->SetMetalness(_material->Metalness());
-      this->SetEnvironmentMap(_material->EnvironmentMap());
-      this->SetEmissiveMap(_material->EmissiveMap());
-      this->SetLightMap(_material->LightMap(),
-          _material->LightMapTexCoordSet());
-      this->SetShaderType(_material->ShaderType());
-      this->SetVertexShader(_material->VertexShader());
-      this->SetFragmentShader(_material->FragmentShader());
-    }
-
-    //////////////////////////////////////////////////
-    template <class T>
-    void BaseMaterial<T>::CopyFrom(const common::Material &_material)
-    {
-      this->SetLightingEnabled(_material.Lighting());
-      this->SetAmbient(_material.Ambient());
-      this->SetDiffuse(_material.Diffuse());
-      this->SetSpecular(_material.Specular());
-      this->SetEmissive(_material.Emissive());
-      this->SetShininess(_material.Shininess());
-      this->SetTransparency(_material.Transparency());
-      this->SetAlphaFromTexture(_material.TextureAlphaEnabled(),
-          _material.AlphaThreshold(), _material.TwoSidedEnabled());
-      this->SetRenderOrder(_material.RenderOrder());
-      // TODO(anyone): update common::Material
-      this->SetReflectivity(0);
-      this->SetTexture(_material.TextureImage());
-      // TODO(anyone): update common::Material
-      this->SetCastShadows(true);
-      // TODO(anyone): update common::Material
-      this->SetReceiveShadows(true);
-      // TODO(anyone): update common::Material
-      this->SetReflectionEnabled(true);
-      // TODO(anyone): update common::Material
-      this->ClearNormalMap();
-      // TODO(anyone): update common::Material
-      this->SetShaderType(ST_PIXEL);
-
-      const common::Pbr *pbrMat = _material.PbrMaterial();
-      if (!pbrMat)
-        pbrMat = &kDefaultPbr;
-      this->SetNormalMap(pbrMat->NormalMap());
-      this->SetRoughnessMap(pbrMat->RoughnessMap());
-      this->SetMetalnessMap(pbrMat->MetalnessMap());
-      this->SetRoughness(pbrMat->Roughness());
-      this->SetMetalness(pbrMat->Metalness());
-      this->SetEnvironmentMap(pbrMat->EnvironmentMap());
-      this->SetEmissiveMap(pbrMat->EmissiveMap());
-      this->SetLightMap(pbrMat->LightMap(), pbrMat->LightMapTexCoordSet());
-    }
-
-    //////////////////////////////////////////////////
-    template <class T>
-    void BaseMaterial<T>::PreRender()
-    {
-      // do nothing
-    }
-
-    //////////////////////////////////////////////////
-    template <class T>
-    void BaseMaterial<T>::SetDepthMaterial(const double /*far*/,
-          const double /*near*/)
-    {
-      // do nothing
-    }
-
-    //////////////////////////////////////////////////
-    template <class T>
-    void BaseMaterial<T>::Reset()
-    {
-      this->SetLightingEnabled(true);
-      this->SetDepthCheckEnabled(true);
-      this->SetDepthWriteEnabled(true);
-      this->SetAmbient(0.3, 0.3, 0.3);
-      this->SetDiffuse(1.0, 1.0, 1.0);
-      this->SetSpecular(0.2, 0.2, 0.2);
-      this->SetEmissive(0, 0, 0);
-      this->SetRenderOrder(0);
-      this->SetShininess(1.5);
-      this->SetTransparency(0);
-      this->SetReflectivity(0);
-      this->SetCastShadows(true);
-      this->SetReceiveShadows(true);
-      this->SetReflectionEnabled(true);
-      this->ClearTexture();
-      this->ClearNormalMap();
-      this->ClearRoughnessMap();
-      this->ClearMetalnessMap();
-      this->ClearEmissiveMap();
-      this->ClearLightMap();
-      this->SetRoughness(kDefaultPbr.Roughness());
-      this->SetMetalness(kDefaultPbr.Metalness());
-      this->SetShaderType(ST_PIXEL);
-    }
-    }
-  }
-}
-#endif
-=======
 #include <gz/rendering/base/BaseMaterial.hh>
-#include <ignition/rendering/config.hh>
->>>>>>> 5e77e7f9
+#include <ignition/rendering/config.hh>