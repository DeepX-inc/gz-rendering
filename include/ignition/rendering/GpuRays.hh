--- conflicted
+++ resolved
@@ -15,186 +15,5 @@
  *
  */
 
-<<<<<<< HEAD
-#include <string>
-
-#include <ignition/common/Event.hh>
-
-#include "ignition/rendering/Image.hh"
-#include "ignition/rendering/Sensor.hh"
-#include "ignition/rendering/Scene.hh"
-#include "ignition/rendering/Camera.hh"
-
-namespace ignition
-{
-  namespace rendering
-  {
-    inline namespace IGNITION_RENDERING_VERSION_NAMESPACE {
-    //
-    /// \class GpuRays GpuRays.hh ignition/rendering/GpuRays.hh
-    /// \brief Generate depth ray data.
-    class IGNITION_RENDERING_VISIBLE GpuRays :
-      public virtual Camera
-    {
-      /// \brief Callback function for new frame render event listeners
-      public: typedef std::function<void(const void*, unsigned int,
-          unsigned int, unsigned int, const std::string&)> NewFrameListener;
-
-      /// \brief Destructor
-      public: virtual ~GpuRays() { }
-
-      /// \brief All things needed to get back z buffer for gpu rays data.
-      /// \return Array of gpu rays data.
-      public: virtual const float *Data() const = 0;
-
-      /// \brief Copy to the specified memory direction the gpu rays data.
-      public: virtual void Copy(float *_data) = 0;
-
-      /// \brief Configure behaviour for data values outside of camera range
-      /// \param[in] _clamp True to clamp data to camera clip distances,
-      // false to leave data values as +/-inf when out of camera range
-      public: virtual void SetClamp(const bool _clamp) = 0;
-
-      /// \brief Get behaviour for data values outside of camera range
-      /// \return True if data values are clampped to camera clip distances,
-      // false if data values outside of camera range are returned as +/-inf
-      public: virtual bool Clamp() const = 0;
-
-      /// \brief Connect to a gpu rays frame signal
-      /// \param[in] _subscriber Callback that is called when a new image is
-      /// generated. The callback function parameters are:
-      ///   _frame:   Image frame is an array of floats. Size is equal
-      ///             to width * height * channels
-      ///             Each gpu rays reading occupies 3 floats
-      ///             Index 0: depth value
-      ///             Index 1: retro value
-      ///             Index 2: 0. Not used
-      ///   _width:   Width of image, i.e. number of data in the horizonal scan
-      ///   _height:  Height o image, i.e. number of scans in vertical direction
-      ///   _channels: Number of channels, i.e. 3 floats per gpu rays reading
-      ///   _format:  Pixel format of the image frame.
-      /// \return A pointer to the connection. This must be kept in scope.
-      public: virtual common::ConnectionPtr ConnectNewGpuRaysFrame(
-                  std::function<void(const float *_frame, unsigned int _width,
-                  unsigned int _height, unsigned int _depth,
-                  const std::string &)> _subscriber) = 0;
-
-      /// \brief Set sensor horizontal or vertical
-      /// \param[in] _horizontal True if horizontal, false if not
-      public: virtual void SetIsHorizontal(const bool _horizontal) = 0;
-
-      /// \brief Gets if sensor is horizontal
-      /// \return True if horizontal, false if not
-      public: virtual bool IsHorizontal() const = 0;
-
-      /// \brief Get the vertical field-of-view.
-      /// \return The vertical field of view of the gpu rays.
-      public: virtual math::Angle VFOV() const = 0;
-
-      /// \brief Get the ray count ratio (equivalent to aspect ratio)
-      /// \return The ray count ratio (equivalent to aspect ratio)
-      public: virtual double RayCountRatio() const = 0;
-
-      /// \brief Get the ray count ratio (equivalent to aspect ratio)
-      /// \return The ray count ratio (equivalent to aspect ratio)
-      public: virtual double RangeCountRatio() const = 0;
-
-      /// \brief Sets the ray count ratio (equivalent to aspect ratio)
-      /// \param[in] _rayCountRatio ray count ratio (equivalent to aspect ratio)
-      public: virtual void SetRayCountRatio(const double _rayCountRatio) = 0;
-
-      /// \brief Get minimal horizontal angle value
-      // \return minimal horizontal angle value
-      public: virtual ignition::math::Angle AngleMin() const = 0;
-
-      /// \brief Set minimal horizontal angle value
-      public: virtual void SetAngleMin(double _angle) = 0;
-
-      /// \brief Get maximal horizontal angle value
-      // \return maximal horizontal angle value
-      public: virtual ignition::math::Angle AngleMax() const = 0;
-
-      /// \brief Set maximal horizontal angle value
-      public: virtual void SetAngleMax(double _angle) = 0;
-
-      /// \brief Get horizontal quantity of rays
-      // \return horizontal quantity of rays
-      public: virtual int RayCount() const = 0;
-
-      /// \brief Set horizontal quantity of rays
-      public: virtual void SetRayCount(int _samples) = 0;
-
-      /// \brief Get hoizontal range count, i.e. ray count * horz resolution
-      // \return horizontal range count
-      public: virtual int RangeCount() const = 0;
-
-      /// \brief Get vertical quantity of rays
-      // \return vertical quantity of rays
-      public: virtual int VerticalRayCount() const = 0;
-
-      /// \brief Set vertical quantity of rays
-      public: virtual void SetVerticalRayCount(int _samples) = 0;
-
-      /// \brief Get vertical range count, i.e. ray count * vert resolution
-      // \return Vertical range count
-      public: virtual int VerticalRangeCount() const = 0;
-
-      /// \brief Get minimal vertical angle value
-      // \return minimal vertical angle value
-      public: virtual ignition::math::Angle VerticalAngleMin() const = 0;
-
-      /// \brief Set minimal vertical angle value
-      public: virtual void SetVerticalAngleMin(const double _angle) = 0;
-
-      /// \brief Get maximal vertical angle value
-      // \return maximal vertical angle value
-      public: virtual ignition::math::Angle VerticalAngleMax() const = 0;
-
-      /// \brief Set maximal vertical angle value
-      // \return minimal vertical angle value
-      public: virtual void SetVerticalAngleMax(const double _angle) = 0;
-
-      /// \brief Get the number of channels used to store the ray data.
-      /// \return Channel count.
-      public: virtual unsigned int Channels() const = 0;
-
-      /// \brief Set the horizontal resolution. This number is multiplied by
-      /// RayCount to calculate RangeCount, which is the the number range data
-      /// points.
-      /// \sa RayCount()
-      /// \param[in] _resolution The new horizontal resolution. The
-      /// absolute value of this parameter is used to prevent a
-      /// negative resolution value.
-      public: virtual void SetHorizontalResolution(double _resolution) = 0;
-
-      /// \brief Get the horizontal resolution. This number is multiplied by
-      /// RayCount to calculate RangeCount, which is the the number range data
-      /// points.
-      /// \sa RayCount()
-      /// \return The horizontal resolution
-      public: virtual double HorizontalResolution() const = 0;
-
-      /// \brief Set the vertical resolution. This number is multiplied by
-      /// VerticalRayCount to calculate VerticalRangeCount, which is the the
-      /// number vertical range data points.
-      /// \param[in] _resolution The new vertical resolution. The
-      /// absolute value of this parameter is used to prevent a
-      /// negative resolution value.
-      /// \sa VerticalRayCount()
-      public: virtual void SetVerticalResolution(double _resolution) = 0;
-
-      /// \brief Get the vertical resolution. This number is multiplied by
-      /// VerticalRayCount to calculate VerticalRangeCount, which is the the
-      /// number vertical range data points.
-      /// \return The vertical resolution.
-      /// \sa VerticalRayCount()
-      public: virtual double VerticalResolution() const = 0;
-    };
-  }
-  }
-}
-#endif
-=======
 #include <gz/rendering/GpuRays.hh>
-#include <ignition/rendering/config.hh>
->>>>>>> 5e77e7f9
+#include <ignition/rendering/config.hh>