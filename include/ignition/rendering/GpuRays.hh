--- conflicted
+++ resolved
@@ -46,13 +46,10 @@
 
       /// \brief All things needed to get back z buffer for gpu rays data.
       /// \return Array of gpu rays data.
-<<<<<<< HEAD
-      public: virtual float * Data() const = 0;
+      public: virtual const float *Data() const = 0;
 
+      /// \brief Copy to the specified memory direction the gpu rays data.
       public: virtual void CopyData(float *_data) = 0;
-=======
-      public: virtual const float *Data() const = 0;
->>>>>>> 004514f1
 
       /// \brief Connect to a gpu rays frame signal
       /// \param[in] _subscriber Callback that is called when a new image is
