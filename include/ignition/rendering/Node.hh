/*
 * Copyright (C) 2022 Open Source Robotics Foundation
 *
 * Licensed under the Apache License, Version 2.0 (the "License");
 * you may not use this file except in compliance with the License.
 * You may obtain a copy of the License at
 *
 *     http://www.apache.org/licenses/LICENSE-2.0
 *
 * Unless required by applicable law or agreed to in writing, software
 * distributed under the License is distributed on an "AS IS" BASIS,
 * WITHOUT WARRANTIES OR CONDITIONS OF ANY KIND, either express or implied.
 * See the License for the specific language governing permissions and
 * limitations under the License.
 *
 */

<<<<<<< HEAD
#include <map>
#include <string>
#include <variant>

#include <ignition/math/Pose3.hh>
#include <ignition/math/Quaternion.hh>

#include "ignition/rendering/config.hh"
#include "ignition/rendering/RenderTypes.hh"
#include "ignition/rendering/Object.hh"
#include "ignition/rendering/Export.hh"

namespace ignition
{
  namespace rendering
  {
    inline namespace IGNITION_RENDERING_VERSION_NAMESPACE {
    //
    /// \brief Alias for a variant that can hold various types of data.
    /// The first type of the variant is std::monostate in order to prevent
    /// default-constructed variants from holding a type (a default-constructed
    /// variant is returned when a user calls Node::UserData with a key that
    /// doesn't exist for the node. In this case, since the key doesn't
    /// exist, the variant that is returned shouldn't hold any types - an
    /// "empty variant" should be returned for keys that don't exist)
    using Variant =
      std::variant<std::monostate, int, float, double, std::string, bool,
        unsigned int>;

    /// \class Node Node.hh ignition/rendering/Node.hh
    /// \brief Represents a single posable node in the scene graph
    class IGNITION_RENDERING_VISIBLE Node :
      public virtual Object
    {
      /// \brief Destructor
      public: virtual ~Node() { }

      /// \brief Determine if this Node is attached to another Node.
      /// \return True if this Node has a parent Node
      public: virtual bool HasParent() const = 0;

      /// \brief Get the parent Node
      /// \return the parent Node
      public: virtual NodePtr Parent() const = 0;

      /// \brief Detach this Node from its parent. If this
      /// Node does not have a parent, no work will be done.
      public: virtual void RemoveParent() = 0;

      /// \brief Get the local pose
      /// \return The local pose
      public: virtual math::Pose3d LocalPose() const = 0;

      /// \brief Get the initial local pose
      /// \return The initial local pose
      public: virtual math::Pose3d InitialLocalPose() const = 0;

      /// \brief Set the local pose
      /// \param[in] _pose New local pose
      public: virtual void SetLocalPose(const math::Pose3d &_pose) = 0;

      /// \brief Get the local position
      /// \return The local position
      public: virtual math::Vector3d LocalPosition() const = 0;

      /// \brief Set the local position
      /// \param[in] _x X-coordinate
      /// \param[in] _y Y-coordinate
      /// \param[in] _z Z-coordinate
      public: virtual void SetLocalPosition(double _x, double _y,
                  double _z) = 0;

      /// \brief Set the local position
      /// \param[in] _position New local position
      public: virtual void SetLocalPosition(
                  const math::Vector3d &_position) = 0;

      /// \brief Get the local rotation
      /// \return The local rotation
      public: virtual math::Quaterniond LocalRotation() const = 0;

      /// \brief Set the local rotation
      /// \param[in] _r roll
      /// \param[in] _p pitch
      /// \param[in] _y yaw
      public: virtual void SetLocalRotation(double _r, double _p,
                  double _y) = 0;

      /// \brief Set the local rotation
      /// \param[in] _w W-coordinate
      /// \param[in] _x X-coordinate
      /// \param[in] _y Y-coordinate
      /// \param[in] _z Z-coordinate
      public: virtual void SetLocalRotation(double _w, double _x, double _y,
                  double _z) = 0;

      /// \brief Set the local rotation
      /// \param[in] _rotation New local rotation
      public: virtual void SetLocalRotation(
                  const math::Quaterniond &_rotation) = 0;

      /// \brief Get the world pose
      /// \return The world pose
      public: virtual math::Pose3d WorldPose() const = 0;

      /// \brief Set the world pose
      /// \param[in] _pose New world pose
      public: virtual void SetWorldPose(const math::Pose3d &_pose) = 0;

      /// \brief Get the world position
      /// \return The world position
      public: virtual math::Vector3d WorldPosition() const = 0;

      /// \brief Set the world position
      /// \param[in] _x X-coordinate
      /// \param[in] _y Y-coordinate
      /// \param[in] _z Z-coordinate
      public: virtual void SetWorldPosition(double _x, double _y,
                  double _z) = 0;

      /// \brief Set the world position
      /// \param[in] _position New world position
      public: virtual void SetWorldPosition(
                  const math::Vector3d &_position) = 0;

      /// \brief Get the world rotation
      /// \return The world rotation
      public: virtual math::Quaterniond WorldRotation() const = 0;

      /// \brief Set the world rotation
      /// \param[in] _r roll
      /// \param[in] _p pitch
      /// \param[in] _y yaw
      public: virtual void SetWorldRotation(double _r, double _p,
                  double _y) = 0;

      /// \brief Set the world rotation
      /// \param[in] _w W-coordinate
      /// \param[in] _x X-coordinate
      /// \param[in] _y Y-coordinate
      /// \param[in] _z Z-coordinate
      public: virtual void SetWorldRotation(double _w, double _x, double _y,
                  double _z) = 0;

      /// \brief Set the world rotation
      /// \param[in] _rotation New world rotation
      public: virtual void SetWorldRotation(
                  const math::Quaterniond &_rotation) = 0;

      /// \brief Convert given world pose to local pose
      /// \param[in] _pose World pose to be converted
      public: virtual math::Pose3d WorldToLocal(
                  const math::Pose3d &_pose) const = 0;

      /// \brief Get position of origin
      /// \return The position of the origin
      public: virtual math::Vector3d Origin() const = 0;

      /// \brief Set position of origin. The position should be relative to the
      /// original origin of the geometry.
      /// \param[in] _x X-coordinate
      /// \param[in] _y Y-coordinate
      /// \param[in] _z Z-coordinate
      public: virtual void SetOrigin(double _x, double _y, double _z) = 0;

      /// \brief Set position of origin. The position should be relative to the
      /// original origin of the geometry.
      /// \param[in] _origin New origin position
      public: virtual void SetOrigin(const math::Vector3d &_origin) = 0;

      /// \brief Get the local scale
      /// \return The local scale
      public: virtual math::Vector3d LocalScale() const = 0;

      /// \brief Set the local scale. The given scale will be assigned to the
      /// x, y, and z coordinates.
      /// \param[in] _scale New local scale
      public: virtual void SetLocalScale(double _scale) = 0;

      /// \brief Set the local scale
      /// \param[in] _x New x-coordinate scale
      /// \param[in] _y New y-coordinate scale
      /// \param[in] _z New z-coordinate scale
      public: virtual void SetLocalScale(double _x, double _y, double _z) = 0;

      /// \brief Set the local scale
      /// \param[in] _scale New local scale
      public: virtual void SetLocalScale(const math::Vector3d &_scale) = 0;

      /// \brief Get the world scale
      /// \return The world scale
      public: virtual math::Vector3d WorldScale() const = 0;

      /// \brief Set the world scale. The given scale will be assigned to the
      /// x, y, and z coordinates.
      /// \param[in] _scale New world scale
      public: virtual void SetWorldScale(double _scale) = 0;

      /// \brief Set the world scale
      /// \param[in] _x New x-coordinate scale
      /// \param[in] _y New y-coordinate scale
      /// \param[in] _z New z-coordinate scale
      public: virtual void SetWorldScale(double _x, double _y, double _z) = 0;

      /// \brief Set the world scale
      /// \param[in] _scale New world scale
      public: virtual void SetWorldScale(const math::Vector3d &_scale) = 0;

      /// \brief Scale the current scale by the given scalar. The given scalar
      /// will be assigned to the x, y, and z coordinates.
      /// \param[in] _scale Scalar to alter the current scale
      public: virtual void Scale(double _scale) = 0;

      /// \brief Scale the current scale by the given scalars
      /// \param[in] _x Scalar to alter the current x-coordinate scale
      /// \param[in] _y Scalar to alter the current y-coordinate scale
      /// \param[in] _z Scalar to alter the current z-coordinate scale
      public: virtual void Scale(double _x, double _y, double _z) = 0;

      /// \brief Scale the current scale by the given scalars
      /// \param[in] _scale Scalars to alter the current scale
      public: virtual void Scale(const math::Vector3d &_scale) = 0;

      /// \brief Determine if this node inherits scale from this parent
      /// \return True if this node inherits scale from this parent
      public: virtual bool InheritScale() const = 0;

      /// \brief Specify if this node inherits scale from its parent
      /// \param[in] _inherit True if this node inherits scale from its parent
      public: virtual void SetInheritScale(bool _inherit) = 0;

      /// \brief Get number of child nodes
      /// \return The number of child nodes
      public: virtual unsigned int ChildCount() const = 0;

      /// \brief Determine if given node is an attached child
      /// \return True if given node is an attached child
      public: virtual bool HasChild(ConstNodePtr _child) const = 0;

      /// \brief Determine if node with given ID is an attached child
      /// \param[in] _id ID of the node in question
      /// \return True if node with given ID is an attached child
      public: virtual bool HasChildId(unsigned int _id) const = 0;

      /// \brief Determine if node with given name is an attached child
      /// \param[in] _name Name of the node in question
      /// \return True if node with given name is an attached child
      public: virtual bool HasChildName(const std::string &_name) const = 0;

      /// \brief Get node with given ID. If no child exists with given ID, NULL
      /// will be returned.
      /// \param[in] _id ID of the desired node
      /// \return The specified node
      public: virtual NodePtr ChildById(unsigned int _id) const = 0;

      /// \brief Get node with given name. If no child exists with given name,
      /// NULL will be returned.
      /// \param[in] _name Name of the desired node
      /// \return The specified node
      public: virtual NodePtr ChildByName(
                  const std::string &_name) const = 0;

      /// \brief Get node at given index. If no child exists at given index,
      /// NULL will be returned.
      /// \param[in] _index Index of the desired node
      /// \return The specified node
      public: virtual NodePtr ChildByIndex(unsigned int _index) const = 0;

      /// \brief Add the given node to this node. If the given node is
      /// already a child, no work will be done.
      /// \param[in] _child Child node to be added
      public: virtual void AddChild(NodePtr _child) = 0;

      /// \brief Remove (detach) the given node from this node. If the given
      /// node is not a child of this node, no work will be done.
      /// \param[in] _child Child node to be removed
      /// \return The removed child node
      public: virtual NodePtr RemoveChild(NodePtr _child) = 0;

      /// \brief Remove (detach) the node with the given ID from this node.
      /// If the specified node is not a child of this node, no work will be
      /// done.
      /// \param[in] _id ID of the child node to be removed
      /// \return The removed child node
      public: virtual NodePtr RemoveChildById(unsigned int _id) = 0;

      /// \brief Remove (detach) the node with the given name from this node.
      /// If the specified node is not a child of this node, no work will be
      /// done.
      /// \param[in] _name Name of the child node to be removed
      /// \return The removed child node
      public: virtual NodePtr RemoveChildByName(const std::string &_name) = 0;

      /// \brief Remove (detach) the node at the given index from this node.
      /// If the specified node is not a child of this node, no work will be
      /// done.
      /// \param[in] _index Index of the child node to be removed
      /// \return The removed child node
      public: virtual NodePtr RemoveChildByIndex(unsigned int _index) = 0;

      /// \brief Remove all child nodes from this node
      /// This detaches all the child nodes but does not destroy them
      public: virtual void RemoveChildren() = 0;

      /// \brief Store any custom data associated with this node
      /// \param[in] _key Unique key
      /// \param[in] _value Value in any type
      public: virtual void SetUserData(
        const std::string &_key, Variant _value) = 0;

      /// \brief Get custom data stored in this node
      /// \param[in] _key Unique key
      /// \return Value in any type. If _key does not exist for the node, an
      /// empty variant is returned (i.e., no data).
      public: virtual Variant UserData(const std::string &_key) const = 0;

      /// \brief Check if node has custom data
      /// \param[in] _key Unique key
      /// \return True if node has custom data with the specified key
      public: virtual bool HasUserData(const std::string &_key) const = 0;
    };
    }
  }
}
#endif
=======
#include <gz/rendering/Node.hh>
#include <ignition/rendering/config.hh>
>>>>>>> 5e77e7f9
<|MERGE_RESOLUTION|>--- conflicted
+++ resolved
@@ -15,333 +15,5 @@
  *
  */
 
-<<<<<<< HEAD
-#include <map>
-#include <string>
-#include <variant>
-
-#include <ignition/math/Pose3.hh>
-#include <ignition/math/Quaternion.hh>
-
-#include "ignition/rendering/config.hh"
-#include "ignition/rendering/RenderTypes.hh"
-#include "ignition/rendering/Object.hh"
-#include "ignition/rendering/Export.hh"
-
-namespace ignition
-{
-  namespace rendering
-  {
-    inline namespace IGNITION_RENDERING_VERSION_NAMESPACE {
-    //
-    /// \brief Alias for a variant that can hold various types of data.
-    /// The first type of the variant is std::monostate in order to prevent
-    /// default-constructed variants from holding a type (a default-constructed
-    /// variant is returned when a user calls Node::UserData with a key that
-    /// doesn't exist for the node. In this case, since the key doesn't
-    /// exist, the variant that is returned shouldn't hold any types - an
-    /// "empty variant" should be returned for keys that don't exist)
-    using Variant =
-      std::variant<std::monostate, int, float, double, std::string, bool,
-        unsigned int>;
-
-    /// \class Node Node.hh ignition/rendering/Node.hh
-    /// \brief Represents a single posable node in the scene graph
-    class IGNITION_RENDERING_VISIBLE Node :
-      public virtual Object
-    {
-      /// \brief Destructor
-      public: virtual ~Node() { }
-
-      /// \brief Determine if this Node is attached to another Node.
-      /// \return True if this Node has a parent Node
-      public: virtual bool HasParent() const = 0;
-
-      /// \brief Get the parent Node
-      /// \return the parent Node
-      public: virtual NodePtr Parent() const = 0;
-
-      /// \brief Detach this Node from its parent. If this
-      /// Node does not have a parent, no work will be done.
-      public: virtual void RemoveParent() = 0;
-
-      /// \brief Get the local pose
-      /// \return The local pose
-      public: virtual math::Pose3d LocalPose() const = 0;
-
-      /// \brief Get the initial local pose
-      /// \return The initial local pose
-      public: virtual math::Pose3d InitialLocalPose() const = 0;
-
-      /// \brief Set the local pose
-      /// \param[in] _pose New local pose
-      public: virtual void SetLocalPose(const math::Pose3d &_pose) = 0;
-
-      /// \brief Get the local position
-      /// \return The local position
-      public: virtual math::Vector3d LocalPosition() const = 0;
-
-      /// \brief Set the local position
-      /// \param[in] _x X-coordinate
-      /// \param[in] _y Y-coordinate
-      /// \param[in] _z Z-coordinate
-      public: virtual void SetLocalPosition(double _x, double _y,
-                  double _z) = 0;
-
-      /// \brief Set the local position
-      /// \param[in] _position New local position
-      public: virtual void SetLocalPosition(
-                  const math::Vector3d &_position) = 0;
-
-      /// \brief Get the local rotation
-      /// \return The local rotation
-      public: virtual math::Quaterniond LocalRotation() const = 0;
-
-      /// \brief Set the local rotation
-      /// \param[in] _r roll
-      /// \param[in] _p pitch
-      /// \param[in] _y yaw
-      public: virtual void SetLocalRotation(double _r, double _p,
-                  double _y) = 0;
-
-      /// \brief Set the local rotation
-      /// \param[in] _w W-coordinate
-      /// \param[in] _x X-coordinate
-      /// \param[in] _y Y-coordinate
-      /// \param[in] _z Z-coordinate
-      public: virtual void SetLocalRotation(double _w, double _x, double _y,
-                  double _z) = 0;
-
-      /// \brief Set the local rotation
-      /// \param[in] _rotation New local rotation
-      public: virtual void SetLocalRotation(
-                  const math::Quaterniond &_rotation) = 0;
-
-      /// \brief Get the world pose
-      /// \return The world pose
-      public: virtual math::Pose3d WorldPose() const = 0;
-
-      /// \brief Set the world pose
-      /// \param[in] _pose New world pose
-      public: virtual void SetWorldPose(const math::Pose3d &_pose) = 0;
-
-      /// \brief Get the world position
-      /// \return The world position
-      public: virtual math::Vector3d WorldPosition() const = 0;
-
-      /// \brief Set the world position
-      /// \param[in] _x X-coordinate
-      /// \param[in] _y Y-coordinate
-      /// \param[in] _z Z-coordinate
-      public: virtual void SetWorldPosition(double _x, double _y,
-                  double _z) = 0;
-
-      /// \brief Set the world position
-      /// \param[in] _position New world position
-      public: virtual void SetWorldPosition(
-                  const math::Vector3d &_position) = 0;
-
-      /// \brief Get the world rotation
-      /// \return The world rotation
-      public: virtual math::Quaterniond WorldRotation() const = 0;
-
-      /// \brief Set the world rotation
-      /// \param[in] _r roll
-      /// \param[in] _p pitch
-      /// \param[in] _y yaw
-      public: virtual void SetWorldRotation(double _r, double _p,
-                  double _y) = 0;
-
-      /// \brief Set the world rotation
-      /// \param[in] _w W-coordinate
-      /// \param[in] _x X-coordinate
-      /// \param[in] _y Y-coordinate
-      /// \param[in] _z Z-coordinate
-      public: virtual void SetWorldRotation(double _w, double _x, double _y,
-                  double _z) = 0;
-
-      /// \brief Set the world rotation
-      /// \param[in] _rotation New world rotation
-      public: virtual void SetWorldRotation(
-                  const math::Quaterniond &_rotation) = 0;
-
-      /// \brief Convert given world pose to local pose
-      /// \param[in] _pose World pose to be converted
-      public: virtual math::Pose3d WorldToLocal(
-                  const math::Pose3d &_pose) const = 0;
-
-      /// \brief Get position of origin
-      /// \return The position of the origin
-      public: virtual math::Vector3d Origin() const = 0;
-
-      /// \brief Set position of origin. The position should be relative to the
-      /// original origin of the geometry.
-      /// \param[in] _x X-coordinate
-      /// \param[in] _y Y-coordinate
-      /// \param[in] _z Z-coordinate
-      public: virtual void SetOrigin(double _x, double _y, double _z) = 0;
-
-      /// \brief Set position of origin. The position should be relative to the
-      /// original origin of the geometry.
-      /// \param[in] _origin New origin position
-      public: virtual void SetOrigin(const math::Vector3d &_origin) = 0;
-
-      /// \brief Get the local scale
-      /// \return The local scale
-      public: virtual math::Vector3d LocalScale() const = 0;
-
-      /// \brief Set the local scale. The given scale will be assigned to the
-      /// x, y, and z coordinates.
-      /// \param[in] _scale New local scale
-      public: virtual void SetLocalScale(double _scale) = 0;
-
-      /// \brief Set the local scale
-      /// \param[in] _x New x-coordinate scale
-      /// \param[in] _y New y-coordinate scale
-      /// \param[in] _z New z-coordinate scale
-      public: virtual void SetLocalScale(double _x, double _y, double _z) = 0;
-
-      /// \brief Set the local scale
-      /// \param[in] _scale New local scale
-      public: virtual void SetLocalScale(const math::Vector3d &_scale) = 0;
-
-      /// \brief Get the world scale
-      /// \return The world scale
-      public: virtual math::Vector3d WorldScale() const = 0;
-
-      /// \brief Set the world scale. The given scale will be assigned to the
-      /// x, y, and z coordinates.
-      /// \param[in] _scale New world scale
-      public: virtual void SetWorldScale(double _scale) = 0;
-
-      /// \brief Set the world scale
-      /// \param[in] _x New x-coordinate scale
-      /// \param[in] _y New y-coordinate scale
-      /// \param[in] _z New z-coordinate scale
-      public: virtual void SetWorldScale(double _x, double _y, double _z) = 0;
-
-      /// \brief Set the world scale
-      /// \param[in] _scale New world scale
-      public: virtual void SetWorldScale(const math::Vector3d &_scale) = 0;
-
-      /// \brief Scale the current scale by the given scalar. The given scalar
-      /// will be assigned to the x, y, and z coordinates.
-      /// \param[in] _scale Scalar to alter the current scale
-      public: virtual void Scale(double _scale) = 0;
-
-      /// \brief Scale the current scale by the given scalars
-      /// \param[in] _x Scalar to alter the current x-coordinate scale
-      /// \param[in] _y Scalar to alter the current y-coordinate scale
-      /// \param[in] _z Scalar to alter the current z-coordinate scale
-      public: virtual void Scale(double _x, double _y, double _z) = 0;
-
-      /// \brief Scale the current scale by the given scalars
-      /// \param[in] _scale Scalars to alter the current scale
-      public: virtual void Scale(const math::Vector3d &_scale) = 0;
-
-      /// \brief Determine if this node inherits scale from this parent
-      /// \return True if this node inherits scale from this parent
-      public: virtual bool InheritScale() const = 0;
-
-      /// \brief Specify if this node inherits scale from its parent
-      /// \param[in] _inherit True if this node inherits scale from its parent
-      public: virtual void SetInheritScale(bool _inherit) = 0;
-
-      /// \brief Get number of child nodes
-      /// \return The number of child nodes
-      public: virtual unsigned int ChildCount() const = 0;
-
-      /// \brief Determine if given node is an attached child
-      /// \return True if given node is an attached child
-      public: virtual bool HasChild(ConstNodePtr _child) const = 0;
-
-      /// \brief Determine if node with given ID is an attached child
-      /// \param[in] _id ID of the node in question
-      /// \return True if node with given ID is an attached child
-      public: virtual bool HasChildId(unsigned int _id) const = 0;
-
-      /// \brief Determine if node with given name is an attached child
-      /// \param[in] _name Name of the node in question
-      /// \return True if node with given name is an attached child
-      public: virtual bool HasChildName(const std::string &_name) const = 0;
-
-      /// \brief Get node with given ID. If no child exists with given ID, NULL
-      /// will be returned.
-      /// \param[in] _id ID of the desired node
-      /// \return The specified node
-      public: virtual NodePtr ChildById(unsigned int _id) const = 0;
-
-      /// \brief Get node with given name. If no child exists with given name,
-      /// NULL will be returned.
-      /// \param[in] _name Name of the desired node
-      /// \return The specified node
-      public: virtual NodePtr ChildByName(
-                  const std::string &_name) const = 0;
-
-      /// \brief Get node at given index. If no child exists at given index,
-      /// NULL will be returned.
-      /// \param[in] _index Index of the desired node
-      /// \return The specified node
-      public: virtual NodePtr ChildByIndex(unsigned int _index) const = 0;
-
-      /// \brief Add the given node to this node. If the given node is
-      /// already a child, no work will be done.
-      /// \param[in] _child Child node to be added
-      public: virtual void AddChild(NodePtr _child) = 0;
-
-      /// \brief Remove (detach) the given node from this node. If the given
-      /// node is not a child of this node, no work will be done.
-      /// \param[in] _child Child node to be removed
-      /// \return The removed child node
-      public: virtual NodePtr RemoveChild(NodePtr _child) = 0;
-
-      /// \brief Remove (detach) the node with the given ID from this node.
-      /// If the specified node is not a child of this node, no work will be
-      /// done.
-      /// \param[in] _id ID of the child node to be removed
-      /// \return The removed child node
-      public: virtual NodePtr RemoveChildById(unsigned int _id) = 0;
-
-      /// \brief Remove (detach) the node with the given name from this node.
-      /// If the specified node is not a child of this node, no work will be
-      /// done.
-      /// \param[in] _name Name of the child node to be removed
-      /// \return The removed child node
-      public: virtual NodePtr RemoveChildByName(const std::string &_name) = 0;
-
-      /// \brief Remove (detach) the node at the given index from this node.
-      /// If the specified node is not a child of this node, no work will be
-      /// done.
-      /// \param[in] _index Index of the child node to be removed
-      /// \return The removed child node
-      public: virtual NodePtr RemoveChildByIndex(unsigned int _index) = 0;
-
-      /// \brief Remove all child nodes from this node
-      /// This detaches all the child nodes but does not destroy them
-      public: virtual void RemoveChildren() = 0;
-
-      /// \brief Store any custom data associated with this node
-      /// \param[in] _key Unique key
-      /// \param[in] _value Value in any type
-      public: virtual void SetUserData(
-        const std::string &_key, Variant _value) = 0;
-
-      /// \brief Get custom data stored in this node
-      /// \param[in] _key Unique key
-      /// \return Value in any type. If _key does not exist for the node, an
-      /// empty variant is returned (i.e., no data).
-      public: virtual Variant UserData(const std::string &_key) const = 0;
-
-      /// \brief Check if node has custom data
-      /// \param[in] _key Unique key
-      /// \return True if node has custom data with the specified key
-      public: virtual bool HasUserData(const std::string &_key) const = 0;
-    };
-    }
-  }
-}
-#endif
-=======
 #include <gz/rendering/Node.hh>
-#include <ignition/rendering/config.hh>
->>>>>>> 5e77e7f9
+#include <ignition/rendering/config.hh>