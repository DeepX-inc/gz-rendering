--- conflicted
+++ resolved
@@ -15,174 +15,5 @@
  *
  */
 
-<<<<<<< HEAD
-#include <map>
-#include <string>
-#include "ignition/rendering/config.hh"
-#include "ignition/rendering/RenderTypes.hh"
-#include "ignition/rendering/Export.hh"
-
-namespace ignition
-{
-  namespace rendering
-  {
-    inline namespace IGNITION_RENDERING_VERSION_NAMESPACE {
-    //
-    /// \class RenderEngine RenderEngine.hh ignition/rendering/RenderEngine.hh
-    /// \brief An abstract interface to a concrete render-engine. A
-    /// RenderEngine is responsible for initializing a render-engine as well as
-    /// creating, storing, and destroying scenes.
-    class IGNITION_RENDERING_VISIBLE RenderEngine
-    {
-      /// \brief Destructor
-      public: virtual ~RenderEngine() { }
-
-      /// \brief Load any necessary resources to set up render-engine. This
-      /// should called before any other function.
-      /// \param[in] _params Parameters to be passed to the underlying
-      /// rendering engine.
-      /// \return True if the render-engine was successfully loaded
-      public: virtual bool Load(
-          const std::map<std::string, std::string> &_params = {}) = 0;
-
-      /// \brief Initialize the render-engine. This should be called immediately
-      /// after a successful call to Load.
-      /// \return True if the render-engine was successfully initialized
-      public: virtual bool Init() = 0;
-
-      /// \brief Destroys all scenes created by render-engine and releases all
-      /// loaded resources. This should be called when the given render-engine
-      /// will no longer be used during runtime.
-      /// \return True if the render-engine was successfully destroyed
-      public: virtual void Destroy() = 0;
-
-      // TODO(anyone): merge with Destroy
-      public: virtual bool Fini() = 0;
-
-      /// \brief Determines if the render-engine has been loaded.
-      /// \return True if the render-engine is loaded
-      public: virtual bool IsLoaded() const = 0;
-
-      /// \brief Determines if the render-engine has been initialized.
-      /// \return True if the render-engine is initialized
-      public: virtual bool IsInitialized() const = 0;
-
-      /// \brief Determines if the render-engine can be used. Despite loading
-      /// and initializing the render-engine, it may not be possible to use due
-      /// to hardware capabilities of the runtime system.
-      /// \return True if the render-engine can be used
-      public: virtual bool IsEnabled() const = 0;
-
-      /// \brief Get name of the render-engine.
-      /// \return The render-engine name
-      public: virtual std::string Name() const = 0;
-
-      /// \brief Get the number of scenes actively managed by this
-      /// render-engine
-      /// \return The number of active scenes
-      public: virtual unsigned int SceneCount() const = 0;
-
-      /// \brief Determine if the given scene is actively managed by this
-      /// render-engine
-      /// \param[in] _scene Scene in question
-      /// \return True if the scene is managed by this render-engine
-      public: virtual bool HasScene(ConstScenePtr _scene) const = 0;
-
-      /// \brief Determine if this render-engine manages a scene with the
-      /// given ID.
-      /// \param[in] _id ID of scene in question
-      /// \return True if this render-engine manages the specified scene
-      public: virtual bool HasSceneId(unsigned int _id) const = 0;
-
-      /// \brief Determine if this render-engine manages a scene with the
-      /// given name.
-      /// \param[in] _name Name of scene in question
-      /// \return True if this render-engine manages the specified scene
-      public: virtual bool HasSceneName(const std::string &_name) const = 0;
-
-      /// \brief Get the scene with the given ID. If no scenes exist with the
-      /// given ID, NULL will be returned.
-      /// \param[in] _id ID of scene to be retrieved
-      /// \return The specified scene
-      public: virtual ScenePtr SceneById(unsigned int _id) const = 0;
-
-      /// \brief Get the scene with the given name. If no scenes exist with the
-      /// given name, NULL will be returned.
-      /// \param[in] _name Name of scene to be retrieved
-      /// \return The specified scene
-      public: virtual ScenePtr SceneByName(
-                  const std::string &_name) const = 0;
-
-      /// \brief Get the scene at the given index. If no scenes exist at the
-      /// given index, NULL will be returned.
-      /// \param[in] _index Index of scene, which is a number from 0 to
-      /// SceneCount() - 1. Note that the index for a specific scene might
-      /// change as other scenes are destroyed.
-      /// \return The specified scene
-      public: virtual ScenePtr SceneByIndex(unsigned int _index) const = 0;
-
-      /// \brief Destroy the given scene. If the given scene is not managed by
-      /// this render-engine, no work will be done.
-      /// \param[in] _scene Scene to be destroyed
-      public: virtual void DestroyScene(ScenePtr _scene) = 0;
-
-      /// \brief Destroy the scene with the given ID. If no scenes exist with
-      /// the given ID, no work will be done.
-      /// \param[in] _id ID of the scene to destroy
-      public: virtual void DestroySceneById(unsigned int _id) = 0;
-
-      /// \brief Destroy the scene with the given name. If no scenes exist with
-      /// the given name, no work will be done.
-      /// \param[in] _name Name of the scene to destroy
-      public: virtual void DestroySceneByName(const std::string &_name) = 0;
-
-      /// \brief Destroy the scene at the given index. If no scenes exist at the
-      /// given index, no work will be done.
-      /// \param[in] _index Index of the scene to destroy
-      public: virtual void DestroySceneByIndex(unsigned int _index) = 0;
-
-      /// \brief Destroy all scenes managed by this render-engine
-      public: virtual void DestroyScenes() = 0;
-
-      /// \brief Create a new scene with the given name. The given name should
-      /// be unique across all scenes managed by this render-engine. If a
-      /// duplicate name is given, NULL will be returned. An unique ID will
-      /// automatically be assigned to the created scene.
-      /// \param[in] _name Name of the new scene
-      /// \return The created scene
-      public: virtual ScenePtr CreateScene(const std::string &_name) = 0;
-
-      /// \brief Create a new scene with the given ID. The given ID should
-      /// be unique across all scenes managed by this render-engine. If a
-      /// duplicate ID is given, NULL will be returned. An unique name will
-      /// automatically be assigned to the created scene.
-      /// \param[in] _id ID of the new scene
-      /// \param[in] _name Name of the new scene
-      /// \return The created scene
-      public: virtual ScenePtr CreateScene(unsigned int _id,
-                  const std::string &_name) = 0;
-
-      /// \brief Set headless mode
-      /// Only available in OGRE 2.2, which makes use of EGL
-      /// \param[in] _headless Set to true to enable headless mode.
-      public: virtual void SetHeadless(bool _headless) = 0;
-
-      /// \brief Get headless mode
-      /// \return True if headless mode is enable, false otherwise.
-      public: virtual bool Headless() const = 0;
-
-      /// \brief Add path to media resource location
-      /// \param[in] _path Absolute path to resource location
-      public: virtual void AddResourcePath(const std::string &_path) = 0;
-
-      /// \brief Get the render pass system for this engine.
-      public: virtual RenderPassSystemPtr RenderPassSystem() const = 0;
-    };
-    }
-  }
-}
-#endif
-=======
 #include <gz/rendering/RenderEngine.hh>
-#include <ignition/rendering/config.hh>
->>>>>>> 5e77e7f9
+#include <ignition/rendering/config.hh>