/*
 * Copyright (C) 2022 Open Source Robotics Foundation
 *
 * Licensed under the Apache License, Version 2.0 (the "License");
 * you may not use this file except in compliance with the License.
 * You may obtain a copy of the License at
 *
 *     http://www.apache.org/licenses/LICENSE-2.0
 *
 * Unless required by applicable law or agreed to in writing, software
 * distributed under the License is distributed on an "AS IS" BASIS,
 * WITHOUT WARRANTIES OR CONDITIONS OF ANY KIND, either express or implied.
 * See the License for the specific language governing permissions and
 * limitations under the License.
 *
 */

<<<<<<< HEAD
#include <string>
#include <ignition/math/Color.hh>
#include <ignition/common/Material.hh>
#include "ignition/rendering/config.hh"
#include "ignition/rendering/RenderTypes.hh"
#include "ignition/rendering/Object.hh"
#include "ignition/rendering/ShaderType.hh"
#include "ignition/rendering/Export.hh"

namespace ignition
{
  namespace rendering
  {
    inline namespace IGNITION_RENDERING_VERSION_NAMESPACE {
    //
    /// \brief An enum for the type of material
    enum IGNITION_RENDERING_VISIBLE MaterialType
    {
      /// \brief Classic shading, i.e. variants of Phong
      MT_CLASSIC = 0,

      /// \brief Physically Based Shading
      MT_PBS = 1
    };

    /// \class Material Material.hh ignition/rendering/Material.hh
    /// \brief Represents a surface material of a Geometry
    class IGNITION_RENDERING_VISIBLE Material :
      public virtual Object
    {
      /// \brief Destructor
      public: virtual ~Material() { }

      /// \brief Determine if lighting affects this material
      /// \return True if lighting affects this material
      public: virtual bool LightingEnabled() const = 0;

      /// \brief Specify if lighting affects this material
      /// \param[in] _enabled True if lighting affects this material
      public: virtual void SetLightingEnabled(const bool _enabled) = 0;

      /// \brief Specify if depth buffer checking is enabled
      /// \param[in] _enabled True if depth check is enabled
      public: virtual void SetDepthCheckEnabled(bool _enabled) = 0;

      /// \brief Determine if depth buffer checking is enabled
      /// \return True if depth check is enabled
      public: virtual bool DepthCheckEnabled() const = 0;

      /// \brief Specify if depth buffer writing is enabled
      /// \param[in] _enabled True if depth buffer writing is enabled
      public: virtual void SetDepthWriteEnabled(bool _enabled) = 0;

      /// \brief Determine if depth buffer writing is enabled
      /// \return True if depth buffer writing is enabled
      public: virtual bool DepthWriteEnabled() const = 0;

      /// \brief Get the ambient color
      /// \return The ambient color
      public: virtual math::Color Ambient() const = 0;

      /// \brief Set the ambient color
      /// \param[in] _r Red value
      /// \param[in] _g Green value
      /// \param[in] _b Blue value
      /// \param[in] _a Alpha value
      public: virtual void SetAmbient(const double _r, const double _g,
                  const double _b, const double _a = 1.0) = 0;

      /// \brief Set the ambient color
      /// \param[in] _color New ambient color
      public: virtual void SetAmbient(const math::Color &_color) = 0;

      /// \brief Get the diffuse color
      /// \return The diffuse color
      public: virtual math::Color Diffuse() const = 0;

      /// \brief Set the diffuse color
      /// \param[in] _r Red value
      /// \param[in] _g Green value
      /// \param[in] _b Blue value
      /// \param[in] _a Alpha value
      public: virtual void SetDiffuse(const double _r, const double _g,
                  const double _b, const double _a = 1.0) = 0;

      /// \brief Set the diffuse color
      /// \param[in] _color New diffuse color
      public: virtual void SetDiffuse(const math::Color &_color) = 0;

      /// \brief Get the specular color
      /// \return The specular color
      public: virtual math::Color Specular() const = 0;

      /// \brief Set the specular color
      /// \param[in] _r Red value
      /// \param[in] _g Green value
      /// \param[in] _b Blue value
      /// \param[in] _a Alpha value
      public: virtual void SetSpecular(const double _r, const double _g,
                  const double _b, const double _a = 1.0) = 0;

      /// \brief Set the specular color
      /// \param[in] _color New specular color
      public: virtual void SetSpecular(const math::Color &_color) = 0;

      /// \brief Get the emissive color
      /// \return The emissive color
      public: virtual math::Color Emissive() const = 0;

      /// \brief Set the emissive color
      /// \param[in] _r Red value
      /// \param[in] _g Green value
      /// \param[in] _b Blue value
      /// \param[in] _a Alpha value
      public: virtual void SetEmissive(const double _r, const double _g,
                  const double _b, const double _a = 1.0) = 0;

      /// \brief Set the emissive color
      /// \param[in] _color New emissive color
      public: virtual void SetEmissive(const math::Color &_color) = 0;

      /// \brief Get the shininess value
      /// \return The shininess value
      public: virtual double Shininess() const = 0;

      /// \brief Set the shininess value
      /// \param[in] _shininess New shininess value
      public: virtual void SetShininess(const double _shininess) = 0;

      /// \brief Get the transparency value
      /// \return The transparency value
      public: virtual double Transparency() const = 0;

      /// \brief Configuration for Depth Material
      /// \param[in] far Far distance for normalized output
      /// \param[in] near Near distance for normalized output
      public: virtual void SetDepthMaterial(const double far,
            const double near) = 0;

      /// \brief Set the transparency value
      /// \param[in] _transparency New transparency value
      public: virtual void SetTransparency(const double _transparency) = 0;

      /// \brief Set the material to use the alpha channel from the textures
      /// \param[in] _enabled Enable alpha channel based rendering
      /// \param[in] _alpha Set the alpha threshold value
      /// \param[in] _twoSided Enable two sided rendering
      public: virtual void SetAlphaFromTexture(bool _enabled,
                  double _alpha = 0.5, bool _twoSided = true) = 0;

      /// \brief Get the enable alpha from textures
      /// \return The enable alpha value
      public: virtual bool TextureAlphaEnabled() const = 0;

      /// \brief Get the alpha threshold
      /// \return The alpha threshold value
      public: virtual double AlphaThreshold() const = 0;

      /// \brief Get the enable two sided rendering value
      /// \return The enable two sided rendering value
      public: virtual bool TwoSidedEnabled() const = 0;

      /// \brief Get the reflectivity value
      /// \return The reflectivity value
      public: virtual double Reflectivity() const = 0;

      /// \brief Set the reflectivity value
      /// \param[in] _reflectivity New reflectivity value
      public: virtual void SetReflectivity(const double _reflectivity) = 0;

      /// \brief Determine if this material casts shadows
      /// \return True if this material casts shadows
      public: virtual bool CastShadows() const = 0;

      /// \brief Specify if this material casts shadows
      /// \param[in] _castShadows True if this material casts shadows
      public: virtual void SetCastShadows(const bool _castShadows) = 0;

      /// \brief Determine if this material receives shadows
      /// \return True if this material receives shadows
      public: virtual bool ReceiveShadows() const = 0;

      /// \brief Specify if this material receives shadows
      /// \param[in] _receiveShadows True if this material receives shadows
      public: virtual void SetReceiveShadows(const bool _receiveShadows) = 0;

      /// \brief Determine if this material has a reflection
      /// \return True if this material has a reflection
      public: virtual bool ReflectionEnabled() const = 0;

      /// \brief Specify if this material has a reflection
      /// \param[in] _enabled True if this material has a reflection
      public: virtual void SetReflectionEnabled(const bool _enabled) = 0;

      /// \brief Determine if this material has a texture
      /// \return True if this material has a texture
      public: virtual bool HasTexture() const = 0;

      /// \brief Get the URI of the texture file
      /// \return URI of the texture file
      public: virtual std::string Texture() const = 0;

      /// \brief Set the material texture
      /// \param[in] _texture URI of the new texture file
      public: virtual void SetTexture(const std::string &_texture) = 0;

      /// \brief Removes any texture mapped to this material
      public: virtual void ClearTexture() = 0;

      /// \brief Determine if this material has a normal map
      /// \return True if this material has a normal map
      public: virtual bool HasNormalMap() const = 0;

      /// \brief Get the URI of the normal map file
      /// \return URI of the normal map file
      public: virtual std::string NormalMap() const = 0;

      /// \brief Set the material normal map
      /// \param[in] _normalMap URI of the new normal map file
      public: virtual void SetNormalMap(const std::string &_normalMap) = 0;

      /// \brief Removes any normal map mapped to this material
      public: virtual void ClearNormalMap() = 0;

      /// \brief Determine if this material has a roughness map
      /// \return True if this material has a roughness map
      public: virtual bool HasRoughnessMap() const = 0;

      /// \brief Get the URI of the roughness map file
      /// \return URI of the roughness map file
      public: virtual std::string RoughnessMap() const = 0;

      /// \brief Set the material roughness map
      /// \param[in] _roughnessMap URI of the new roughness map file
      public: virtual void SetRoughnessMap(
        const std::string &_roughnessMap) = 0;

      /// \brief Removes any roughness map mapped to this material
      public: virtual void ClearRoughnessMap() = 0;

      /// \brief Determine if this material has a metalness map
      /// \return True if this material has a metalness map
      public: virtual bool HasMetalnessMap() const = 0;

      /// \brief Get the URI of the metalness map file
      /// \return URI of the metalness map file
      public: virtual std::string MetalnessMap() const = 0;

      /// \brief Set the material metalness map
      /// \param[in] _metalnessMap URI of the new metalness map file
      public: virtual void SetMetalnessMap(
        const std::string &_metalnessMap) = 0;

      /// \brief Removes any metalness map mapped to this material
      public: virtual void ClearMetalnessMap() = 0;

      /// \brief Determine if this material has a environment map
      /// \return True if this material has a environment map
      public: virtual bool HasEnvironmentMap() const = 0;

      /// \brief Get the URI of the environment map file
      /// \return URI of the environment map file
      public: virtual std::string EnvironmentMap() const = 0;

      /// \brief Set the material environment map
      /// \param[in] _metalnessMap URI of the new environment map file
      public: virtual void SetEnvironmentMap(
        const std::string &_metalnessMap) = 0;

      /// \brief Removes any environment map mapped to this material
      public: virtual void ClearEnvironmentMap() = 0;

      /// \brief Determine if this material has an emissive map
      /// \return True if this material has an emissive map
      public: virtual bool HasEmissiveMap() const = 0;

      /// \brief Get the URI of the emissive map file
      /// \return URI of the emissive map file
      public: virtual std::string EmissiveMap() const = 0;

      /// \brief Set the material emissive map
      /// \param[in] _emissiveMap URI of the new emissive map file
      public: virtual void SetEmissiveMap(
        const std::string &_emissiveMap) = 0;

      /// \brief Removes any emissive map mapped to this material
      public: virtual void ClearEmissiveMap() = 0;

      /// \brief Determine if this material has a light map
      /// \return True if this material has a light map
      public: virtual bool HasLightMap() const = 0;

      /// \brief Get the URI of the light map file
      /// \return URI of the light map file
      public: virtual std::string LightMap() const = 0;

      /// \brief Get the texture coordinate set used by lightmap
      /// \return texture coordinate set of the light map
      public: virtual unsigned int LightMapTexCoordSet() const = 0;

      /// \brief Set the material light map
      /// \param[in] _lightMap URI of the new light map file
      /// \param[in] _uvSet Texture coordinate set to use
      public: virtual void SetLightMap(const std::string &_lightMap,
          unsigned int _uvSet = 0u) = 0;

      /// \brief Removes any light map mapped to this material
      public: virtual void ClearLightMap() = 0;

      /// \brief Set the render order. When polygons are coplanar, you can get
      /// problems with 'depth fighting' where the pixels from the two polys
      /// compete for the same screen pixel. This param help to avoid this
      /// problem.
      /// \param[in] _renderOrder Render order to set to
      public: virtual void SetRenderOrder(const float _renderOrder) = 0;

      /// \brief Get the render order value of this material.
      /// \return Material render order
      public: virtual float RenderOrder() const = 0;

      /// \brief Set the roughness value. Only affects material of type MT_PBS
      /// \param[in] _roughness Roughness to set to
      public: virtual void SetRoughness(const float _roughness) = 0;

      /// \brief Get the roughness value of this material.
      /// \return Material roughness
      public: virtual float Roughness() const = 0;

      /// \brief Set the metalness value. Only affects material of type MT_PBS
      /// \param[in] _metalness Metalness to set to
      public: virtual void SetMetalness(const float _metalness) = 0;

      /// \brief Get the metalness value of this material
      /// \return Material metalness
      public: virtual float Metalness() const = 0;

      /// \brief Removes any metalness map mapped to this material
      public: virtual enum MaterialType Type() const = 0;

      /// \brief Get the ShaderType value
      /// \return The ShaderType value
      public: virtual enum ShaderType ShaderType() const = 0;

      /// \brief Set the ShaderType value
      /// \param[in] _type New ShaderType value
      public: virtual void SetShaderType(enum ShaderType _type) = 0;

      /// \brief Clone this material
      /// \return New cloned material
      public: virtual MaterialPtr Clone(const std::string &_name = "")
                const = 0;

      /// \brief Copy properties from given Material
      /// \param[in] _material Source Material to be copied from
      public: virtual void CopyFrom(ConstMaterialPtr _material) = 0;

      /// \brief Copy properties from given Material
      /// \param[in] _material Source Material to be copied from
      public: virtual void CopyFrom(const common::Material &_material) = 0;

      /// \brief Get path to the vertex shader
      /// \return Path to vertex shader
      public: virtual std::string VertexShader() const = 0;

      /// \brief Get params for the vertex shader
      /// \return editable parameters
      public: virtual ShaderParamsPtr VertexShaderParams() = 0;

      /// \brief Set the vertex shader
      /// \param[in] _path path to a file containing a glsl shader
      public: virtual void SetVertexShader(const std::string &_path) = 0;

      /// \brief Get path to the fragment shader
      /// \return Path to fragment shader
      public: virtual std::string FragmentShader() const = 0;

      /// \brief Get params for the fragment shader
      /// \return editable parameters
      public: virtual ShaderParamsPtr FragmentShaderParams() = 0;

      /// \brief Set the fragment shader
      /// \param[in] _path path to a file containing a glsl shader
      public: virtual void SetFragmentShader(const std::string &_path) = 0;
    };
    }
  }
}
#endif
=======
#include <gz/rendering/Material.hh>
#include <ignition/rendering/config.hh>
>>>>>>> 5e77e7f9
<|MERGE_RESOLUTION|>--- conflicted
+++ resolved
@@ -15,396 +15,5 @@
  *
  */
 
-<<<<<<< HEAD
-#include <string>
-#include <ignition/math/Color.hh>
-#include <ignition/common/Material.hh>
-#include "ignition/rendering/config.hh"
-#include "ignition/rendering/RenderTypes.hh"
-#include "ignition/rendering/Object.hh"
-#include "ignition/rendering/ShaderType.hh"
-#include "ignition/rendering/Export.hh"
-
-namespace ignition
-{
-  namespace rendering
-  {
-    inline namespace IGNITION_RENDERING_VERSION_NAMESPACE {
-    //
-    /// \brief An enum for the type of material
-    enum IGNITION_RENDERING_VISIBLE MaterialType
-    {
-      /// \brief Classic shading, i.e. variants of Phong
-      MT_CLASSIC = 0,
-
-      /// \brief Physically Based Shading
-      MT_PBS = 1
-    };
-
-    /// \class Material Material.hh ignition/rendering/Material.hh
-    /// \brief Represents a surface material of a Geometry
-    class IGNITION_RENDERING_VISIBLE Material :
-      public virtual Object
-    {
-      /// \brief Destructor
-      public: virtual ~Material() { }
-
-      /// \brief Determine if lighting affects this material
-      /// \return True if lighting affects this material
-      public: virtual bool LightingEnabled() const = 0;
-
-      /// \brief Specify if lighting affects this material
-      /// \param[in] _enabled True if lighting affects this material
-      public: virtual void SetLightingEnabled(const bool _enabled) = 0;
-
-      /// \brief Specify if depth buffer checking is enabled
-      /// \param[in] _enabled True if depth check is enabled
-      public: virtual void SetDepthCheckEnabled(bool _enabled) = 0;
-
-      /// \brief Determine if depth buffer checking is enabled
-      /// \return True if depth check is enabled
-      public: virtual bool DepthCheckEnabled() const = 0;
-
-      /// \brief Specify if depth buffer writing is enabled
-      /// \param[in] _enabled True if depth buffer writing is enabled
-      public: virtual void SetDepthWriteEnabled(bool _enabled) = 0;
-
-      /// \brief Determine if depth buffer writing is enabled
-      /// \return True if depth buffer writing is enabled
-      public: virtual bool DepthWriteEnabled() const = 0;
-
-      /// \brief Get the ambient color
-      /// \return The ambient color
-      public: virtual math::Color Ambient() const = 0;
-
-      /// \brief Set the ambient color
-      /// \param[in] _r Red value
-      /// \param[in] _g Green value
-      /// \param[in] _b Blue value
-      /// \param[in] _a Alpha value
-      public: virtual void SetAmbient(const double _r, const double _g,
-                  const double _b, const double _a = 1.0) = 0;
-
-      /// \brief Set the ambient color
-      /// \param[in] _color New ambient color
-      public: virtual void SetAmbient(const math::Color &_color) = 0;
-
-      /// \brief Get the diffuse color
-      /// \return The diffuse color
-      public: virtual math::Color Diffuse() const = 0;
-
-      /// \brief Set the diffuse color
-      /// \param[in] _r Red value
-      /// \param[in] _g Green value
-      /// \param[in] _b Blue value
-      /// \param[in] _a Alpha value
-      public: virtual void SetDiffuse(const double _r, const double _g,
-                  const double _b, const double _a = 1.0) = 0;
-
-      /// \brief Set the diffuse color
-      /// \param[in] _color New diffuse color
-      public: virtual void SetDiffuse(const math::Color &_color) = 0;
-
-      /// \brief Get the specular color
-      /// \return The specular color
-      public: virtual math::Color Specular() const = 0;
-
-      /// \brief Set the specular color
-      /// \param[in] _r Red value
-      /// \param[in] _g Green value
-      /// \param[in] _b Blue value
-      /// \param[in] _a Alpha value
-      public: virtual void SetSpecular(const double _r, const double _g,
-                  const double _b, const double _a = 1.0) = 0;
-
-      /// \brief Set the specular color
-      /// \param[in] _color New specular color
-      public: virtual void SetSpecular(const math::Color &_color) = 0;
-
-      /// \brief Get the emissive color
-      /// \return The emissive color
-      public: virtual math::Color Emissive() const = 0;
-
-      /// \brief Set the emissive color
-      /// \param[in] _r Red value
-      /// \param[in] _g Green value
-      /// \param[in] _b Blue value
-      /// \param[in] _a Alpha value
-      public: virtual void SetEmissive(const double _r, const double _g,
-                  const double _b, const double _a = 1.0) = 0;
-
-      /// \brief Set the emissive color
-      /// \param[in] _color New emissive color
-      public: virtual void SetEmissive(const math::Color &_color) = 0;
-
-      /// \brief Get the shininess value
-      /// \return The shininess value
-      public: virtual double Shininess() const = 0;
-
-      /// \brief Set the shininess value
-      /// \param[in] _shininess New shininess value
-      public: virtual void SetShininess(const double _shininess) = 0;
-
-      /// \brief Get the transparency value
-      /// \return The transparency value
-      public: virtual double Transparency() const = 0;
-
-      /// \brief Configuration for Depth Material
-      /// \param[in] far Far distance for normalized output
-      /// \param[in] near Near distance for normalized output
-      public: virtual void SetDepthMaterial(const double far,
-            const double near) = 0;
-
-      /// \brief Set the transparency value
-      /// \param[in] _transparency New transparency value
-      public: virtual void SetTransparency(const double _transparency) = 0;
-
-      /// \brief Set the material to use the alpha channel from the textures
-      /// \param[in] _enabled Enable alpha channel based rendering
-      /// \param[in] _alpha Set the alpha threshold value
-      /// \param[in] _twoSided Enable two sided rendering
-      public: virtual void SetAlphaFromTexture(bool _enabled,
-                  double _alpha = 0.5, bool _twoSided = true) = 0;
-
-      /// \brief Get the enable alpha from textures
-      /// \return The enable alpha value
-      public: virtual bool TextureAlphaEnabled() const = 0;
-
-      /// \brief Get the alpha threshold
-      /// \return The alpha threshold value
-      public: virtual double AlphaThreshold() const = 0;
-
-      /// \brief Get the enable two sided rendering value
-      /// \return The enable two sided rendering value
-      public: virtual bool TwoSidedEnabled() const = 0;
-
-      /// \brief Get the reflectivity value
-      /// \return The reflectivity value
-      public: virtual double Reflectivity() const = 0;
-
-      /// \brief Set the reflectivity value
-      /// \param[in] _reflectivity New reflectivity value
-      public: virtual void SetReflectivity(const double _reflectivity) = 0;
-
-      /// \brief Determine if this material casts shadows
-      /// \return True if this material casts shadows
-      public: virtual bool CastShadows() const = 0;
-
-      /// \brief Specify if this material casts shadows
-      /// \param[in] _castShadows True if this material casts shadows
-      public: virtual void SetCastShadows(const bool _castShadows) = 0;
-
-      /// \brief Determine if this material receives shadows
-      /// \return True if this material receives shadows
-      public: virtual bool ReceiveShadows() const = 0;
-
-      /// \brief Specify if this material receives shadows
-      /// \param[in] _receiveShadows True if this material receives shadows
-      public: virtual void SetReceiveShadows(const bool _receiveShadows) = 0;
-
-      /// \brief Determine if this material has a reflection
-      /// \return True if this material has a reflection
-      public: virtual bool ReflectionEnabled() const = 0;
-
-      /// \brief Specify if this material has a reflection
-      /// \param[in] _enabled True if this material has a reflection
-      public: virtual void SetReflectionEnabled(const bool _enabled) = 0;
-
-      /// \brief Determine if this material has a texture
-      /// \return True if this material has a texture
-      public: virtual bool HasTexture() const = 0;
-
-      /// \brief Get the URI of the texture file
-      /// \return URI of the texture file
-      public: virtual std::string Texture() const = 0;
-
-      /// \brief Set the material texture
-      /// \param[in] _texture URI of the new texture file
-      public: virtual void SetTexture(const std::string &_texture) = 0;
-
-      /// \brief Removes any texture mapped to this material
-      public: virtual void ClearTexture() = 0;
-
-      /// \brief Determine if this material has a normal map
-      /// \return True if this material has a normal map
-      public: virtual bool HasNormalMap() const = 0;
-
-      /// \brief Get the URI of the normal map file
-      /// \return URI of the normal map file
-      public: virtual std::string NormalMap() const = 0;
-
-      /// \brief Set the material normal map
-      /// \param[in] _normalMap URI of the new normal map file
-      public: virtual void SetNormalMap(const std::string &_normalMap) = 0;
-
-      /// \brief Removes any normal map mapped to this material
-      public: virtual void ClearNormalMap() = 0;
-
-      /// \brief Determine if this material has a roughness map
-      /// \return True if this material has a roughness map
-      public: virtual bool HasRoughnessMap() const = 0;
-
-      /// \brief Get the URI of the roughness map file
-      /// \return URI of the roughness map file
-      public: virtual std::string RoughnessMap() const = 0;
-
-      /// \brief Set the material roughness map
-      /// \param[in] _roughnessMap URI of the new roughness map file
-      public: virtual void SetRoughnessMap(
-        const std::string &_roughnessMap) = 0;
-
-      /// \brief Removes any roughness map mapped to this material
-      public: virtual void ClearRoughnessMap() = 0;
-
-      /// \brief Determine if this material has a metalness map
-      /// \return True if this material has a metalness map
-      public: virtual bool HasMetalnessMap() const = 0;
-
-      /// \brief Get the URI of the metalness map file
-      /// \return URI of the metalness map file
-      public: virtual std::string MetalnessMap() const = 0;
-
-      /// \brief Set the material metalness map
-      /// \param[in] _metalnessMap URI of the new metalness map file
-      public: virtual void SetMetalnessMap(
-        const std::string &_metalnessMap) = 0;
-
-      /// \brief Removes any metalness map mapped to this material
-      public: virtual void ClearMetalnessMap() = 0;
-
-      /// \brief Determine if this material has a environment map
-      /// \return True if this material has a environment map
-      public: virtual bool HasEnvironmentMap() const = 0;
-
-      /// \brief Get the URI of the environment map file
-      /// \return URI of the environment map file
-      public: virtual std::string EnvironmentMap() const = 0;
-
-      /// \brief Set the material environment map
-      /// \param[in] _metalnessMap URI of the new environment map file
-      public: virtual void SetEnvironmentMap(
-        const std::string &_metalnessMap) = 0;
-
-      /// \brief Removes any environment map mapped to this material
-      public: virtual void ClearEnvironmentMap() = 0;
-
-      /// \brief Determine if this material has an emissive map
-      /// \return True if this material has an emissive map
-      public: virtual bool HasEmissiveMap() const = 0;
-
-      /// \brief Get the URI of the emissive map file
-      /// \return URI of the emissive map file
-      public: virtual std::string EmissiveMap() const = 0;
-
-      /// \brief Set the material emissive map
-      /// \param[in] _emissiveMap URI of the new emissive map file
-      public: virtual void SetEmissiveMap(
-        const std::string &_emissiveMap) = 0;
-
-      /// \brief Removes any emissive map mapped to this material
-      public: virtual void ClearEmissiveMap() = 0;
-
-      /// \brief Determine if this material has a light map
-      /// \return True if this material has a light map
-      public: virtual bool HasLightMap() const = 0;
-
-      /// \brief Get the URI of the light map file
-      /// \return URI of the light map file
-      public: virtual std::string LightMap() const = 0;
-
-      /// \brief Get the texture coordinate set used by lightmap
-      /// \return texture coordinate set of the light map
-      public: virtual unsigned int LightMapTexCoordSet() const = 0;
-
-      /// \brief Set the material light map
-      /// \param[in] _lightMap URI of the new light map file
-      /// \param[in] _uvSet Texture coordinate set to use
-      public: virtual void SetLightMap(const std::string &_lightMap,
-          unsigned int _uvSet = 0u) = 0;
-
-      /// \brief Removes any light map mapped to this material
-      public: virtual void ClearLightMap() = 0;
-
-      /// \brief Set the render order. When polygons are coplanar, you can get
-      /// problems with 'depth fighting' where the pixels from the two polys
-      /// compete for the same screen pixel. This param help to avoid this
-      /// problem.
-      /// \param[in] _renderOrder Render order to set to
-      public: virtual void SetRenderOrder(const float _renderOrder) = 0;
-
-      /// \brief Get the render order value of this material.
-      /// \return Material render order
-      public: virtual float RenderOrder() const = 0;
-
-      /// \brief Set the roughness value. Only affects material of type MT_PBS
-      /// \param[in] _roughness Roughness to set to
-      public: virtual void SetRoughness(const float _roughness) = 0;
-
-      /// \brief Get the roughness value of this material.
-      /// \return Material roughness
-      public: virtual float Roughness() const = 0;
-
-      /// \brief Set the metalness value. Only affects material of type MT_PBS
-      /// \param[in] _metalness Metalness to set to
-      public: virtual void SetMetalness(const float _metalness) = 0;
-
-      /// \brief Get the metalness value of this material
-      /// \return Material metalness
-      public: virtual float Metalness() const = 0;
-
-      /// \brief Removes any metalness map mapped to this material
-      public: virtual enum MaterialType Type() const = 0;
-
-      /// \brief Get the ShaderType value
-      /// \return The ShaderType value
-      public: virtual enum ShaderType ShaderType() const = 0;
-
-      /// \brief Set the ShaderType value
-      /// \param[in] _type New ShaderType value
-      public: virtual void SetShaderType(enum ShaderType _type) = 0;
-
-      /// \brief Clone this material
-      /// \return New cloned material
-      public: virtual MaterialPtr Clone(const std::string &_name = "")
-                const = 0;
-
-      /// \brief Copy properties from given Material
-      /// \param[in] _material Source Material to be copied from
-      public: virtual void CopyFrom(ConstMaterialPtr _material) = 0;
-
-      /// \brief Copy properties from given Material
-      /// \param[in] _material Source Material to be copied from
-      public: virtual void CopyFrom(const common::Material &_material) = 0;
-
-      /// \brief Get path to the vertex shader
-      /// \return Path to vertex shader
-      public: virtual std::string VertexShader() const = 0;
-
-      /// \brief Get params for the vertex shader
-      /// \return editable parameters
-      public: virtual ShaderParamsPtr VertexShaderParams() = 0;
-
-      /// \brief Set the vertex shader
-      /// \param[in] _path path to a file containing a glsl shader
-      public: virtual void SetVertexShader(const std::string &_path) = 0;
-
-      /// \brief Get path to the fragment shader
-      /// \return Path to fragment shader
-      public: virtual std::string FragmentShader() const = 0;
-
-      /// \brief Get params for the fragment shader
-      /// \return editable parameters
-      public: virtual ShaderParamsPtr FragmentShaderParams() = 0;
-
-      /// \brief Set the fragment shader
-      /// \param[in] _path path to a file containing a glsl shader
-      public: virtual void SetFragmentShader(const std::string &_path) = 0;
-    };
-    }
-  }
-}
-#endif
-=======
 #include <gz/rendering/Material.hh>
-#include <ignition/rendering/config.hh>
->>>>>>> 5e77e7f9
+#include <ignition/rendering/config.hh>