/*
 * Copyright (C) 2018 Open Source Robotics Foundation
 *
 * Licensed under the Apache License, Version 2.0 (the "License");
 * you may not use this file except in compliance with the License.
 * You may obtain a copy of the License at
 *
 *     http://www.apache.org/licenses/LICENSE-2.0
 *
 * Unless required by applicable law or agreed to in writing, software
 * distributed under the License is distributed on an "AS IS" BASIS,
 * WITHOUT WARRANTIES OR CONDITIONS OF ANY KIND, either express or implied.
 * See the License for the specific language governing permissions and
 * limitations under the License.
 *
 */

#include <gz/common/Console.hh>

#include "gz/rendering/Material.hh"

#include "gz/rendering/ogre2/Ogre2Includes.hh"
#include "gz/rendering/ogre2/Ogre2RenderEngine.hh"
#include "gz/rendering/ogre2/Ogre2RenderPass.hh"
#include "gz/rendering/ogre2/Ogre2Conversions.hh"
#include "gz/rendering/ogre2/Ogre2Material.hh"
#include "gz/rendering/ogre2/Ogre2RenderTarget.hh"
#include "gz/rendering/ogre2/Ogre2Scene.hh"

namespace gz
{
namespace rendering
{
inline namespace GZ_RENDERING_VERSION_NAMESPACE {
//
/// \brief Listener for changing ogre compositor pass properties
class Ogre2RenderTargetCompositorListener :
    public Ogre::CompositorWorkspaceListener
{
  /// \brief Constructor
  /// \param[in] _target ogre render target object
  public: explicit Ogre2RenderTargetCompositorListener(
      Ogre2RenderTarget *_target)
  {
    this->ogreRenderTarget = _target;
  }

  /// \brief Destructor
  public: virtual ~Ogre2RenderTargetCompositorListener() = default;

  // Documentation inherited.
  public: virtual void passPreExecute(Ogre::CompositorPass *_pass)
  {
    if (_pass->getType() == Ogre::PASS_SCENE)
    {
      Ogre::CompositorPassScene *scenePass =
          static_cast<Ogre::CompositorPassScene *>(_pass);
      GZ_ASSERT(scenePass != nullptr, "Unable to get scene pass");
      Ogre::Viewport *vp = scenePass->getCamera()->getLastViewport();
      if (vp == nullptr) return;
      // make sure we do not alter the reserved visibility flags
      uint32_t f = this->ogreRenderTarget->VisibilityMask() |
          ~Ogre::VisibilityFlags::RESERVED_VISIBILITY_FLAGS;
      // apply the new visibility mask
      uint32_t flags = f & vp->getVisibilityMask();
      vp->_setVisibilityMask(flags, vp->getLightVisibilityMask());
    }
  }

  /// \brief Pointer to render target that added this listener
  private: Ogre2RenderTarget *ogreRenderTarget = nullptr;
};
}
}
}

/// \brief Private data class for Ogre2RenderTarget
class gz::rendering::Ogre2RenderTargetPrivate
{
  /// \brief Listener for chaning compositor pass properties
  public: Ogre2RenderTargetCompositorListener *rtListener = nullptr;

  /// \brief Name of sky box material
  public: const std::string kSkyboxMaterialName = "SkyBox";

  /// \brief Name of base rendering compositor node
  public: const std::string kBaseNodeName = "PbsMaterialsRenderingNode";

  /// \brief Name of final rendering compositor node
  public: const std::string kFinalNodeName = "FinalComposition";

  /// \brief Name of shadow compositor node
  public: const std::string kShadowNodeName = "PbsMaterialsShadowNode";

  /// \brief Pointer to the internal ogre render texture objects
  /// There's two because we ping pong postprocessing effects
  /// and the final result is always in ogreTexture[1]
  /// RenderWindows may have a 3rd texture which is the
  /// actual window
  ///
  public: Ogre::TextureGpu *ogreTexture[2] = {nullptr, nullptr};
};

using namespace gz;
using namespace rendering;

//////////////////////////////////////////////////
// Ogre2RenderTarget
//////////////////////////////////////////////////
Ogre2RenderTarget::Ogre2RenderTarget()
  : dataPtr(new Ogre2RenderTargetPrivate)
{
  this->ogreBackgroundColor = Ogre::ColourValue::Black;
  this->ogreCompositorWorkspaceDefName = "PbsMaterialsWorkspace";
}

//////////////////////////////////////////////////
Ogre2RenderTarget::~Ogre2RenderTarget()
{
  if (this->dataPtr->rtListener)
  {
    delete this->dataPtr->rtListener;
    this->dataPtr->rtListener = nullptr;
  }
}

//////////////////////////////////////////////////
void Ogre2RenderTarget::BuildCompositor()
{
  auto engine = Ogre2RenderEngine::Instance();
  auto ogreRoot = engine->OgreRoot();
  Ogre::CompositorManager2 *ogreCompMgr = ogreRoot->getCompositorManager2();

  this->UpdateBackgroundMaterial();

  bool validBackground = this->backgroundMaterial &&
      !this->backgroundMaterial->EnvironmentMap().empty();

  // The function build a similar compositor as the one defined in
  // ogre2/media/2.0/scripts/Compositors/PbsMaterials.compositor
  // but supports an extra quad pass to render the skybox cubemap if
  // sky is enabled.
  // todo(anyone) Note the definition programmatically created here
  // replaces the one defined in the script so it maybe safe to remove the
  // PbsMaterials.compositor file
  std::string wsDefName = "PbsMaterialWorkspace_" + this->Name();
  this->ogreCompositorWorkspaceDefName = wsDefName;
  if (!ogreCompMgr->hasWorkspaceDefinition(wsDefName))
  {
    // PbsMaterialsRenderingNode
    std::string nodeDefName = wsDefName + "/" + this->dataPtr->kBaseNodeName;
    Ogre::CompositorNodeDef *nodeDef =
        ogreCompMgr->addNodeDefinition(nodeDefName);

    nodeDef->addTextureSourceName(
          "rt0", 0u, Ogre::TextureDefinitionBase::TEXTURE_INPUT);
    nodeDef->addTextureSourceName(
          "rt1", 1u, Ogre::TextureDefinitionBase::TEXTURE_INPUT);

    {
      // Add a manually-defined RTV (based on an automatically generated one)
      // so that we can perform an explicit MSAA resolve.
      const Ogre::RenderTargetViewDef *rt0Def =
          nodeDef->getRenderTargetViewDef( "rt0" );
      Ogre::RenderTargetViewDef *rtvDef =
          nodeDef->addRenderTextureView( "rtv" );

      *rtvDef = *rt0Def;

      const uint8_t fsaa = TargetFSAA();
      if (fsaa > 1u)
      {
        Ogre::TextureDefinitionBase::TextureDefinition *msaaDef =
            nodeDef->addTextureDefinition("rt_fsaa");

        msaaDef->fsaa = std::to_string(fsaa);

        rtvDef->colourAttachments[0].textureName = "rt_fsaa";
        rtvDef->colourAttachments[0].resolveTextureName = "rt0";
      }
    }

    nodeDef->setNumTargetPass(2);
    Ogre::CompositorTargetDef *rt0TargetDef =
        nodeDef->addTargetPass("rtv");

    if (validBackground)
      rt0TargetDef->setNumPasses(3);
    else
      rt0TargetDef->setNumPasses(2);
    {
      // scene pass - opaque
      {
        Ogre::CompositorPassSceneDef *passScene =
            static_cast<Ogre::CompositorPassSceneDef *>(
            rt0TargetDef->addPass(Ogre::PASS_SCENE));
        passScene->mShadowNode = this->dataPtr->kShadowNodeName;
        passScene->mIncludeOverlays = false;
        passScene->mFirstRQ = 0u;
        passScene->mLastRQ = 2u;
        if (validBackground)
        {
          passScene->setAllLoadActions(Ogre::LoadAction::DontCare);
          passScene->mLoadActionDepth = Ogre::LoadAction::Clear;
          passScene->mLoadActionStencil = Ogre::LoadAction::Clear;
        }
        else
        {
          passScene->setAllLoadActions(Ogre::LoadAction::Clear);
          passScene->setAllClearColours(this->ogreBackgroundColor);
        }
      }

      // render background, e.g. sky, after opaque stuff
      if (validBackground)
      {
        // quad pass
        Ogre::CompositorPassQuadDef *passQuad =
            static_cast<Ogre::CompositorPassQuadDef *>(
            rt0TargetDef->addPass(Ogre::PASS_QUAD));
        passQuad->mMaterialName = this->dataPtr->kSkyboxMaterialName + "_"
            + this->Name();
        passQuad->mFrustumCorners =
            Ogre::CompositorPassQuadDef::CAMERA_DIRECTION;
      }

      // scene pass - transparent stuff
      {
        Ogre::CompositorPassSceneDef *passScene =
            static_cast<Ogre::CompositorPassSceneDef *>(
            rt0TargetDef->addPass(Ogre::PASS_SCENE));
        passScene->mIncludeOverlays = true;
        passScene->mShadowNode = this->dataPtr->kShadowNodeName;
        passScene->mFirstRQ = 2u;
      }
    }

    nodeDef->mapOutputChannel(0, "rt0");
    nodeDef->mapOutputChannel(1, "rt1");

    // Final Composition
    std::string finalNodeDefName = wsDefName + "/" +
        this->dataPtr->kFinalNodeName;
    Ogre::CompositorNodeDef *finalNodeDef =
        ogreCompMgr->addNodeDefinition(finalNodeDefName);
    finalNodeDef->addTextureSourceName("rtN", 0,
        Ogre::TextureDefinitionBase::TEXTURE_INPUT);
    finalNodeDef->addTextureSourceName("rt_output", 1,
        Ogre::TextureDefinitionBase::TEXTURE_INPUT);

    finalNodeDef->setNumTargetPass(2);
    Ogre::CompositorTargetDef *outTargetDef =
        finalNodeDef->addTargetPass("rt_output");
    outTargetDef->setNumPasses(2);
    {
      // quad pass
      Ogre::CompositorPassQuadDef *passQuad =
          static_cast<Ogre::CompositorPassQuadDef *>(
          outTargetDef->addPass(Ogre::PASS_QUAD));
      passQuad->mMaterialName = "Ogre/Copy/4xFP32";
      passQuad->addQuadTextureSource(0, "rtN");

      // scene pass
      Ogre::CompositorPassSceneDef *passScene =
          static_cast<Ogre::CompositorPassSceneDef *>(
          outTargetDef->addPass(Ogre::PASS_SCENE));
      passScene->mUpdateLodLists = false;
      passScene->mIncludeOverlays = true;
      passScene->mFirstRQ = 254;
      passScene->mLastRQ = 255;

    }
    Ogre::CompositorWorkspaceDef *workDef =
        ogreCompMgr->addWorkspaceDefinition(wsDefName);

    workDef->connectExternal(0, nodeDefName, 0);
    workDef->connectExternal(1, nodeDefName, 1);

    if (!this->IsRenderWindow())
    {
      workDef->connect(nodeDefName, finalNodeDefName);
    }
    else
    {
      // connect the last render pass to the final compositor node
      // but only input, since output goes to the render window
      workDef->connect(nodeDefName, 0, finalNodeDefName, 0);
      workDef->connectExternal(2,  finalNodeDefName, 1);
    }
  }

  Ogre::CompositorChannelVec externalTargets(2u);
  for (size_t i = 0u; i < 2u; ++i)
  {
    // Connect them in reverse order
    const size_t srcIdx = 2u - i - 1u;
    externalTargets[i] = this->dataPtr->ogreTexture[srcIdx];
  }

  this->ogreCompositorWorkspace =
      ogreCompMgr->addWorkspace(
        this->scene->OgreSceneManager(),
        externalTargets,
        this->ogreCamera,
        this->ogreCompositorWorkspaceDefName,
        false);

  this->dataPtr->rtListener = new Ogre2RenderTargetCompositorListener(this);
  this->ogreCompositorWorkspace->addListener(this->dataPtr->rtListener);
  this->ogreCompositorWorkspace->addListener(engine->TerraWorkspaceListener());
}

//////////////////////////////////////////////////
void Ogre2RenderTarget::DestroyCompositor()
{
  if (!this->ogreCompositorWorkspace)
    return;

  // Restore the original order so that this->ogreTexture[1] is the one with
  // FSAA (which we need for BuildCompositor to connect correctly)
  const Ogre::CompositorChannelVec &externalTargets =
      this->ogreCompositorWorkspace->getExternalRenderTargets();
  for (size_t i = 0u; i < 2u; ++i)
  {
    const size_t srcIdx = (2u - i - 1u);
    this->dataPtr->ogreTexture[srcIdx] = externalTargets[i];
  }

  auto engine = Ogre2RenderEngine::Instance();
  auto ogreRoot = engine->OgreRoot();
  Ogre::CompositorManager2 *ogreCompMgr = ogreRoot->getCompositorManager2();
  this->ogreCompositorWorkspace->addListener(nullptr);
  ogreCompMgr->removeWorkspace(this->ogreCompositorWorkspace);
  ogreCompMgr->removeWorkspaceDefinition(this->ogreCompositorWorkspaceDefName);
  ogreCompMgr->removeNodeDefinition(this->ogreCompositorWorkspaceDefName +
      "/" + this->dataPtr->kBaseNodeName);
  ogreCompMgr->removeNodeDefinition(this->ogreCompositorWorkspaceDefName +
      "/" + this->dataPtr->kFinalNodeName);

  this->ogreCompositorWorkspace = nullptr;
  delete this->dataPtr->rtListener;
  this->dataPtr->rtListener = nullptr;
}

//////////////////////////////////////////////////
void Ogre2RenderTarget::RebuildCompositor()
{
  this->DestroyCompositor();
  this->BuildCompositor();
}

//////////////////////////////////////////////////
void Ogre2RenderTarget::Copy(Image &_image) const
{
  // TODO(anyone) handle Bayer conversions

  if (_image.Width() != this->width || _image.Height() != this->height)
  {
    gzerr << "Invalid image dimensions" << std::endl;
    return;
  }

  Ogre::PixelFormatGpu dstOgrePf = Ogre2Conversions::Convert(_image.Format());
  Ogre::TextureGpu *texture = this->RenderTarget();

  if (Ogre::PixelFormatGpuUtils::isSRgb(dstOgrePf) !=
      Ogre::PixelFormatGpuUtils::isSRgb(texture->getPixelFormat()))
  {
    // Formats are identical except for sRGB-ness.
    // Force a raw copy by making them match (no conversion!).
    // We can't change the TextureGpu format now, so we change dstOgrePf
    if (Ogre::PixelFormatGpuUtils::isSRgb(texture->getPixelFormat()))
      dstOgrePf = Ogre::PixelFormatGpuUtils::getEquivalentSRGB(dstOgrePf);
    else
      dstOgrePf = Ogre::PixelFormatGpuUtils::getEquivalentLinear(dstOgrePf);
  }

  Ogre::TextureBox dstBox(
    texture->getInternalWidth(), texture->getInternalHeight(),
    texture->getDepth(), texture->getNumSlices(),
    static_cast<uint32_t>(
      Ogre::PixelFormatGpuUtils::getBytesPerPixel(dstOgrePf)),
    static_cast<uint32_t>(Ogre::PixelFormatGpuUtils::getSizeBytes(
      texture->getInternalWidth(), 1u, 1u, 1u, dstOgrePf, 1u)),
    static_cast<uint32_t>(Ogre::PixelFormatGpuUtils::getSizeBytes(
      texture->getInternalWidth(), texture->getInternalHeight(), 1u, 1u,
      dstOgrePf, 1u)));
  dstBox.data = _image.Data();

  Ogre::Image2::copyContentsToMemory(texture, texture->getEmptyBox(0u), dstBox,
                                     dstOgrePf);
}

//////////////////////////////////////////////////
Ogre::Camera *Ogre2RenderTarget::Camera() const
{
  return this->ogreCamera;
}

//////////////////////////////////////////////////
void Ogre2RenderTarget::SetCamera(Ogre::Camera *_camera)
{
  this->ogreCamera = _camera;
  this->targetDirty = true;
}

//////////////////////////////////////////////////
math::Color Ogre2RenderTarget::BackgroundColor() const
{
  return Ogre2Conversions::Convert(this->ogreBackgroundColor);
}

//////////////////////////////////////////////////
void Ogre2RenderTarget::SetBackgroundColor(math::Color _color)
{
  this->ogreBackgroundColor = Ogre2Conversions::Convert(_color);
  this->colorDirty = true;
}

//////////////////////////////////////////////////
void Ogre2RenderTarget::SetBackgroundMaterial(MaterialPtr _material)
{
  this->backgroundMaterial = _material;
  this->backgroundMaterialDirty = true;
  this->targetDirty = true;
}

//////////////////////////////////////////////////
MaterialPtr Ogre2RenderTarget::BackgroundMaterial() const
{
  return this->backgroundMaterial;
}

//////////////////////////////////////////////////
unsigned int Ogre2RenderTarget::AntiAliasing() const
{
  return this->antiAliasing;
}

//////////////////////////////////////////////////
void Ogre2RenderTarget::SetAntiAliasing(unsigned int _aa)
{
  this->antiAliasing = _aa;
  this->targetDirty = true;
}

//////////////////////////////////////////////////
void Ogre2RenderTarget::PreRender()
{
  BaseRenderTarget::PreRender();
  this->UpdateBackgroundColor();

  if (this->material)
  {
    this->material->PreRender();
  }

  this->UpdateRenderPassChain();
}

//////////////////////////////////////////////////
void Ogre2RenderTarget::PostRender()
{
  // do nothing by default
}

//////////////////////////////////////////////////
void Ogre2RenderTarget::Render()
{
  this->scene->StartRendering(this->ogreCamera);

  this->ogreCompositorWorkspace->_validateFinalTarget();
  this->ogreCompositorWorkspace->_beginUpdate(false);
  this->ogreCompositorWorkspace->_update();
  this->ogreCompositorWorkspace->_endUpdate(false);

  Ogre::vector<Ogre::TextureGpu*>::type swappedTargets;
  swappedTargets.reserve(2u);
  this->ogreCompositorWorkspace->_swapFinalTarget(swappedTargets);

  this->scene->FlushGpuCommandsAndStartNewFrame(1u, false);
}

//////////////////////////////////////////////////
bool Ogre2RenderTarget::IsRenderWindow() const
{
  return false;
}

//////////////////////////////////////////////////
void Ogre2RenderTarget::DestroyTargetImpl()
{
  if (nullptr == this->dataPtr->ogreTexture[0])
    return;

  this->DestroyCompositor();

  Ogre::Root *root = Ogre2RenderEngine::Instance()->OgreRoot();

  Ogre::TextureGpuManager *textureManager =
    root->getRenderSystem()->getTextureGpuManager();
  for (size_t i = 0u; i < 2u; ++i)
  {
    textureManager->destroyTexture(this->dataPtr->ogreTexture[i]);
    this->dataPtr->ogreTexture[i] = nullptr;
  }

  // TODO(anyone) there is memory leak when a render texture is destroyed.
  // The RenderSystem::_cleanupDepthBuffers method used in ogre1 does not
  // seem to work in ogre2
}

//////////////////////////////////////////////////
void Ogre2RenderTarget::BuildTargetImpl()
{
  auto engine = Ogre2RenderEngine::Instance();
  auto ogreRoot = engine->OgreRoot();
  Ogre::TextureGpuManager *textureMgr =
      ogreRoot->getRenderSystem()->getTextureGpuManager();

  for (size_t i = 0u; i < 2u; ++i)
  {
    this->dataPtr->ogreTexture[i] =
        textureMgr->createTexture(
          this->name + std::to_string(i),
          Ogre::GpuPageOutStrategy::Discard,
          Ogre::TextureFlags::RenderToTexture,
          Ogre::TextureTypes::Type2D);

    this->dataPtr->ogreTexture[i]->setResolution(this->width, this->height);
    this->dataPtr->ogreTexture[i]->setNumMipmaps(1u);
    this->dataPtr->ogreTexture[i]->setPixelFormat(Ogre::PFG_RGBA8_UNORM_SRGB);

    this->dataPtr->ogreTexture[i]->scheduleTransitionTo(
          Ogre::GpuResidency::Resident);
  }
}

//////////////////////////////////////////////////
unsigned int Ogre2RenderTarget::GLIdImpl() const
{
  if (!this->dataPtr->ogreTexture[0])
    return 0;

  unsigned int texId;
  this->dataPtr->ogreTexture[1]->getCustomAttribute("msFinalTextureBuffer",
                                                    &texId);

  return static_cast<unsigned int>(texId);
}

//////////////////////////////////////////////////
void Ogre2RenderTarget::MetalIdImpl(void *_textureIdPtr) const
{
  if (!this->dataPtr->ogreTexture[0])
    return;

  this->dataPtr->ogreTexture[1]->
      getCustomAttribute("msFinalTextureBuffer", _textureIdPtr);
}

//////////////////////////////////////////////////
uint8_t Ogre2RenderTarget::TargetFSAA() const
{
  // check if target fsaa is supported
  std::vector<unsigned int> fsaaLevels =
      Ogre2RenderEngine::Instance()->FSAALevels();
  unsigned int targetFSAA = this->antiAliasing;
  auto const it = std::find(fsaaLevels.begin(), fsaaLevels.end(), targetFSAA);

  if (it == fsaaLevels.end())
  {
    // output warning but only do it once
    static bool ogre2FSAAWarn = false;
    if (!ogre2FSAAWarn)
    {
      std::ostringstream os;
      os << "[ ";
      for (auto &&level : fsaaLevels)
      {
        os << level << " ";
      }
      os << "]";

      gzwarn << "Anti-aliasing level of '" << this->antiAliasing << "' "
              << "is not supported; valid FSAA levels are: " << os.str()
<<<<<<< HEAD
              << ". Setting to 1" << std::endl;
=======
              << ". Setting to 0" << std::endl;
>>>>>>> 75bb0d09
      ogre2FSAAWarn = true;
    }
    targetFSAA = 0u;
  }

  if (targetFSAA == 0u)
    targetFSAA = 1u;

  return static_cast<uint8_t>(targetFSAA);
}

//////////////////////////////////////////////////
Ogre::TextureGpu *Ogre2RenderTarget::RenderTargetImpl() const
{
  return this->dataPtr->ogreTexture[1];
}

//////////////////////////////////////////////////
uint32_t Ogre2RenderTarget::VisibilityMask() const
{
  return this->visibilityMask;
}

//////////////////////////////////////////////////
void Ogre2RenderTarget::SetVisibilityMask(uint32_t _mask)
{
  this->visibilityMask = _mask;
}

//////////////////////////////////////////////////
void Ogre2RenderTarget::UpdateBackgroundColor()
{
  if (this->colorDirty)
  {
    // set background color in the first pass that clears
    // the RT (both node and its definition).
    auto nodeSeq = this->ogreCompositorWorkspace->getNodeSequence();
    auto pass = nodeSeq[0]->_getPasses()[0];
    pass->getRenderPassDesc()->setClearColour(this->ogreBackgroundColor);

    auto passDef = pass->getDefinition();
    const_cast<Ogre::CompositorPassDef*>(passDef)->setAllClearColours(
          this->ogreBackgroundColor);

    this->colorDirty = false;
  }
}

//////////////////////////////////////////////////
void Ogre2RenderTarget::UpdateBackgroundMaterial()
{
  if (!this->backgroundMaterialDirty)
    return;

  bool validBackground = this->backgroundMaterial &&
      !this->backgroundMaterial->EnvironmentMap().empty();

  if (validBackground)
  {
    Ogre::MaterialManager &matManager = Ogre::MaterialManager::getSingleton();
    std::string skyMatName = this->dataPtr->kSkyboxMaterialName + "_"
        + this->Name();
    auto mat = matManager.getByName(skyMatName);
    if (!mat)
    {
      auto skyboxMat = matManager.getByName(this->dataPtr->kSkyboxMaterialName);
      if (!skyboxMat)
      {
        gzerr << "Unable to find skybox material" << std::endl;
        return;
      }
      mat = skyboxMat->clone(skyMatName);
    }
    Ogre::TextureUnitState *texUnit =
        mat->getTechnique(0u)->getPass(0u)->getTextureUnitState(0u);
    texUnit->setTextureName(this->backgroundMaterial->EnvironmentMap(),
        Ogre::TextureTypes::TypeCube);
    texUnit->setHardwareGammaEnabled(false);
  }

  this->backgroundMaterialDirty = false;
}

//////////////////////////////////////////////////
void Ogre2RenderTarget::UpdateRenderPassChain()
{
  UpdateRenderPassChain(this->ogreCompositorWorkspace,
      this->ogreCompositorWorkspaceDefName,
      this->ogreCompositorWorkspaceDefName + "/" +
      this->dataPtr->kBaseNodeName,
      this->ogreCompositorWorkspaceDefName + "/" +
      this->dataPtr->kFinalNodeName,
      this->renderPasses,
      this->renderPassDirty,
      &this->dataPtr->ogreTexture,
      this->IsRenderWindow());

  this->renderPassDirty = false;
}

//////////////////////////////////////////////////
void Ogre2RenderTarget::UpdateRenderPassChain(
    Ogre::CompositorWorkspace *_workspace, const std::string &_workspaceDefName,
    const std::string &_baseNode, const std::string &_finalNode,
    const std::vector<RenderPassPtr> &_renderPasses,
    bool _recreateNodes, Ogre::TextureGpu *(*_ogreTextures)[2],
    bool _isRenderWindow)
{
  if (!_workspace || _workspaceDefName.empty() ||
      _baseNode.empty() || _finalNode.empty() || _renderPasses.empty())
    return;

  // check pass enabled state and update connections if necessary.
  // If render pass is dirty then skip the enabled state check since the whole
  // workspace nodes and connections will be recreated
  bool updateConnection = false;
  if (!_recreateNodes)
  {
    auto nodeSeq = _workspace->getNodeSequence();

    // set node instance to render pass and update enabled state
    for (const auto &pass : _renderPasses)
    {
      Ogre2RenderPass *ogre2RenderPass =
          dynamic_cast<Ogre2RenderPass *>(pass.get());
      Ogre::CompositorNode *node =
          _workspace->findNodeNoThrow(
          ogre2RenderPass->OgreCompositorNodeDefinitionName());

      // check if we need to create all nodes or just update the connections.
      // if node does not exist then it means it either has not been added to
      // the chain yet or it was removed because it was disabled.
      // In both cases, we need to recreate the nodes and connections
      if (!node && ogre2RenderPass->IsEnabled())
      {
        _recreateNodes = true;
      }
      else if (node && node->getEnabled() != ogre2RenderPass->IsEnabled())
      {
        node->setEnabled(ogre2RenderPass->IsEnabled());
        updateConnection = true;
      }
    }
  }

  if (!_recreateNodes && !updateConnection)
    return;

  auto engine = Ogre2RenderEngine::Instance();
  auto ogreRoot = engine->OgreRoot();
  Ogre::CompositorManager2 *ogreCompMgr = ogreRoot->getCompositorManager2();

  Ogre::CompositorWorkspaceDef *workspaceDef =
    ogreCompMgr->getWorkspaceDefinition(_workspaceDefName);

  auto nodeSeq = _workspace->getNodeSequence();

  // The first node and final node in the workspace are defined in
  // PbsMaterials.compositor
  // the first node is the base scene pass node
  std::string outNodeDefName = _baseNode;
  // the final compositor node
  const std::string finalNodeDefName = _finalNode;
  std::string inNodeDefName;

  // if new nodes need to be added then clear everything,
  // otherwise clear only the node connections
  if (_recreateNodes)
    workspaceDef->clearAll();
  else
    workspaceDef->clearAllInterNodeConnections();

  int numActiveNodes = 0;

  // chain the render passes by connecting all the ogre compositor nodes
  // in between the base scene pass node and the final compositor node
  for (const auto &pass : _renderPasses)
  {
    Ogre2RenderPass *ogre2RenderPass =
        dynamic_cast<Ogre2RenderPass *>(pass.get());
    ogre2RenderPass->CreateRenderPass();
    inNodeDefName = ogre2RenderPass->OgreCompositorNodeDefinitionName();
    // only connect passes that are enabled
    if (!inNodeDefName.empty() && ogre2RenderPass->IsEnabled())
    {
      workspaceDef->connect(outNodeDefName, inNodeDefName);
      outNodeDefName = inNodeDefName;
      ++numActiveNodes;
    }
  }

  workspaceDef->connectExternal(0, _baseNode, 0);
  workspaceDef->connectExternal(1, _baseNode, 1);

  if (!_isRenderWindow)
  {
    // connect the last render pass to the final compositor node
    workspaceDef->connect(outNodeDefName, finalNodeDefName);

    // We must ensure the output is always in ogreTextures[1]
    const bool bMustSwapRts = (numActiveNodes & 0x01) == 0u;

    const Ogre::CompositorChannelVec &externalTargets =
        _workspace->getExternalRenderTargets();
    for (size_t i = 0u; i < 2u; ++i)
    {
      const size_t srcIdx = bMustSwapRts ? (2u - i - 1u) : i;
      (*_ogreTextures)[srcIdx] = externalTargets[i];
    }
  }
  else
  {
    // connect the last render pass to the final compositor node
    // but only input, since output goes to the render window
    workspaceDef->connect(outNodeDefName, 0, finalNodeDefName, 0);
    workspaceDef->connectExternal(2, _finalNode, 1);
  }


  // if new node definitions were added then recreate all the compositor nodes,
  // otherwise update the connections
  if (_recreateNodes)
  {
    // clearAll requires the output to be connected again.
    _workspace->recreateAllNodes();
  }
  else
  {
    _workspace->reconnectAllNodes();
  }
}

//////////////////////////////////////////////////
void Ogre2RenderTarget::RebuildImpl()
{
  this->RebuildTarget();
  this->RebuildMaterial();
  this->RebuildCompositor();
}

//////////////////////////////////////////////////
void Ogre2RenderTarget::SetMaterial(MaterialPtr _material)
{
  this->material = _material;

  // Have to rebuild the target so there is something to apply
  // the applicator to
  this->targetDirty = true;
}

//////////////////////////////////////////////////
void Ogre2RenderTarget::SetShadowsNodeDefDirty()
{
  this->DestroyCompositor();

  // Have to rebuild the target so there is something to apply the applicator to
  this->targetDirty = true;
}

//////////////////////////////////////////////////
void Ogre2RenderTarget::RebuildMaterial()
{
  if (this->material)
  {
    Ogre2Material *ogreMaterial = dynamic_cast<Ogre2Material *>(
        this->material.get());
    Ogre::MaterialPtr matPtr = ogreMaterial->Material();

    Ogre::SceneManager *sceneMgr = this->scene->OgreSceneManager();
    this->materialApplicator.reset(new Ogre2RenderTargetMaterial(
        sceneMgr, this->ogreCamera, matPtr.get()));
  }
}

//////////////////////////////////////////////////
// Ogre2RenderTexture
//////////////////////////////////////////////////
#ifndef _WIN32
#pragma GCC diagnostic push
#pragma GCC diagnostic ignored "-Wdeprecated-declarations"
#endif
Ogre2RenderTexture::Ogre2RenderTexture()
{
}
#ifndef _WIN32
#pragma GCC diagnostic pop
#endif

//////////////////////////////////////////////////
Ogre2RenderTexture::~Ogre2RenderTexture()
{
}

//////////////////////////////////////////////////
void Ogre2RenderTexture::Destroy()
{
  this->DestroyTarget();
}

//////////////////////////////////////////////////
void Ogre2RenderTexture::RebuildTarget()
{
  this->DestroyTarget();
  this->BuildTarget();
}

//////////////////////////////////////////////////
void Ogre2RenderTexture::DestroyTarget()
{
  Ogre2RenderTarget::DestroyTargetImpl();
}

//////////////////////////////////////////////////
void Ogre2RenderTexture::BuildTarget()
{
  Ogre2RenderTarget::BuildTargetImpl();
}

//////////////////////////////////////////////////
unsigned int Ogre2RenderTexture::GLId() const
{
  return Ogre2RenderTarget::GLIdImpl();
}

//////////////////////////////////////////////////
void Ogre2RenderTexture::MetalId(void *_textureIdPtr) const
{
  Ogre2RenderTarget::MetalIdImpl(_textureIdPtr);
}

//////////////////////////////////////////////////
void Ogre2RenderTexture::PreRender()
{
  Ogre2RenderTarget::PreRender();
}

//////////////////////////////////////////////////
void Ogre2RenderTexture::PostRender()
{
  Ogre2RenderTarget::PostRender();
}

//////////////////////////////////////////////////
Ogre::TextureGpu *Ogre2RenderTexture::RenderTarget() const
{
  return Ogre2RenderTarget::RenderTargetImpl();
}

//////////////////////////////////////////////////
// Ogre2RenderWindow
//////////////////////////////////////////////////
Ogre2RenderWindow::Ogre2RenderWindow()
{
}

//////////////////////////////////////////////////
Ogre2RenderWindow::~Ogre2RenderWindow()
{
}

//////////////////////////////////////////////////
bool Ogre2RenderWindow::IsRenderWindow() const
{
  return true;
}

//////////////////////////////////////////////////
Ogre::TextureGpu *Ogre2RenderWindow::RenderTarget() const
{
  return this->ogreRenderWindow;
}

//////////////////////////////////////////////////
void Ogre2RenderWindow::Destroy()
{
  // TODO(anyone)
}

//////////////////////////////////////////////////
void Ogre2RenderWindow::RebuildTarget()
{
  // TODO(anyone): determine when to rebuild
  // ie. only when ratio or handle changes!
  // e.g. sizeDirty?
  if (!this->ogreRenderWindow)
    this->BuildTarget();

  Ogre::Window *window =
      dynamic_cast<Ogre::Window *>(this->ogreRenderWindow);
  window->requestResolution(this->width, this->height);
  window->getTexture()->setResolution(this->width, this->height);
  window->windowMovedOrResized();
}

//////////////////////////////////////////////////
void Ogre2RenderWindow::BuildTarget()
{
  auto engine = Ogre2RenderEngine::Instance();
  engine->CreateRenderWindow(this->handle,
      this->width,
      this->height,
      this->ratio,
      this->antiAliasing);

  this->ogreRenderWindow = engine->OgreWindow()->getTexture();
}<|MERGE_RESOLUTION|>--- conflicted
+++ resolved
@@ -584,11 +584,7 @@
 
       gzwarn << "Anti-aliasing level of '" << this->antiAliasing << "' "
               << "is not supported; valid FSAA levels are: " << os.str()
-<<<<<<< HEAD
               << ". Setting to 1" << std::endl;
-=======
-              << ". Setting to 0" << std::endl;
->>>>>>> 75bb0d09
       ogre2FSAAWarn = true;
     }
     targetFSAA = 0u;
