/*
 * Copyright (C) 2018 Open Source Robotics Foundation
 *
 * Licensed under the Apache License, Version 2.0 (the "License");
 * you may not use this file except in compliance with the License.
 * You may obtain a copy of the License at
 *
 *     http://www.apache.org/licenses/LICENSE-2.0
 *
 * Unless required by applicable law or agreed to in writing, software
 * distributed under the License is distributed on an "AS IS" BASIS,
 * WITHOUT WARRANTIES OR CONDITIONS OF ANY KIND, either express or implied.
 * See the License for the specific language governing permissions and
 * limitations under the License.
 *
 */

#include <gz/common/Console.hh>
#include <gz/common/Mesh.hh>
#include <gz/common/MeshManager.hh>
#include <gz/common/SubMesh.hh>

#include "gz/rendering/ogre2/Ogre2Camera.hh"
#include "gz/rendering/ogre2/Ogre2Conversions.hh"
#include "gz/rendering/ogre2/Ogre2DepthCamera.hh"
#include "gz/rendering/ogre2/Ogre2ObjectInterface.hh"
#include "gz/rendering/ogre2/Ogre2RayQuery.hh"
#include "gz/rendering/ogre2/Ogre2Scene.hh"
#include "gz/rendering/ogre2/Ogre2SegmentationCamera.hh"
#include "gz/rendering/ogre2/Ogre2SelectionBuffer.hh"
#include "gz/rendering/ogre2/Ogre2ThermalCamera.hh"

#ifdef _MSC_VER
  #pragma warning(push, 0)
#endif
#include <OgreCamera.h>
#include <OgreItem.h>
#include <OgreMesh2.h>
#include <OgreRay.h>
#include <OgreSceneManager.h>
#ifdef _MSC_VER
  #pragma warning(pop)
#endif

/// \brief Private data class for Ogre2RayQuery
class gz::rendering::Ogre2RayQueryPrivate
{
  /// \brief Ogre ray scene query object for computing intersection.
  public: Ogre::RaySceneQuery *rayQuery = nullptr;

  //// \brief Pointer to camera
  public: Ogre2CameraPtr camera{nullptr};

  /// \brief Image pos to cast the ray from
  public: math::Vector2i imgPos = math::Vector2i::Zero;

  /// \brief thread that ray query is created in
  public: std::thread::id threadId;
};

using namespace gz;
using namespace rendering;

//////////////////////////////////////////////////
Ogre2RayQuery::Ogre2RayQuery()
    : dataPtr(new Ogre2RayQueryPrivate)
{
  this->dataPtr->threadId = std::this_thread::get_id();
}

//////////////////////////////////////////////////
Ogre2RayQuery::~Ogre2RayQuery()
{
}

//////////////////////////////////////////////////
void Ogre2RayQuery::SetFromCamera(const CameraPtr &_camera,
    const math::Vector2d &_coord)
{
  // convert to nomalized screen pos for ogre
  math::Vector2d screenPos((_coord.X() + 1.0) / 2.0, (_coord.Y() - 1.0) / -2.0);

  Ogre2CameraPtr camera = std::dynamic_pointer_cast<Ogre2Camera>(_camera);
  if (camera)
  {
    this->dataPtr->camera = camera;
  }

  Ogre2ObjectInterfacePtr ogre2ObjectInterface =
      std::dynamic_pointer_cast<Ogre2ObjectInterface>(_camera);
  if (!ogre2ObjectInterface)
  {
    gzwarn << "Camera does not support ray query\n";
    return;
  }

  Ogre::Ray ray = ogre2ObjectInterface->OgreCamera()->getCameraToViewportRay(
      screenPos.X(), screenPos.Y());

  auto originMath = Ogre2Conversions::Convert(ray.getOrigin());
  if (originMath.IsFinite())
  {
    this->origin = originMath;
  }
  else
  {
    ignwarn << "Attempted to set non-finite origin from camera ["
            << camera->Name() << "]" << std::endl;
  }

  auto directionMath = Ogre2Conversions::Convert(ray.getDirection());
  if (directionMath.IsFinite())
  {
    this->direction = directionMath;
  }
  else
  {
    ignwarn << "Attempted to set non-finite direction from camera ["
            << camera->Name() << "]" << std::endl;
  }

  this->dataPtr->imgPos.X() = static_cast<int>(
      screenPos.X() * _camera->ImageWidth());
  this->dataPtr->imgPos.Y() = static_cast<int>(
      screenPos.Y() * _camera->ImageHeight());
}

//////////////////////////////////////////////////
RayQueryResult Ogre2RayQuery::ClosestPoint(bool _forceSceneUpdate)
{
  RayQueryResult result;


#ifdef __APPLE__
  return this->ClosestPointByIntersection(_forceSceneUpdate);
#else
  if (!this->dataPtr->camera ||
      !this->dataPtr->camera->Parent() ||
      std::this_thread::get_id() != this->dataPtr->threadId)
  {
    // use legacy method for backward compatibility if no camera is set or
    // camera is not attached in the scene tree or
    // this function is called from non-rendering thread
    return this->ClosestPointByIntersection(_forceSceneUpdate);
  }
  else
  {
    // the VisualAt function is a hack to force creation of the selection
    // buffer object
    // todo(anyone) Make Camera::SetSelectionBuffer function public?
    if (!this->dataPtr->camera->SelectionBuffer())
      this->dataPtr->camera->VisualAt(math::Vector2i(0, 0));

    return this->ClosestPointBySelectionBuffer();
  }
#endif
}

//////////////////////////////////////////////////
RayQueryResult Ogre2RayQuery::ClosestPointBySelectionBuffer()
{
  // update selection buffer dimension in case window is resized
  this->dataPtr->camera->SelectionBuffer()->SetDimensions(
    this->dataPtr->camera->ImageWidth(), this->dataPtr->camera->ImageHeight());

  RayQueryResult result;
  Ogre::Item *ogreItem = nullptr;
  math::Vector3d point;
  bool success = this->dataPtr->camera->SelectionBuffer()->ExecuteQuery(
      this->dataPtr->imgPos.X(), this->dataPtr->imgPos.Y(), ogreItem, point);
  result.distance = -1;

  if (success && ogreItem)
  {
    if (!ogreItem->getUserObjectBindings().getUserAny().isEmpty() &&
        ogreItem->getUserObjectBindings().getUserAny().getType() ==
        typeid(unsigned int))
    {
      auto userAny = ogreItem->getUserObjectBindings().getUserAny();
      double distance = this->dataPtr->camera->WorldPosition().Distance(point)
          - this->dataPtr->camera->NearClipPlane();
      if (!std::isinf(distance))
      {
        result.distance = distance;
        result.point = point;
        result.objectId = Ogre::any_cast<unsigned int>(userAny);
      }
    }
  }
  return result;
}

//////////////////////////////////////////////////
RayQueryResult Ogre2RayQuery::ClosestPointByIntersection(bool _forceSceneUpdate)
{
  RayQueryResult result;
  Ogre2ScenePtr ogreScene =
      std::dynamic_pointer_cast<Ogre2Scene>(this->Scene());
  if (!ogreScene)
    return result;

  if (_forceSceneUpdate)
  {
    ogreScene->OgreSceneManager()->updateSceneGraph();
  }

  Ogre::Ray mouseRay(Ogre2Conversions::Convert(this->origin),
      Ogre2Conversions::Convert(this->direction));

  if (!this->dataPtr->rayQuery)
  {
    this->dataPtr->rayQuery =
        ogreScene->OgreSceneManager()->createRayQuery(mouseRay);
  }
  this->dataPtr->rayQuery->setSortByDistance(true);
  this->dataPtr->rayQuery->setRay(mouseRay);

  // Perform the scene query
  Ogre::RaySceneQueryResult &ogreResult = this->dataPtr->rayQuery->execute();

  double distance = -1.0;

  // Iterate over all the results.
  for (auto iter = ogreResult.begin(); iter != ogreResult.end(); ++iter)
  {
    if (iter->distance <= 0.0)
      continue;

    if (!iter->movable || !iter->movable->getVisible())
      continue;

    auto userAny = iter->movable->getUserObjectBindings().getUserAny();
    if (!userAny.isEmpty() && userAny.getType() == typeid(unsigned int) &&
        iter->movable->getMovableType() == "Item")
    {
      Ogre::Item *ogreItem = static_cast<Ogre::Item *>(iter->movable);

      // mesh factory creates name with ::CENTER or ::ORIGINAL depending on
      // the params passed in the MeshDescriptor when loading the mesh
      // so strip off the suffix
      std::string meshName = ogreItem->getMesh()->getName();
      size_t idx = meshName.find("::");
      if (idx != std::string::npos)
        meshName = meshName.substr(0, idx);

      const common::Mesh *mesh =
           common::MeshManager::Instance()->MeshByName(meshName);

      if (!mesh)
        continue;

      Ogre::Matrix4 transform = ogreItem->_getParentNodeFullTransform();

      // test for hitting individual triangles on the mesh
      for (unsigned int j = 0; j < mesh->SubMeshCount(); ++j)
      {
        auto s = mesh->SubMeshByIndex(j);
        auto submesh = s.lock();
        if (!submesh || submesh->VertexCount() < 3u)
          continue;
        unsigned int indexCount = submesh->IndexCount();
        for (unsigned int k = 0; k < indexCount; k += 3)
        {
          if (indexCount <= k+2)
            continue;

<<<<<<< HEAD
          gz::math::Vector3d vertexA =
            submesh->Vertex(submesh->Index(k));
          gz::math::Vector3d vertexB =
            submesh->Vertex(submesh->Index(k+1));
          gz::math::Vector3d vertexC =
=======
          math::Vector3d vertexA =
            submesh->Vertex(submesh->Index(k));
          math::Vector3d vertexB =
            submesh->Vertex(submesh->Index(k+1));
          math::Vector3d vertexC =
>>>>>>> b1e81b79
            submesh->Vertex(submesh->Index(k+2));

          Ogre::Vector3 worldVertexA =
              transform * Ogre2Conversions::Convert(vertexA);
          Ogre::Vector3 worldVertexB =
              transform * Ogre2Conversions::Convert(vertexB);
          Ogre::Vector3 worldVertexC =
              transform * Ogre2Conversions::Convert(vertexC);

          // check for a hit against this triangle
          std::pair<bool, Ogre::Real> hit = Ogre::Math::intersects(mouseRay,
              worldVertexA, worldVertexB, worldVertexC,
              true, false);

          // if it was a hit check if its the closest
          if (hit.first &&
              (distance < 0.0f || hit.second < distance))
          {
            // this is the closest so far, save it off
            distance = hit.second;
            result.distance = distance;
            result.point =
                Ogre2Conversions::Convert(mouseRay.getPoint(distance));
            result.objectId = Ogre::any_cast<unsigned int>(userAny);
          }
        }
      }
    }
  }

  return result;
}<|MERGE_RESOLUTION|>--- conflicted
+++ resolved
@@ -264,19 +264,11 @@
           if (indexCount <= k+2)
             continue;
 
-<<<<<<< HEAD
-          gz::math::Vector3d vertexA =
-            submesh->Vertex(submesh->Index(k));
-          gz::math::Vector3d vertexB =
-            submesh->Vertex(submesh->Index(k+1));
-          gz::math::Vector3d vertexC =
-=======
           math::Vector3d vertexA =
             submesh->Vertex(submesh->Index(k));
           math::Vector3d vertexB =
             submesh->Vertex(submesh->Index(k+1));
           math::Vector3d vertexC =
->>>>>>> b1e81b79
             submesh->Vertex(submesh->Index(k+2));
 
           Ogre::Vector3 worldVertexA =
