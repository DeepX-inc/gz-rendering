# Collect source files into the "sources" variable and unit test files into the
# "gtest_sources" variable.
gz_get_libsources_and_unittests(sources gtest_sources)

if (MSVC)
  # Warning #4251 is the "dll-interface" warning that tells you when types used
  # by a class are not being exported. These generated source files have private
  # members that don't get exported, so they trigger this warning. However, the
  # warning is not important since those members do not need to be interfaced
  # with.
  set_source_files_properties(${sources} ${gtest_sources} COMPILE_FLAGS "/wd4251")
endif()

set(engine_name "ogre2")

gz_add_component(${engine_name} SOURCES ${sources} GET_TARGET_NAME ogre2_target)

set_property(
  SOURCE Ogre2RenderEngine.cc
  PROPERTY COMPILE_DEFINITIONS
  OGRE2_RESOURCE_PATH="${OGRE2_RESOURCE_PATH}"
  OGRE2_VERSION="${OGRE2_VERSION}"
)

target_compile_definitions(${ogre2_target}
  PRIVATE OGRE_IGNORE_UNKNOWN_DEBUG)

set_property(
  TARGET ${ogre2_target}
  PROPERTY INSTALL_RPATH
  ${OGRE2_LIBRARY_DIRS}
)

target_include_directories(${ogre2_target}
  PRIVATE
  ${CMAKE_CURRENT_SOURCE_DIR}
)

target_link_libraries(${ogre2_target}
  PUBLIC
    ${gz-common${GZ_COMMON_VER}_LIBRARIES}
    gz-math${GZ_MATH_VER}::eigen3
  PRIVATE
    gz-plugin${GZ_PLUGIN_VER}::register
    ${OPENGL_LIBRARIES}
    terra
    GzOGRE2::GzOGRE2)

if (TARGET OpenGL::EGL)
  target_link_libraries(${ogre2_target}
  PRIVATE
      OpenGL::EGL
  )
  add_definitions(-DHAVE_EGL=1)
endif()

set (versioned ${CMAKE_SHARED_LIBRARY_PREFIX}${PROJECT_NAME_LOWER}-${engine_name}${CMAKE_SHARED_LIBRARY_SUFFIX})
set (unversioned ${CMAKE_SHARED_LIBRARY_PREFIX}${PROJECT_NAME_NO_VERSION_LOWER}-${engine_name}${CMAKE_SHARED_LIBRARY_SUFFIX})

# Note that plugins are currently being installed in 2 places: /lib and the engine-plugins dir
install(TARGETS ${ogre2_target} DESTINATION ${GZ_RENDERING_ENGINE_INSTALL_DIR})

if (WIN32)
  # disable MSVC inherit via dominance warning
  set(CMAKE_CXX_FLAGS "${CMAKE_CXX_FLAGS} /wd4250")
  INSTALL(CODE "EXECUTE_PROCESS(COMMAND ${CMAKE_COMMAND} -E copy
  ${GZ_RENDERING_ENGINE_INSTALL_DIR}\/${versioned}
  ${GZ_RENDERING_ENGINE_INSTALL_DIR}\/${unversioned})")
else()
  EXECUTE_PROCESS(COMMAND ${CMAKE_COMMAND} -E create_symlink ${versioned} ${unversioned})
  INSTALL(FILES ${PROJECT_BINARY_DIR}/${unversioned} DESTINATION ${GZ_RENDERING_ENGINE_INSTALL_DIR})
endif()

if (NOT (APPLE OR WIN32))
  option(USE_GLX "Use GLX to create OpenGL contexts." ON)
else()
  option(USE_GLX "Use GLX to create OpenGL contexts." OFF)
endif()
if (USE_GLX)
  add_definitions(-DHAVE_GLX=1)
endif()

# Build the unit tests
gz_build_tests(TYPE UNIT
               SOURCES ${gtest_sources}
               LIB_DEPS ${ogre2_target}
               ENVIRONMENT GZ_RENDERING_INSTALL_PREFIX=${CMAKE_INSTALL_PREFIX})

<<<<<<< HEAD
install(DIRECTORY "media"  DESTINATION ${IGN_RENDERING_RESOURCE_PATH}/ogre2)

add_subdirectory(media)
=======
install(DIRECTORY "media"  DESTINATION ${GZ_RENDERING_RESOURCE_PATH}/ogre2)
>>>>>>> 388a7662
<|MERGE_RESOLUTION|>--- conflicted
+++ resolved
@@ -86,10 +86,4 @@
                LIB_DEPS ${ogre2_target}
                ENVIRONMENT GZ_RENDERING_INSTALL_PREFIX=${CMAKE_INSTALL_PREFIX})
 
-<<<<<<< HEAD
-install(DIRECTORY "media"  DESTINATION ${IGN_RENDERING_RESOURCE_PATH}/ogre2)
-
-add_subdirectory(media)
-=======
-install(DIRECTORY "media"  DESTINATION ${GZ_RENDERING_RESOURCE_PATH}/ogre2)
->>>>>>> 388a7662
+install(DIRECTORY "media"  DESTINATION ${GZ_RENDERING_RESOURCE_PATH}/ogre2)