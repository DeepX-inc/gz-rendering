/*
 * Copyright (C) 2020 Open Source Robotics Foundation
 *
 * Licensed under the Apache License, Version 2.0 (the "License");
 * you may not use this file except in compliance with the License.
 * You may obtain a copy of the License at
 *
 *     http://www.apache.org/licenses/LICENSE-2.0
 *
 * Unless required by applicable law or agreed to in writing, software
 * distributed under the License is distributed on an "AS IS" BASIS,
 * WITHOUT WARRANTIES OR CONDITIONS OF ANY KIND, either express or implied.
 * See the License for the specific language governing permissions and
 * limitations under the License.
 *
*/

// Note this include is placed in the src file because
// otherwise ogre produces compile errors
#ifdef _MSC_VER
#pragma warning(push, 0)
#endif
#include <Hlms/Pbs/OgreHlmsPbsDatablock.h>
#ifdef _MSC_VER
#pragma warning(pop)
#endif

#include "gz/common/Console.hh"
#include "gz/rendering/ogre2/Ogre2Conversions.hh"
#include "gz/rendering/ogre2/Ogre2DynamicRenderable.hh"
#include "gz/rendering/ogre2/Ogre2Material.hh"
#include "gz/rendering/ogre2/Ogre2RenderEngine.hh"
#include "gz/rendering/ogre2/Ogre2Scene.hh"

#ifdef _MSC_VER
  #pragma warning(push, 0)
#endif
#include <OgreItem.h>
#include <OgreMesh2.h>
#include <OgreMeshManager2.h>
#include <OgreSceneManager.h>
#include <OgreSubMesh2.h>
#include <Vao/OgreVaoManager.h>
#ifdef _MSC_VER
  #pragma warning(pop)
#endif

/// \brief Private implementation
class gz::rendering::Ogre2DynamicRenderablePrivate
{
  /// \brief list of colors at each point
  public: std::vector<gz::math::Color> colors;

  /// \brief List of vertices for the mesh
  public: std::vector<gz::math::Vector3d> vertices;

  /// \brief Used to indicate if the lines require an update
  public: bool dirty = false;

  /// \brief Render operation type
  public: Ogre::OperationType operationType;

  /// \brief Ogre submesh
  public: Ogre::SubMesh *subMesh = nullptr;

  /// \brief Ogre vertex buffer data structure
  public: Ogre::VertexBufferPacked *vertexBuffer = nullptr;

  /// \brief Ogre vertex array object which binds the index and vertex buffers
  public: Ogre::VertexArrayObject *vao = nullptr;

  /// \brief Ogre item created from the dynamic geometry
  public: Ogre::Item *ogreItem = nullptr;

  /// \brief raw vertex buffer
  public: float *vbuffer = nullptr;

  /// \brief Maximum capacity of the currently allocated vertex buffer.
  public: size_t vertexBufferCapacity = 0;

  /// \brief Pointer to the dynamic renderable's material
  public: Ogre2MaterialPtr material;

  /// \brief Flag to indicate whether or not this mesh should be
  /// responsible for destroying the material
  public: bool ownsMaterial = false;

  /// \brief Pointer to scene
  public: ScenePtr scene;

  /// \brief Pointer to the ogre scene manager
  public: Ogre::SceneManager *sceneManager = nullptr;
};


using namespace gz;
using namespace rendering;

//////////////////////////////////////////////////
Ogre2DynamicRenderable::Ogre2DynamicRenderable(
    ScenePtr _scene)
    : dataPtr(new Ogre2DynamicRenderablePrivate)
{
  this->dataPtr->scene = _scene;

  Ogre2ScenePtr s = std::dynamic_pointer_cast<Ogre2Scene>(this->dataPtr->scene);
  this->dataPtr->sceneManager = s->OgreSceneManager();

  this->SetOperationType(MT_LINE_STRIP);
  this->CreateDynamicMesh();
}

//////////////////////////////////////////////////
Ogre2DynamicRenderable::~Ogre2DynamicRenderable()
{
  this->Destroy();
}

//////////////////////////////////////////////////
void Ogre2DynamicRenderable::Destroy()
{
  if (!this->dataPtr->scene->IsInitialized())
    return;

  if (!this->dataPtr->ogreItem)
    return;

  this->DestroyBuffer();

  // destroy ogre item
  this->dataPtr->sceneManager->destroyItem(this->dataPtr->ogreItem);
  this->dataPtr->ogreItem = nullptr;

  // remove mesh from mesh manager
  if (this->dataPtr->subMesh &&
      Ogre::MeshManager::getSingleton().resourceExists(
      this->dataPtr->subMesh->mParent->getName()))
  {
    Ogre::MeshManager::getSingleton().remove(
        this->dataPtr->subMesh->mParent->getName());
    this->dataPtr->subMesh = nullptr;
  }

  if (this->dataPtr->material && this->dataPtr->ownsMaterial)
  {
    this->dataPtr->scene->DestroyMaterial(this->dataPtr->material);
    this->dataPtr->material.reset();
  }
}

//////////////////////////////////////////////////
void Ogre2DynamicRenderable::DestroyBuffer()
{
  if (this->dataPtr->vbuffer)
    delete [] this->dataPtr->vbuffer;

  Ogre::RenderSystem *renderSystem =
      this->dataPtr->sceneManager->getDestinationRenderSystem();
  Ogre::VaoManager *vaoManager = renderSystem->getVaoManager();

  if (!vaoManager)
    return;

  if (this->dataPtr->subMesh)
  {
    if (!this->dataPtr->subMesh->mVao[Ogre::VpNormal].empty())
    {
      this->dataPtr->subMesh->destroyVaos(
          this->dataPtr->subMesh->mVao[Ogre::VpNormal], vaoManager);
    }
    if (!this->dataPtr->subMesh->mVao[Ogre::VpShadow].empty())
      this->dataPtr->subMesh->mVao[Ogre::VpShadow].clear();
  }

  this->dataPtr->vertexBuffer = nullptr;
  this->dataPtr->vao = nullptr;
  this->dataPtr->vbuffer = nullptr;
}

//////////////////////////////////////////////////
Ogre::MovableObject *Ogre2DynamicRenderable::OgreObject() const
{
  return this->dataPtr->ogreItem;
}

//////////////////////////////////////////////////
void Ogre2DynamicRenderable::Update()
{
  this->UpdateBuffer();
}

//////////////////////////////////////////////////
void Ogre2DynamicRenderable::CreateDynamicMesh()
{
  if (this->dataPtr->ogreItem)
    return;

  static int dynamicRenderableId = 0;
  Ogre::MeshPtr mesh = Ogre::MeshManager::getSingleton().createManual(
              "dynamic_renderable_" + std::to_string(dynamicRenderableId++),
              Ogre::ResourceGroupManager::DEFAULT_RESOURCE_GROUP_NAME);
  this->dataPtr->subMesh = mesh->createSubMesh();
  this->dataPtr->dirty = true;

  // this creates the ogre2 dynamic geometry buffer
  this->UpdateBuffer();

  this->dataPtr->ogreItem =
      this->dataPtr->sceneManager->createItem(mesh, Ogre::SCENE_DYNAMIC);
}

//////////////////////////////////////////////////
void Ogre2DynamicRenderable::UpdateBuffer()
{
  if (!this->dataPtr->dirty)
    return;

  Ogre::RenderSystem *renderSystem =
      this->dataPtr->sceneManager->getDestinationRenderSystem();

  Ogre::VaoManager *vaoManager = renderSystem->getVaoManager();
  if (!vaoManager)
    return;

  // Prepare vertex buffer
  unsigned int newVertCapacity = this->dataPtr->vertexBufferCapacity;

  unsigned int vertexCount = this->dataPtr->vertices.size();
  if ((vertexCount > this->dataPtr->vertexBufferCapacity) ||
      (!this->dataPtr->vertexBufferCapacity))
  {
    // vertexCount exceeds current capacity!
    // It is necessary to reallocate the buffer.

    // Check if this is the first call
    if (!newVertCapacity)
      newVertCapacity = 1;

    // Make capacity the next power of two
    while (newVertCapacity < vertexCount)
      newVertCapacity <<= 1;
  }
  else if (vertexCount < this->dataPtr->vertexBufferCapacity>>1)
  {
    // Make capacity the previous power of two
    unsigned int newCapacity = newVertCapacity >>1;
    while (vertexCount < newCapacity)
    {
      newVertCapacity = newCapacity;
      newCapacity >>= 1;
    }
  }

  // recreate vao if needed
  if (newVertCapacity != this->dataPtr->vertexBufferCapacity)
  {
    this->dataPtr->vertexBufferCapacity = newVertCapacity;

    this->DestroyBuffer();

    unsigned int size = this->dataPtr->vertexBufferCapacity * 6;
    this->dataPtr->vbuffer = new float[size];
    memset(this->dataPtr->vbuffer, 0, size * sizeof(float));

    this->dataPtr->subMesh->mVao[Ogre::VpNormal].clear();
    this->dataPtr->subMesh->mVao[Ogre::VpShadow].clear();

    // recreate the vao data structures
    Ogre::VertexElement2Vec vertexElements;
    vertexElements.push_back(
        Ogre::VertexElement2(Ogre::VET_FLOAT3, Ogre::VES_POSITION));
    vertexElements.push_back(
        Ogre::VertexElement2(Ogre::VET_FLOAT3, Ogre::VES_NORMAL));

    // create vertex buffer
    this->dataPtr->vertexBuffer = vaoManager->createVertexBuffer(
        vertexElements, this->dataPtr->vertexBufferCapacity,
        Ogre::BT_DYNAMIC_PERSISTENT, this->dataPtr->vbuffer, false);

    Ogre::VertexBufferPackedVec vertexBuffers;
    vertexBuffers.push_back(this->dataPtr->vertexBuffer);

    // it is ok to use null index buffer
    Ogre::IndexBufferPacked *indexBuffer = nullptr;

    this->dataPtr->vao = vaoManager->createVertexArrayObject(vertexBuffers,
        indexBuffer, this->dataPtr->operationType);

    this->dataPtr->subMesh->mVao[Ogre::VpNormal].push_back(this->dataPtr->vao);
    // Use the same geometry for shadow casting.
    this->dataPtr->subMesh->mVao[Ogre::VpShadow].push_back(this->dataPtr->vao);
  }

  // map buffer and update the geometry
  Ogre::Aabb bbox;
  float * RESTRICT_ALIAS vertices = reinterpret_cast<float * RESTRICT_ALIAS>(
      this->dataPtr->vertexBuffer->map(
      0, this->dataPtr->vertexBuffer->getNumElements()));

  // fill vertices
  for (unsigned int i = 0; i < vertexCount; ++i)
  {
    unsigned int idx = i*6;
    Ogre::Vector3 v = Ogre2Conversions::Convert(this->dataPtr->vertices[i]);
    vertices[idx] = v.x;
    vertices[idx+1] = v.y;
    vertices[idx+2] = v.z;

    bbox.merge(v);
  }

  // fill the rest of the buffer with the position of the last vertex to avoid
  // the geometry connecting back to 0, 0, 0
  if (vertexCount > 0 && vertexCount < this->dataPtr->vertexBufferCapacity)
  {
    math::Vector3d lastVertex = this->dataPtr->vertices[vertexCount-1];
    for (unsigned int i = vertexCount; i < this->dataPtr->vertexBufferCapacity;
        ++i)
    {
      unsigned int idx = i * 6;
      vertices[idx] = lastVertex.X();
      vertices[idx+1] = lastVertex.Y();
      vertices[idx+2] = lastVertex.Z();

      vertices[idx+3] = 0;
      vertices[idx+4] = 0;
      vertices[idx+5] = 1;
    }
  }

  // fill normals
  this->GenerateNormals(this->dataPtr->operationType, this->dataPtr->vertices,
      vertices);

  // fill colors for points
  this->GenerateColors(this->dataPtr->operationType, this->dataPtr->vertices,
      vertices);

  // unmap buffer
  this->dataPtr->vertexBuffer->unmap(Ogre::UO_KEEP_PERSISTENT);

  // Set the bounds to get frustum culling and LOD to work correctly.
  Ogre::Mesh *mesh = this->dataPtr->subMesh->mParent;
  mesh->_setBounds(bbox, true);

  // update item aabb
  if (this->dataPtr->ogreItem)
  {
    bool castShadows = this->dataPtr->ogreItem->getCastShadows();
    auto lowLevelMat = this->dataPtr->ogreItem->getSubItem(0)->getMaterial();

    // need to rebuild ogre [sub]item because the vao was destroyed
    // this updates the item's bounding box and fixes occasional crashes
    // from invalid access to old vao
    this->dataPtr->ogreItem->_initialise(true);

    // set material
    if (this->dataPtr->material)
    {
      this->dataPtr->ogreItem->getSubItem(0)->setDatablock(
          static_cast<Ogre::HlmsPbsDatablock *>(
          this->dataPtr->material->Datablock()));
      this->dataPtr->ogreItem->setCastShadows(
          this->dataPtr->material->CastShadows());
    }
    if (lowLevelMat)
    {
      // the _initialise call above resets the ogre item properties so set
      // them again
      this->dataPtr->ogreItem->getSubItem(0)->setMaterial(lowLevelMat);
      this->dataPtr->ogreItem->setCastShadows(castShadows);
    }
  }

  this->dataPtr->dirty = false;
}

//////////////////////////////////////////////////
void Ogre2DynamicRenderable::SetOperationType(MarkerType _opType)
{
  switch (_opType)
  {
    case MT_POINTS:
      this->dataPtr->operationType = Ogre::OperationType::OT_POINT_LIST;
      break;

    case MT_LINE_LIST:
      this->dataPtr->operationType = Ogre::OperationType::OT_LINE_LIST;
      break;

    case MT_LINE_STRIP:
      this->dataPtr->operationType = Ogre::OperationType::OT_LINE_STRIP;
      break;

    case MT_TRIANGLE_LIST:
      this->dataPtr->operationType = Ogre::OperationType::OT_TRIANGLE_LIST;
      break;

    case MT_TRIANGLE_STRIP:
      this->dataPtr->operationType = Ogre::OperationType::OT_TRIANGLE_STRIP;
      break;

    case MT_TRIANGLE_FAN:
      this->dataPtr->operationType = Ogre::OperationType::OT_TRIANGLE_FAN;
      break;

    default:
      gzerr << "Unknown render operation type[" << _opType << "]\n";
      return;
  }
}

//////////////////////////////////////////////////
MarkerType Ogre2DynamicRenderable::OperationType() const
{
  MarkerType opType;
  switch (this->dataPtr->operationType)
  {
    case Ogre::OperationType::OT_LINE_LIST:
      opType = MT_LINE_LIST;
      break;

    case Ogre::OperationType::OT_LINE_STRIP:
      opType = MT_LINE_STRIP;
      break;

    case Ogre::OperationType::OT_TRIANGLE_LIST:
      opType = MT_TRIANGLE_LIST;
      break;

    case Ogre::OperationType::OT_TRIANGLE_STRIP:
      opType = MT_TRIANGLE_STRIP;
      break;

    case Ogre::OperationType::OT_TRIANGLE_FAN:
      opType = MT_TRIANGLE_FAN;
      break;

    default:
    case Ogre::OperationType::OT_POINT_LIST:
      opType = MT_POINTS;
      break;
  }

  return opType;
}

/////////////////////////////////////////////////
<<<<<<< HEAD
void Ogre2DynamicRenderable::AddPoint(const gz::math::Vector3d &_pt,
                                      const gz::math::Color &_color)
=======
void Ogre2DynamicRenderable::AddPoint(const math::Vector3d &_pt,
                                      const math::Color &_color)
>>>>>>> b1e81b79
{
  this->dataPtr->vertices.push_back(_pt);

  // todo(anyone)
  // setting material works but vertex coloring only works for points
  // It requires using an unlit datablock:
  // https://forums.ogre3d.org/viewtopic.php?t=93627#p539276
  this->dataPtr->colors.push_back(_color);

  this->dataPtr->dirty = true;
}

/////////////////////////////////////////////////
void Ogre2DynamicRenderable::AddPoint(double _x, double _y, double _z,
<<<<<<< HEAD
                                      const gz::math::Color &_color)
{
  this->AddPoint(gz::math::Vector3d(_x, _y, _z), _color);
=======
                                      const math::Color &_color)
{
  this->AddPoint(math::Vector3d(_x, _y, _z), _color);
>>>>>>> b1e81b79
}

/////////////////////////////////////////////////
void Ogre2DynamicRenderable::SetPoint(unsigned int _index,
<<<<<<< HEAD
                                      const gz::math::Vector3d &_value)
=======
                                      const math::Vector3d &_value)
>>>>>>> b1e81b79
{
  if (_index >= this->dataPtr->vertices.size())
  {
    gzerr << "Point index[" << _index << "] is out of bounds[0-"
           << this->dataPtr->vertices.size()-1 << "]\n";
    return;
  }

  this->dataPtr->vertices[_index] = _value;

  this->dataPtr->dirty = true;
}

/////////////////////////////////////////////////
void Ogre2DynamicRenderable::SetColor(unsigned int _index,
<<<<<<< HEAD
                                      const gz::math::Color &_color)
=======
                                      const math::Color &_color)
>>>>>>> b1e81b79
{
  if (_index >= this->dataPtr->colors.size())
  {
    gzerr << "Point color index[" << _index << "] is out of bounds[0-"
           << this->dataPtr->colors.size()-1 << "]\n";
    return;
  }


  // todo(anyone)
  // vertex coloring only works for points.
  // Full implementation requires using an unlit datablock:
  // https://forums.ogre3d.org/viewtopic.php?t=93627#p539276
  this->dataPtr->colors[_index] = _color;

  this->dataPtr->dirty = true;
}

/////////////////////////////////////////////////
<<<<<<< HEAD
gz::math::Vector3d Ogre2DynamicRenderable::Point(
=======
math::Vector3d Ogre2DynamicRenderable::Point(
>>>>>>> b1e81b79
    const unsigned int _index) const
{
  if (_index >= this->dataPtr->vertices.size())
  {
    gzerr << "Point index[" << _index << "] is out of bounds[0-"
           << this->dataPtr->vertices.size()-1 << "]\n";

<<<<<<< HEAD
    return gz::math::Vector3d(gz::math::INF_D,
                                    gz::math::INF_D,
                                    gz::math::INF_D);
=======
    return math::Vector3d(math::INF_D,
                                    math::INF_D,
                                    math::INF_D);
>>>>>>> b1e81b79
  }

  return this->dataPtr->vertices[_index];
}

/////////////////////////////////////////////////
unsigned int Ogre2DynamicRenderable::PointCount() const
{
  return this->dataPtr->vertices.size();
}

/////////////////////////////////////////////////
void Ogre2DynamicRenderable::Clear()
{
  if (this->dataPtr->vertices.empty() && this->dataPtr->colors.empty())
    return;

  this->dataPtr->vertices.clear();
  this->dataPtr->colors.clear();
  this->dataPtr->dirty = true;
}

//////////////////////////////////////////////////
void Ogre2DynamicRenderable::SetMaterial(MaterialPtr _material, bool _unique)
{
  _material = (_unique) ? _material->Clone() : _material;

  Ogre2MaterialPtr derived =
      std::dynamic_pointer_cast<Ogre2Material>(_material);

  if (!derived)
  {
    gzerr << "Cannot assign material created by another render-engine"
        << std::endl;

    return;
  }

  if (this->dataPtr->material && this->dataPtr->ownsMaterial)
    this->dataPtr->scene->DestroyMaterial(this->dataPtr->material);

  this->dataPtr->ownsMaterial = _unique;

  this->dataPtr->material = derived;

  this->dataPtr->ogreItem->getSubItem(0)->setDatablock(
      static_cast<Ogre::HlmsPbsDatablock *>(derived->Datablock()));

  // set cast shadows
  this->dataPtr->ogreItem->setCastShadows(_material->CastShadows());
}

//////////////////////////////////////////////////
void Ogre2DynamicRenderable::GenerateNormals(Ogre::OperationType _opType,
  const std::vector<math::Vector3d> &_vertices, float *_vbuffer)
{
  unsigned int vertexCount = _vertices.size();
  // Each vertex occupies 6 elements in the vbuffer float array:
  // vbuffer[i]   : position x
  // vbuffer[i+1] : position y
  // vbuffer[i+2] : position z
  // vbuffer[i+3] : normal x
  // vbuffer[i+4] : normal y
  // vbuffer[i+5] : normal z
  switch (_opType)
  {
    case Ogre::OperationType::OT_POINT_LIST:
    case Ogre::OperationType::OT_LINE_LIST:
    case Ogre::OperationType::OT_LINE_STRIP:
      return;
    case Ogre::OperationType::OT_TRIANGLE_LIST:
    {
      if (vertexCount < 3)
        return;

      for (unsigned int i = 0; i < vertexCount / 3; ++i)
      {
        unsigned int idx = i*3;
        unsigned int idx1 = idx * 6;
        unsigned int idx2 = idx1 + 6;
        unsigned int idx3 = idx2 + 6;
        math::Vector3d v1 = _vertices[idx];
        math::Vector3d v2 = _vertices[idx+1];
        math::Vector3d v3 = _vertices[idx+2];
        math::Vector3d n = (v1 - v2).Cross((v1 - v3));

        _vbuffer[idx1+3] = n.X();
        _vbuffer[idx1+4] = n.Y();
        _vbuffer[idx1+5] = n.Z();
        _vbuffer[idx2+3] = n.X();
        _vbuffer[idx2+4] = n.Y();
        _vbuffer[idx2+5] = n.Z();
        _vbuffer[idx3+3] = n.X();
        _vbuffer[idx3+4] = n.Y();
        _vbuffer[idx3+5] = n.Z();
      }

      break;
    }
    case Ogre::OperationType::OT_TRIANGLE_STRIP:
    {
      if (vertexCount < 3)
        return;

      bool even = false;
      for (unsigned int i = 0; i < vertexCount - 2; ++i)
      {
        math::Vector3d v1;
        math::Vector3d v2;
        math::Vector3d v3 = _vertices[i+2];

        // For odd n, vertices n, n+1, and n+2 define triangle n.
        // For even n, vertices n+1, n, and n+2 define triangle n.
        unsigned int idx1;
        unsigned int idx2;
        unsigned int idx3 = (i+2) * 6;
        if (even)
        {
          v1 = _vertices[i+1];
          v2 = _vertices[i];
          idx1 = (i+1) * 6;
          idx2 = i*6;
        }
        else
        {
          v1 = _vertices[i];
          v2 = _vertices[i+1];
          idx1 = i*6;
          idx2 = (i+1) * 6;
        }
        even = !even;

        math::Vector3d n = (v1 - v2).Cross((v1 - v3));
        math::Vector3d n1(_vbuffer[idx1+3], _vbuffer[idx1+4], _vbuffer[idx1+5]);
        math::Vector3d n2(_vbuffer[idx2+3], _vbuffer[idx2+4], _vbuffer[idx2+5]);
        math::Vector3d n3(_vbuffer[idx3+3], _vbuffer[idx3+4], _vbuffer[idx3+5]);

        math::Vector3d n1a = ((n1 + n)/2);
        n1a.Normalize();
        math::Vector3d n2a = ((n2 + n)/2);
        n2a.Normalize();
        math::Vector3d n3a = ((n3 + n)/2);
        n3a.Normalize();

        _vbuffer[idx1+3] = n1a.X();
        _vbuffer[idx1+4] = n1a.Y();
        _vbuffer[idx1+5] = n1a.Z();
        _vbuffer[idx2+3] = n2a.X();
        _vbuffer[idx2+4] = n2a.Y();
        _vbuffer[idx2+5] = n2a.Z();
        _vbuffer[idx3+3] = n3a.X();
        _vbuffer[idx3+4] = n3a.Y();
        _vbuffer[idx3+5] = n3a.Z();
      }

      break;
    }
    case Ogre::OperationType::OT_TRIANGLE_FAN:
    {
      if (vertexCount < 3)
        return;

      unsigned int idx1 = 0;
      math::Vector3d v1 = _vertices[0];

      for (unsigned int i = 0; i < vertexCount - 2; ++i)
      {
        unsigned int idx2 = (i+1) * 6;
        unsigned int idx3 = idx2 + 6;
        math::Vector3d v2 = _vertices[i+1];
        math::Vector3d v3 = _vertices[i+2];
        math::Vector3d n = (v1 - v2).Cross((v1 - v3));

        math::Vector3d n1(_vbuffer[idx1+3], _vbuffer[idx1+4], _vbuffer[idx1+5]);
        math::Vector3d n2(_vbuffer[idx2+3], _vbuffer[idx2+4], _vbuffer[idx2+5]);
        math::Vector3d n3(_vbuffer[idx3+3], _vbuffer[idx3+4], _vbuffer[idx3+5]);

        math::Vector3d n1a = ((n1 + n)/2);
        n1a.Normalize();
        math::Vector3d n2a = ((n2 + n)/2);
        n2a.Normalize();
        math::Vector3d n3a = ((n3 + n)/2);
        n3a.Normalize();

        _vbuffer[idx1+3] = n1a.X();
        _vbuffer[idx1+4] = n1a.Y();
        _vbuffer[idx1+5] = n1a.Z();
        _vbuffer[idx2+3] = n2a.X();
        _vbuffer[idx2+4] = n2a.Y();
        _vbuffer[idx2+5] = n2a.Z();
        _vbuffer[idx3+3] = n3a.X();
        _vbuffer[idx3+4] = n3a.Y();
        _vbuffer[idx3+5] = n3a.Z();
      }

      break;
    }
    default:
      break;
  }
}

//////////////////////////////////////////////////
void Ogre2DynamicRenderable::GenerateColors(Ogre::OperationType _opType,
  const std::vector<math::Vector3d> &_vertices, float *_vbuffer)
{
  // Skip if colors haven't been setup per-vertex correctly.
  if (_vertices.size() != this->dataPtr->colors.size())
    return;

  // Each vertex occupies 6 elements in the vbuffer float array. Normally,
  // the last 3 are reserved for normals. But for types that don't use normals,
  // we use them for per-vertex coloring.
  // vbuffer[i]   : position x
  // vbuffer[i+1] : position y
  // vbuffer[i+2] : position z
  // vbuffer[i+3] : color r
  // vbuffer[i+4] : color g
  // vbuffer[i+5] : color b
  switch (_opType)
  {
    case Ogre::OperationType::OT_POINT_LIST:
    {
      for (unsigned int i = 0; i < this->dataPtr->vertexBufferCapacity; ++i)
      {
        math::Color color = i < this->dataPtr->colors.size() ?
            this->dataPtr->colors[i] : this->dataPtr->colors.back();

        unsigned int idx = i * 6;
        _vbuffer[idx+3] = color.R();
        _vbuffer[idx+4] = color.G();
        _vbuffer[idx+5] = color.B();
      }

      break;
    }
    default:
      break;
  }
}<|MERGE_RESOLUTION|>--- conflicted
+++ resolved
@@ -446,13 +446,8 @@
 }
 
 /////////////////////////////////////////////////
-<<<<<<< HEAD
-void Ogre2DynamicRenderable::AddPoint(const gz::math::Vector3d &_pt,
-                                      const gz::math::Color &_color)
-=======
 void Ogre2DynamicRenderable::AddPoint(const math::Vector3d &_pt,
                                       const math::Color &_color)
->>>>>>> b1e81b79
 {
   this->dataPtr->vertices.push_back(_pt);
 
@@ -467,24 +462,14 @@
 
 /////////////////////////////////////////////////
 void Ogre2DynamicRenderable::AddPoint(double _x, double _y, double _z,
-<<<<<<< HEAD
-                                      const gz::math::Color &_color)
-{
-  this->AddPoint(gz::math::Vector3d(_x, _y, _z), _color);
-=======
                                       const math::Color &_color)
 {
   this->AddPoint(math::Vector3d(_x, _y, _z), _color);
->>>>>>> b1e81b79
 }
 
 /////////////////////////////////////////////////
 void Ogre2DynamicRenderable::SetPoint(unsigned int _index,
-<<<<<<< HEAD
-                                      const gz::math::Vector3d &_value)
-=======
                                       const math::Vector3d &_value)
->>>>>>> b1e81b79
 {
   if (_index >= this->dataPtr->vertices.size())
   {
@@ -500,11 +485,7 @@
 
 /////////////////////////////////////////////////
 void Ogre2DynamicRenderable::SetColor(unsigned int _index,
-<<<<<<< HEAD
-                                      const gz::math::Color &_color)
-=======
                                       const math::Color &_color)
->>>>>>> b1e81b79
 {
   if (_index >= this->dataPtr->colors.size())
   {
@@ -524,11 +505,7 @@
 }
 
 /////////////////////////////////////////////////
-<<<<<<< HEAD
-gz::math::Vector3d Ogre2DynamicRenderable::Point(
-=======
 math::Vector3d Ogre2DynamicRenderable::Point(
->>>>>>> b1e81b79
     const unsigned int _index) const
 {
   if (_index >= this->dataPtr->vertices.size())
@@ -536,15 +513,9 @@
     gzerr << "Point index[" << _index << "] is out of bounds[0-"
            << this->dataPtr->vertices.size()-1 << "]\n";
 
-<<<<<<< HEAD
-    return gz::math::Vector3d(gz::math::INF_D,
-                                    gz::math::INF_D,
-                                    gz::math::INF_D);
-=======
     return math::Vector3d(math::INF_D,
                                     math::INF_D,
                                     math::INF_D);
->>>>>>> b1e81b79
   }
 
   return this->dataPtr->vertices[_index];
