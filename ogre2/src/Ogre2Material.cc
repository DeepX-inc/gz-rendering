--- conflicted
+++ resolved
@@ -17,14 +17,11 @@
 
 // Note this include is placed in the src file because
 // otherwise ogre produces compile errors
-#if defined(_MSC_VER)
-#pragma warning(push)
-#pragma warning(disable: 4005)  // Macro redefinition
-#pragma warning(disable: 5033)  // 'register' is no longer supported
+#ifdef _MSC_VER
+#pragma warning(push, 0)
 #endif
 #include <Hlms/Pbs/OgreHlmsPbs.h>
 #include <Hlms/Pbs/OgreHlmsPbsDatablock.h>
-<<<<<<< HEAD
 #include <Hlms/Unlit/OgreHlmsUnlit.h>
 #include <Hlms/Unlit/OgreHlmsUnlitDatablock.h>
 #include <OgreHighLevelGpuProgram.h>
@@ -39,48 +36,11 @@
 #pragma warning(pop)
 #endif
 
-#include <ignition/common/Console.hh>
-#include <ignition/common/Filesystem.hh>
-#include <ignition/common/Image.hh>
-
-#include "ignition/rendering/GraphicsAPI.hh"
-#include "ignition/rendering/ShaderParams.hh"
-#include "ignition/rendering/ShaderType.hh"
-#include "ignition/rendering/ogre2/Ogre2Material.hh"
-#include "ignition/rendering/ogre2/Ogre2Conversions.hh"
-#include "ignition/rendering/ogre2/Ogre2RenderEngine.hh"
-#include "ignition/rendering/ogre2/Ogre2Scene.hh"
-
-
-/// \brief Private data for the Ogre2Material class
-class ignition::rendering::Ogre2MaterialPrivate
-{
-  /// \brief Ogre stores the name using hashes. This variable will
-  /// store the material hash name
-  public: std::string hashName;
-
-  /// \brief Path to vertex shader program.
-  public: std::string vertexShaderPath;
-
-  /// \brief Path to fragment shader program.
-  public: std::string fragmentShaderPath;
-
-  /// \brief Parameters to be bound to the vertex shader
-  public: ShaderParamsPtr vertexShaderParams;
-
-  /// \brief Parameters to be bound to the fragment shader
-  public: ShaderParamsPtr fragmentShaderParams;
-};
-
-using namespace ignition;
-=======
-#if defined(_MSC_VER)
-#pragma warning(pop)
-#endif
-
 #include <gz/common/Console.hh>
 #include <gz/common/Filesystem.hh>
-
+#include <gz/common/Image.hh>
+
+#include "gz/rendering/GraphicsAPI.hh"
 #include "gz/rendering/ShaderParams.hh"
 #include "gz/rendering/ShaderType.hh"
 #include "gz/rendering/ogre2/Ogre2Material.hh"
@@ -88,8 +48,28 @@
 #include "gz/rendering/ogre2/Ogre2RenderEngine.hh"
 #include "gz/rendering/ogre2/Ogre2Scene.hh"
 
+
+/// \brief Private data for the Ogre2Material class
+class gz::rendering::Ogre2MaterialPrivate
+{
+  /// \brief Ogre stores the name using hashes. This variable will
+  /// store the material hash name
+  public: std::string hashName;
+
+  /// \brief Path to vertex shader program.
+  public: std::string vertexShaderPath;
+
+  /// \brief Path to fragment shader program.
+  public: std::string fragmentShaderPath;
+
+  /// \brief Parameters to be bound to the vertex shader
+  public: ShaderParamsPtr vertexShaderParams;
+
+  /// \brief Parameters to be bound to the fragment shader
+  public: ShaderParamsPtr fragmentShaderParams;
+};
+
 using namespace gz;
->>>>>>> 5e77e7f9
 using namespace rendering;
 
 //////////////////////////////////////////////////
