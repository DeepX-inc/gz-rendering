/*
 * Copyright (C) 2018 Open Source Robotics Foundation
 *
 * Licensed under the Apache License, Version 2.0 (the "License");
 * you may not use this file except in compliance with the License.
 * You may obtain a copy of the License at
 *
 *     http://www.apache.org/licenses/LICENSE-2.0
 *
 * Unless required by applicable law or agreed to in writing, software
 * distributed under the License is distributed on an "AS IS" BASIS,
 * WITHOUT WARRANTIES OR CONDITIONS OF ANY KIND, either express or implied.
 * See the License for the specific language governing permissions and
 * limitations under the License.
 *
*/

<<<<<<< HEAD
#include <ignition/math/Vector2.hh>
#include <ignition/math/Vector3.hh>

#include <ignition/common/Console.hh>
#include <ignition/common/Timer.hh>
#include <ignition/math/Helpers.hh>

#include "ignition/rendering/ogre2/Ogre2Camera.hh"
#include "ignition/rendering/ogre2/Ogre2GpuRays.hh"
#include "ignition/rendering/ogre2/Ogre2RenderEngine.hh"
#include "ignition/rendering/RenderTypes.hh"
#include "ignition/rendering/ogre2/Ogre2Conversions.hh"
#include "ignition/rendering/ogre2/Ogre2ParticleEmitter.hh"
#include "ignition/rendering/ogre2/Ogre2RenderTarget.hh"
#include "ignition/rendering/ogre2/Ogre2RenderTypes.hh"
#include "ignition/rendering/ogre2/Ogre2Scene.hh"
#include "ignition/rendering/ogre2/Ogre2Sensor.hh"
#include "ignition/rendering/ogre2/Ogre2Visual.hh"
=======
#include <gz/math/Vector2.hh>
#include <gz/math/Vector3.hh>

#include <gz/common/Console.hh>
#include <gz/math/Helpers.hh>

#include "gz/rendering/ogre2/Ogre2Camera.hh"
#include "gz/rendering/ogre2/Ogre2GpuRays.hh"
#include "gz/rendering/ogre2/Ogre2RenderEngine.hh"
#include "gz/rendering/RenderTypes.hh"
#include "gz/rendering/ogre2/Ogre2Conversions.hh"
#include "gz/rendering/ogre2/Ogre2ParticleEmitter.hh"
#include "gz/rendering/ogre2/Ogre2RenderTarget.hh"
#include "gz/rendering/ogre2/Ogre2RenderTypes.hh"
#include "gz/rendering/ogre2/Ogre2Scene.hh"
#include "gz/rendering/ogre2/Ogre2Sensor.hh"
#include "gz/rendering/ogre2/Ogre2Visual.hh"
>>>>>>> 6ea5ede5

#include "Ogre2IgnHlmsCustomizations.hh"
#include "Ogre2ParticleNoiseListener.hh"
#include "Terra/Hlms/PbsListener/OgreHlmsPbsTerraShadows.h"

#ifdef _MSC_VER
  #pragma warning(push, 0)
#endif
#include <Compositor/OgreCompositorManager2.h>
#include <Compositor/OgreCompositorWorkspace.h>
#include <Compositor/Pass/PassQuad/OgreCompositorPassQuadDef.h>
#include <Compositor/Pass/PassScene/OgreCompositorPassSceneDef.h>
#include <OgreDepthBuffer.h>
#include <OgreHlms.h>
#include <OgreItem.h>
#include <OgrePixelFormatGpuUtils.h>
#include <OgreRoot.h>
#include <OgreSceneManager.h>
#include <OgreStagingTexture.h>
#include <OgreTechnique.h>
#include <OgreTextureGpuManager.h>
#ifdef _MSC_VER
  #pragma warning(pop)
#endif

namespace ignition
{
namespace rendering
{
inline namespace IGNITION_RENDERING_VERSION_NAMESPACE {
//
/// \brief Helper class for switching the ogre item's material to laser retro
/// source material when a thermal camera is being rendered.
class Ogre2LaserRetroMaterialSwitcher : public Ogre::Camera::Listener
{
  /// \brief constructor
  /// \param[in] _scene the scene manager responsible for rendering
  public: explicit Ogre2LaserRetroMaterialSwitcher(Ogre2ScenePtr _scene);

  /// \brief destructor
  public: ~Ogre2LaserRetroMaterialSwitcher() = default;

  /// \brief Callback when a camera is about to be rendered
  /// \param[in] _evt Ogre camera which is about to render
  private: virtual void cameraPreRenderScene(
      Ogre::Camera *_cam) override;

  /// \brief Callback when a camera is finisned being rendered
  /// \param[in] _evt Ogre camera which has already rendered
  private: virtual void cameraPostRenderScene(
      Ogre::Camera *_cam) override;

  /// \brief Scene manager
  private: Ogre2ScenePtr scene = nullptr;

  /// \brief Pointer to the laser retro source material
  private: Ogre::MaterialPtr laserRetroSourceMaterial;

  /// \brief Custom parameter index of laser retro value in an ogre subitem.
  /// This has to match the custom index specifed in LaserRetroSource material
  /// script in media/materials/scripts/gpu_rays.material
  private: const unsigned int customParamIdx = 10u;

  /// \brief A map of ogre sub item pointer to their original hlms material
  private: std::map<Ogre::SubItem *, Ogre::HlmsDatablock *> datablockMap;

  /// \brief A map of ogre sub item pointer to their original low level material
  private: std::map<Ogre::SubItem *, Ogre::MaterialPtr> laserRetroMaterialMap;
};
}
}
}


/// \internal
/// \brief Private data for the Ogre2GpuRays class
class gz::rendering::Ogre2GpuRaysPrivate
{
  /// \brief Buffer for storing ray directions of the current frame.
  public: std::vector<std::tuple<float, float>> rayDirections;
  /// \brief Texture to upload ray direction samples.
  public: Ogre::StagingTexture *stagingTexture = nullptr;
  /// \brief Buffer to move ray direction samples to texture.
  public: float *textureData = nullptr;
  /// \brief Track time for lidar points
  public: common::Timer timer;
  /// \brief Need double precision, otherwise we get choppy results after a while
  public: double lastElapsed = 0;

  /// \brief Event triggered when new gpu rays range data are available.
  /// \param[in] _frame New frame containing raw gpu rays data.
  /// \param[in] _width Width of frame.
  /// \param[in] _height Height of frame.
  /// \param[in] _channel Number of channels
  /// \param[in] _format Format of frame.
  public: gz::common::EventT<void(const float *,
               unsigned int, unsigned int, unsigned int,
               const std::string &)> newGpuRaysFrame;

  /// \brief Raw buffer of gpu rays data.
  public: float *gpuRaysBuffer = nullptr;

  /// \brief Outgoing gpu rays data, used by newGpuRaysFrame event.
  public: float *gpuRaysScan = nullptr;

  /// \brief Pointer to Ogre material for the first rendering pass.
  public: Ogre::MaterialPtr matFirstPass;

  /// \brief Pointer to Ogre material for the second rendering pass.
  public: Ogre::MaterialPtr matSecondPass;

  /// \brief Cubemap cameras
  public: Ogre::Camera *cubeCam[6];

  /// \brief Texture packed with cubemap face and uv data
  public: Ogre::TextureGpu *cubeUVTexture = nullptr;

  /// \brief Set of cubemap faces that are needed to generate the final
  /// range data
  public: std::set<unsigned int> cubeFaceIdx;

  /// \brief 1st pass compositor workspace definition
  public: std::string ogreCompositorWorkspaceDef1st;

  /// \brief 1st pass compositor node definition
  public: std::string ogreCompositorNodeDef1st;

  /// \brief 1st pass compositor workspace. One for each cubemap camera
  public: Ogre::CompositorWorkspace *ogreCompositorWorkspace1st[6];

  /// \brief 2nd pass compositor workspace definition
  public: std::string ogreCompositorWorkspaceDef2nd;

  /// \brief 1st pass compositor node definition
  public: std::string ogreCompositorNodeDef2nd;

  /// \brief 2nd pass compositor workspace.
  public: Ogre::CompositorWorkspace *ogreCompositorWorkspace2nd = nullptr;

  /// \brief An array of first pass textures. One for each cubemap camera.
  public: Ogre::TextureGpu * firstPassTextures[6];

  /// \brief Second pass texture.
  public: Ogre::TextureGpu * secondPassTexture = nullptr;

  /// \brief Pointer to the ogre camera
  public: Ogre::Camera *ogreCamera = nullptr;

  /// \brief Image width of first pass.
  public: unsigned int w1st = 0u;

  /// \brief Image height of first pass.
  public: unsigned int h1st = 0u;

  /// \brief Image width of second pass.
  public: unsigned int w2nd = 0u;

  /// \brief Image height of second pass.
  public: unsigned int h2nd = 0u;

  /// \brief Dummy render texture for the gpu rays
  public: RenderTexturePtr renderTexture;

  /// \brief Pointer to material switcher
  public: std::unique_ptr<Ogre2LaserRetroMaterialSwitcher>
      laserRetroMaterialSwitcher[6];

  /// \brief standard deviation of particle noise
  public: double particleStddev = 0.01;

  /// \brief Listener for setting particle noise value based on particle
  /// emitter region
  public: std::unique_ptr<Ogre2ParticleNoiseListener> particleNoiseListener[6];

  /// \brief Near clip plane for cube camera
  public: float nearClipCube = 0.0;

  /// \brief Min allowed angle in radians;
  public: const math::Angle kMinAllowedAngle = 1e-4;

  /// \brief Max number of cameras used for creating the cubemap of depth
  /// textures for generating lidar data
  public: const unsigned int kCubeCameraCount = 6;
};

using namespace gz;
using namespace rendering;

//////////////////////////////////////////////////
Ogre2LaserRetroMaterialSwitcher::Ogre2LaserRetroMaterialSwitcher(
    Ogre2ScenePtr _scene)
{
  this->scene = _scene;
  // plain opaque material
  Ogre::ResourcePtr res =
    Ogre::MaterialManager::getSingleton().load("LaserRetroSource",
        Ogre::ResourceGroupManager::DEFAULT_RESOURCE_GROUP_NAME);

  this->laserRetroSourceMaterial = res.staticCast<Ogre::Material>();
  this->laserRetroSourceMaterial->load();
}

//////////////////////////////////////////////////
void Ogre2LaserRetroMaterialSwitcher::cameraPreRenderScene(
    Ogre::Camera * /*_cam*/)
{
  {
    auto engine = Ogre2RenderEngine::Instance();
    Ogre2IgnHlmsCustomizations &hlmsCustomizations =
        engine->HlmsCustomizations();
    Ogre::Pass *pass =
        this->laserRetroSourceMaterial->getBestTechnique()->getPass(0u);
    pass->getVertexProgramParameters()->setNamedConstant(
          "ignMinClipDistance", hlmsCustomizations.minDistanceClip );
  }

  // swap item to use v1 shader material
  // Note: keep an eye out for performance impact on switching materials
  // on the fly. We are not doing this often so should be ok.
  auto itor = this->scene->OgreSceneManager()->getMovableObjectIterator(
      Ogre::ItemFactory::FACTORY_TYPE_NAME);
  while (itor.hasMoreElements())
  {
    Ogre::MovableObject *object = itor.peekNext();
    Ogre::Item *item = static_cast<Ogre::Item *>(object);

    std::string laserRetroKey = "laser_retro";

    float retroValue = 0.0f;

    // get visual
    Ogre::Any userAny = item->getUserObjectBindings().getUserAny();
    if (!userAny.isEmpty() && userAny.getType() == typeid(unsigned int))
    {
      VisualPtr result;
      try
      {
        result = this->scene->VisualById(Ogre::any_cast<unsigned int>(userAny));
      }
      catch(Ogre::Exception &e)
      {
        ignerr << "Ogre Error:" << e.getFullDescription() << "\n";
      }
      Ogre2VisualPtr ogreVisual =
          std::dynamic_pointer_cast<Ogre2Visual>(result);

      if (ogreVisual->HasUserData(laserRetroKey))
      {
        // get laser_retro
        Variant tempLaserRetro = ogreVisual->UserData(laserRetroKey);

        try
        {
          retroValue = std::get<float>(tempLaserRetro);
        }
        catch(...)
        {
          try
          {
            retroValue = static_cast<float>(std::get<double>(tempLaserRetro));
          }
          catch(...)
          {
            try
            {
              retroValue = static_cast<float>(std::get<int>(tempLaserRetro));
            }
            catch(std::bad_variant_access &e)
            {
              ignerr << "Error casting user data: " << e.what() << "\n";
            }
          }
        }
      }

      // only accept positive laser retro value
      retroValue = std::max(retroValue, 0.0f);
    }

    for (unsigned int i = 0; i < item->getNumSubItems(); ++i)
    {
      Ogre::SubItem *subItem = item->getSubItem(i);

      // limit laser retro value to 2000 (as in gazebo)
      if (retroValue > 2000.0f)
      {
        retroValue = 2000.0f;
      }
      float color = retroValue / 2000.0f;
      subItem->setCustomParameter(this->customParamIdx,
                                  Ogre::Vector4(color, color, color, 1.0));

      // case when item is using low level materials
      // e.g. shaders
      if (!subItem->getMaterial().isNull())
      {
        this->laserRetroMaterialMap[subItem] = subItem->getMaterial();
      }
      // regular Pbs Hlms datablock
      else
      {
        Ogre::HlmsDatablock *datablock = subItem->getDatablock();
        this->datablockMap[subItem] = datablock;
      }
      subItem->setMaterial(this->laserRetroSourceMaterial);
    }
    itor.moveNext();
  }
}

//////////////////////////////////////////////////
void Ogre2LaserRetroMaterialSwitcher::cameraPostRenderScene(
    Ogre::Camera * /*_cam*/)
{
  // restore item to use hlms material
  for (auto it : this->datablockMap)
  {
    Ogre::SubItem *subItem = it.first;
    subItem->setDatablock(it.second);
  }

  // restore item to use low level material
  for (auto it : this->laserRetroMaterialMap)
  {
    Ogre::SubItem *subItem = it.first;
    subItem->setMaterial(it.second);
  }

  Ogre::Pass *pass =
      this->laserRetroSourceMaterial->getBestTechnique()->getPass(0u);
  pass->getVertexProgramParameters()->setNamedConstant(
        "ignMinClipDistance", 0.0f );

  this->datablockMap.clear();
  this->laserRetroMaterialMap.clear();
}

//////////////////////////////////////////////////
Ogre2GpuRays::Ogre2GpuRays()
  : dataPtr(new Ogre2GpuRaysPrivate)
{
  // r = depth, g = retro, and b = n/a
  this->channels = 4u;

  for (unsigned int i = 0; i < this->dataPtr->kCubeCameraCount; ++i)
  {
    this->dataPtr->cubeCam[i] = nullptr;
    this->dataPtr->ogreCompositorWorkspace1st[i] = nullptr;
    this->dataPtr->laserRetroMaterialSwitcher[i] = nullptr;
  }
}

//////////////////////////////////////////////////
Ogre2GpuRays::~Ogre2GpuRays()
{
  this->Destroy();
}

//////////////////////////////////////////////////
void Ogre2GpuRays::Init()
{
  BaseGpuRays::Init();

  // create internal camera
  this->CreateCamera();

  // create dummy render texture
  this->CreateRenderTexture();
}

//////////////////////////////////////////////////
void Ogre2GpuRays::Destroy()
{
  if (!this->dataPtr->ogreCamera)
    return;

  if (this->dataPtr->gpuRaysBuffer)
  {
    delete [] this->dataPtr->gpuRaysBuffer;
    this->dataPtr->gpuRaysBuffer = nullptr;
  }

  if (this->dataPtr->gpuRaysScan)
  {
    delete [] this->dataPtr->gpuRaysScan;
    this->dataPtr->gpuRaysScan = nullptr;
  }

  auto engine = Ogre2RenderEngine::Instance();
  auto ogreRoot = engine->OgreRoot();
<<<<<<< HEAD
  if (this->dataPtr->cubeUVTexture)
  {
    ogreRoot->getRenderSystem()->getTextureGpuManager()->destroyTexture(
      this->dataPtr->cubeUVTexture);
    this->dataPtr->cubeUVTexture = nullptr;
  }
  
  if (this->dataPtr->stagingTexture)
  {
    ogreRoot->getRenderSystem()->getTextureGpuManager()->removeStagingTexture(this->dataPtr->stagingTexture);
    this->dataPtr->stagingTexture = nullptr;
  }

  if (this->dataPtr->textureData)
  {
    OGRE_FREE_SIMD(this->dataPtr->textureData, Ogre::MEMCATEGORY_RESOURCE);
    this->dataPtr->textureData = nullptr;
  }
=======
>>>>>>> 6ea5ede5

  Ogre::CompositorManager2 *ogreCompMgr = ogreRoot->getCompositorManager2();

  // remove 1st pass textures, material, compositors
  for (auto i : this->dataPtr->cubeFaceIdx)
  {
    if (this->dataPtr->ogreCompositorWorkspace1st[i])
    {
      ogreCompMgr->removeWorkspace(
          this->dataPtr->ogreCompositorWorkspace1st[i]);
      this->dataPtr->ogreCompositorWorkspace1st[i] = nullptr;
    }
    if (this->dataPtr->firstPassTextures[i])
    {
      ogreRoot->getRenderSystem()->getTextureGpuManager()->destroyTexture(
         this->dataPtr->firstPassTextures[i]);
      this->dataPtr->firstPassTextures[i] = nullptr;
    }
  }
  if (this->dataPtr->matFirstPass)
  {
    Ogre::MaterialManager::getSingleton().remove(
        this->dataPtr->matFirstPass->getName());
    this->dataPtr->matFirstPass.reset();
  }

  if (!this->dataPtr->ogreCompositorWorkspaceDef1st.empty())
  {
    ogreCompMgr->removeWorkspaceDefinition(
        this->dataPtr->ogreCompositorWorkspaceDef1st);
    ogreCompMgr->removeNodeDefinition(
        this->dataPtr->ogreCompositorNodeDef1st);
    this->dataPtr->ogreCompositorWorkspaceDef1st.clear();
  }

  // remove 2nd pass texture, material, compositor
  if (this->dataPtr->secondPassTexture)
  {
    ogreRoot->getRenderSystem()->getTextureGpuManager()->destroyTexture(
       this->dataPtr->secondPassTexture);
    this->dataPtr->secondPassTexture = nullptr;
  }

  if (this->dataPtr->matSecondPass)
  {
    Ogre::MaterialManager::getSingleton().remove(
        this->dataPtr->matSecondPass->getName());
    this->dataPtr->matSecondPass.reset();
  }

  if (!this->dataPtr->ogreCompositorWorkspaceDef2nd.empty())
  {
    ogreCompMgr->removeWorkspace(this->dataPtr->ogreCompositorWorkspace2nd);
    ogreCompMgr->removeWorkspaceDefinition(
        this->dataPtr->ogreCompositorWorkspaceDef2nd);
    ogreCompMgr->removeNodeDefinition(
        this->dataPtr->ogreCompositorNodeDef2nd);
    this->dataPtr->ogreCompositorWorkspaceDef2nd.clear();
  }

  auto textureGpuManager = ogreRoot->getRenderSystem()->getTextureGpuManager();
  if (this->dataPtr->cubeUVTexture)
  {
    textureGpuManager->destroyTexture(this->dataPtr->cubeUVTexture);
    this->dataPtr->cubeUVTexture = nullptr;
  }

  if (this->scene)
  {
    Ogre::SceneManager *ogreSceneManager = this->scene->OgreSceneManager();
    if (ogreSceneManager == nullptr)
    {
      ignerr << "Scene manager not available. "
             << "Unable to remove cameras and listeners" << std::endl;
    }
    else
    {
      for (unsigned int i = 0u; i < this->dataPtr->kCubeCameraCount; ++i)
      {
        if (this->dataPtr->cubeCam[i])
        {
          this->dataPtr->cubeCam[i]->removeListener(
              this->dataPtr->particleNoiseListener[i].get());
          ogreSceneManager->destroyCamera(this->dataPtr->cubeCam[i]);
          this->dataPtr->cubeCam[i] = nullptr;
        }
        this->dataPtr->particleNoiseListener[i].reset();
        this->dataPtr->laserRetroMaterialSwitcher[i].reset();
      }
      ogreSceneManager->destroyCamera(this->dataPtr->ogreCamera);
      this->dataPtr->ogreCamera = nullptr;
    }
  }
}

/////////////////////////////////////////////////
void Ogre2GpuRays::CreateRenderTexture()
{
  RenderTexturePtr base = this->scene->CreateRenderTexture();
  this->dataPtr->renderTexture =
      std::dynamic_pointer_cast<Ogre2RenderTexture>(base);
  this->dataPtr->renderTexture->SetWidth(1);
  this->dataPtr->renderTexture->SetHeight(1);
}

/////////////////////////////////////////////////
void Ogre2GpuRays::CreateCamera()
{
  // Create ogre camera object
  Ogre::SceneManager *ogreSceneManager = this->scene->OgreSceneManager();
  if (ogreSceneManager == nullptr)
  {
    ignerr << "Scene manager cannot be obtained" << std::endl;
    return;
  }

  this->dataPtr->ogreCamera = ogreSceneManager->createCamera(
      this->Name() + "_Camera");
  if (this->dataPtr->ogreCamera == nullptr)
  {
    ignerr << "Ogre camera cannot be created" << std::endl;
    return;
  }

  // by default, ogre2 cameras are attached to root scene node
  this->dataPtr->ogreCamera->detachFromParent();
  this->ogreNode->attachObject(this->dataPtr->ogreCamera);
  this->dataPtr->ogreCamera->setFixedYawAxis(false);
  this->dataPtr->ogreCamera->yaw(Ogre::Degree(-90));
  this->dataPtr->ogreCamera->roll(Ogre::Degree(-90));
  this->dataPtr->ogreCamera->setAutoAspectRatio(true);
}

/////////////////////////////////////////////////
void Ogre2GpuRays::ConfigureCamera()
{
  // horizontal gpu rays setup
  auto hfovAngle = this->AngleMax() - this->AngleMin();
  hfovAngle = std::max(this->dataPtr->kMinAllowedAngle, hfovAngle);
  this->SetHFOV(hfovAngle);

  // vertical laser setup
  double vfovAngle;

  if (this->VerticalRangeCount() > 1)
  {
    vfovAngle = std::max(this->dataPtr->kMinAllowedAngle.Radian(),
        (this->VerticalAngleMax() - this->VerticalAngleMin()).Radian());
  }
  else
  {
    vfovAngle = 0;

    if (this->VerticalAngleMax() != this->VerticalAngleMin())
    {
      ignwarn << "Only one vertical ray but vertical min. and max. angle "
          "are not equal. Min. angle is used.\n";
      this->SetVerticalAngleMax(this->VerticalAngleMin().Radian());
    }
  }
  this->SetVFOV(vfovAngle);

  // Configure first pass texture size
  // Each cubemap texture covers 90 deg FOV
  // We need enough samples so we don't get too much aliasing
  // since the sample rays can have completely arbitrary positions
  // but we can't use filtering, due to virtual "walls" behind occluders
  unsigned int samples1stPass = 1024;
  this->Set1stTextureSize(samples1stPass, samples1stPass);

  // Configure second pass texture size
  this->SetRangeCount(this->RangeCount(), this->VerticalRangeCount());

  // Set ogre cam properties
  this->dataPtr->ogreCamera->setNearClipDistance(this->dataPtr->nearClipCube);
  this->dataPtr->ogreCamera->setFarClipDistance(this->FarClipPlane());
}

/////////////////////////////////////////////////////////
math::Vector2d Ogre2GpuRays::SampleCubemap(const math::Vector3d &_v,
    unsigned int &_faceIndex)
{
  math::Vector3d vAbs = _v.Abs();
  double ma;
  math::Vector2d uv;
  if (vAbs.Z() >= vAbs.X() && vAbs.Z() >= vAbs.Y())
  {
    _faceIndex = _v.Z() < 0 ? 5 : 4;
    ma = 0.5 / vAbs.Z();
    uv = math::Vector2d(_v.Z() < 0.0 ? -_v.X() : _v.X(), -_v.Y());
  }
  else if (vAbs.Y() >= vAbs.X())
  {
    _faceIndex = _v.Y() < 0 ? 3 : 2;
    ma = 0.5 / vAbs.Y();
    uv = math::Vector2d(_v.X(), _v.Y() < 0.0 ? -_v.Z() : _v.Z());
  }
  else
  {
    _faceIndex = _v.X() < 0 ? 1 : 0;
    ma = 0.5 / vAbs.X();
    uv = math::Vector2d(_v.X() < 0.0 ? _v.Z() : -_v.Z(), -_v.Y());
  }
  return uv * ma + 0.5;
}

/////////////////////////////////////////////////////////
void Ogre2GpuRays::CreateSampleTexture()
{
  // create an RGB texture (cubeUVTex) to pack info that tells the shaders how
  // to sample from the cubemap textures.
  // Each pixel packs the follow data:
  //   R: u coordinate on the cubemap face
  //   G: v coordinate on the cubemap face
  //   B: cubemap face index
  //   A: unused
  // this texture is passed to the 2nd pass fragment shader
  auto engine = Ogre2RenderEngine::Instance();
  auto ogreRoot = engine->OgreRoot();
  Ogre::TextureGpuManager *textureMgr =
    ogreRoot->getRenderSystem()->getTextureGpuManager();
  std::string texName = this->Name() + "_samplerTex";
  this->dataPtr->cubeUVTexture =
    textureMgr->createOrRetrieveTexture(
      texName,
      Ogre::GpuPageOutStrategy::SaveToSystemRam,
      Ogre::TextureFlags::ManualTexture,
      Ogre::TextureTypes::Type2D,
      Ogre::BLANKSTRING,
      0u);

  this->dataPtr->cubeUVTexture->setTextureType(Ogre::TextureTypes::Type2D);
  this->dataPtr->cubeUVTexture->setResolution(this->dataPtr->w2nd, this->dataPtr->h2nd);
  this->dataPtr->cubeUVTexture->setNumMipmaps(1u);
  this->dataPtr->cubeUVTexture->setPixelFormat(Ogre::PFG_RGBA32_FLOAT);

  auto insertFace = [this](auto x, auto y)
  {
    math::Vector3d ray(0, 0, 1);
    math::Quaterniond pitch(math::Vector3d(1, 0, 0), -y);
    math::Quaterniond yaw(math::Vector3d(0, 1, 0), -x);
    math::Vector3d dir = yaw * pitch * ray;
    dir.Normalize();
    unsigned int faceIdx;
    this->SampleCubemap(dir, faceIdx);
    this->dataPtr->cubeFaceIdx.insert(faceIdx);
  };

  double hmin = this->AngleMin().Radian();
  double hmax = this->AngleMax().Radian();
  double vmin = this->VerticalAngleMin().Radian();
  double vmax = this->VerticalAngleMax().Radian();
  insertFace(0, 0);
  insertFace(hmin, 0);
  insertFace(hmax, 0);
  insertFace(0, vmin);
  insertFace(0, vmax);
  insertFace(hmin / 2, 0);
  insertFace(hmax / 2, 0);
  insertFace(0, vmin / 2);
  insertFace(0, vmax / 2);

  this->dataPtr->cubeUVTexture->_transitionTo(Ogre::GpuResidency::Resident, nullptr);
  this->dataPtr->cubeUVTexture->_setNextResidencyStatus(Ogre::GpuResidency::Resident);
  // We have to upload the data via a StagingTexture, which acts as an
  // intermediate stash memory that is both visible to CPU and GPU.
  this->dataPtr->stagingTexture = textureMgr->getStagingTexture(
    this->dataPtr->cubeUVTexture->getWidth(),
    this->dataPtr->cubeUVTexture->getHeight(),
    this->dataPtr->cubeUVTexture->getDepth(),
    this->dataPtr->cubeUVTexture->getNumSlices(),
    this->dataPtr->cubeUVTexture->getPixelFormat() );

  const Ogre::uint32 rowAlignment = 1u;
  const size_t dataSize = Ogre::PixelFormatGpuUtils::getSizeBytes(
    this->dataPtr->cubeUVTexture->getWidth(),
    this->dataPtr->cubeUVTexture->getHeight(),
    this->dataPtr->cubeUVTexture->getDepth(),
    this->dataPtr->cubeUVTexture->getNumSlices(),
    this->dataPtr->cubeUVTexture->getPixelFormat(),
    rowAlignment);
  this->dataPtr->textureData = reinterpret_cast<float*>(
    OGRE_MALLOC_SIMD(dataSize, Ogre::MEMCATEGORY_RESOURCE));

  // Buffer for which directions we sent the rays into the scene
  this->dataPtr->rayDirections.resize(this->dataPtr->w2nd * this->dataPtr->h2nd);

  this->dataPtr->timer.Start();
}

/////////////////////////////////////////////////////////
void Ogre2GpuRays::UpdateSampleTexture()
{
  auto getLidarPoints = [](double timepoint, double timespan, size_t pointCount)
  {
    constexpr size_t arrayCount = 6;

    auto livoxAvia = [arrayCount](double time)
    {
      constexpr float pointSpan = .1f;
      constexpr double pi = IGN_PI;

      double multiplier = pi * 10;
      double petals = pi + 1.1f;

      time *= -pi * multiplier;

      float dist = (float)sin(time * petals);
      float x = (float)cos(time) * dist;
      float y = (float)sin(time) * dist;

      std::array<std::tuple<float, float>, arrayCount> points;
      for (size_t i = 0; i < arrayCount; i++)
          points[i] = {x, y * (1 - pointSpan / 2) + ((float)i / (arrayCount - 1) - .5f) * pointSpan};

      return points;
    };

    std::vector<std::tuple<float, float>> points;

    for (size_t i = 0; i < pointCount / arrayCount; i++)
      for (auto p : livoxAvia(timepoint + timespan * i * arrayCount / pointCount))
        points.push_back(p);

    return points;
  };

  double hmin = this->AngleMin().Radian();
  double hmax = this->AngleMax().Radian();
  double vmin = this->VerticalAngleMin().Radian();
  double vmax = this->VerticalAngleMax().Radian();
  float *pDest = this->dataPtr->textureData;

  std::vector<std::tuple<float, float>> points;
  auto hdiff = hmax - hmin;
  auto vdiff = vmax - vmin;

  if (this->pattern == ScanningPattern::AVIA)
  {
    // Real Lidar has a polling rate of 240k pps
    // We keep time in sync with real lidar,
    // but keep polling rate constant according to image buffer size
    double time = this->dataPtr->timer.ElapsedTime().count();
    double span = time - this->dataPtr->lastElapsed;
    this->dataPtr->lastElapsed = time;

    points = getLidarPoints(time, span, this->dataPtr->w2nd * this->dataPtr->h2nd);

    hdiff /= 2;
    vdiff /= 2;
  }

  else if (this->pattern == ScanningPattern::RASTERIZATION)
  {
    hdiff /= this->dataPtr->h2nd;
    vdiff /= this->dataPtr->w2nd;
  }

  for (unsigned i = 0; i < this->dataPtr->h2nd; ++i)
  {
    for (unsigned j = 0; j < this->dataPtr->w2nd; ++j)
    {
      unsigned index = i * this->dataPtr->w2nd + j;

      float x = 0.0f, y = 0.0f, dx = 0.0f, dy = 0.0f;
      if (this->pattern == ScanningPattern::AVIA)
      {
        dx =  std::get<0>(points[index]);
        dy =  std::get<1>(points[index]);
      }

      else if (this->pattern == ScanningPattern::RASTERIZATION)
      {
        dx = i;
        dy = j;
      }

      x = hmin + (dx + 1) * hdiff;
      y = vmin + (dy + 1) * vdiff;

      this->dataPtr->rayDirections[index] = {x, y};

      // set up dir vector to sample from a standard Y up cubemap
      math::Vector3d ray(0, 0, 1);
      math::Quaterniond pitch(math::Vector3d(1, 0, 0), -y);
      math::Quaterniond yaw(math::Vector3d(0, 1, 0), -x);
      math::Vector3d dir = yaw * pitch * ray;
      dir.Normalize();
      unsigned faceIdx;
      math::Vector2d uv = this->SampleCubemap(dir, faceIdx);

      index *= 4;
      // u
      pDest[index + 0] = uv.X();
      // v
      pDest[index + 1] = uv.Y();
      // face
      pDest[index + 2] = faceIdx;
      // unused
      pDest[index + 3] = 1.0;
    }
  }

  // We have to upload the data via a StagingTexture, which acts as an
  // intermediate stash memory that is both visible to CPU and GPU.
  Ogre::StagingTexture *stagingTexture = this->dataPtr->stagingTexture;
  stagingTexture->startMapRegion();

  // Map region of the staging texture. This function can be called from
  // any thread after startMapRegion has already been called.
  Ogre::TextureBox texBox = stagingTexture->mapRegion(
    this->dataPtr->cubeUVTexture->getWidth(),
    this->dataPtr->cubeUVTexture->getHeight(),
    this->dataPtr->cubeUVTexture->getDepth(),
    this->dataPtr->cubeUVTexture->getNumSlices(),
    this->dataPtr->cubeUVTexture->getPixelFormat());

  const size_t bytesPerRow = this->dataPtr->cubeUVTexture->_getSysRamCopyBytesPerRow( 0 );
  texBox.copyFrom(
    pDest,
    this->dataPtr->cubeUVTexture->getWidth(),
    this->dataPtr->cubeUVTexture->getHeight(),
    bytesPerRow);
  stagingTexture->stopMapRegion();
  stagingTexture->upload(texBox, this->dataPtr->cubeUVTexture, 0, 0, 0, true);

  this->dataPtr->cubeUVTexture->notifyDataIsReady();
}

/////////////////////////////////////////////////////////
void Ogre2GpuRays::Setup1stPass()
{
  // Load 1st pass material
  // The GpuRaysScan1st material is defined in script (gpu_rays.material).
  // We need to clone it since we are going to modify its uniform variables
  std::string mat1stName = "GpuRaysScan1st";
  Ogre::MaterialPtr mat1st =
      Ogre::MaterialManager::getSingleton().getByName(mat1stName);
  this->dataPtr->matFirstPass = mat1st->clone(this->Name() + "_" + mat1stName);
  this->dataPtr->matFirstPass->load();
  Ogre::Pass *pass = this->dataPtr->matFirstPass->getTechnique(0)->getPass(0);
  Ogre::GpuProgramParametersSharedPtr psParams =
      pass->getFragmentProgramParameters();

  // Set the uniform variables (see gpu_rays_1st_pass_fs.glsl).
  // The projectParams is used to linearize depth buffer data
  // The other params are used to clamp the range output
  Ogre::Vector2 projectionAB =
    this->dataPtr->ogreCamera->getProjectionParamsAB();
  double projectionA = projectionAB.x;
  double projectionB = projectionAB.y;
  projectionB /= this->FarClipPlane();
  psParams->setNamedConstant("projectionParams",
      Ogre::Vector2(projectionA, projectionB));
  psParams->setNamedConstant("near",
      static_cast<float>(this->NearClipPlane()));
  psParams->setNamedConstant("far",
      static_cast<float>(this->FarClipPlane()));
  psParams->setNamedConstant("max",
      static_cast<float>(this->dataMaxVal));
  psParams->setNamedConstant("min",
      static_cast<float>(this->dataMinVal));
  psParams->setNamedConstant("particleStddev",
    static_cast<float>(this->dataPtr->particleStddev));

  // Create 1st pass compositor
  auto engine = Ogre2RenderEngine::Instance();
  auto ogreRoot = engine->OgreRoot();
  Ogre::CompositorManager2 *ogreCompMgr = ogreRoot->getCompositorManager2();

  // We need to programmatically create the compositor because we need to
  // configure it to use the cloned 1st pass material created earlier.
  // The compositor workspace definition is equivalent to the following
  // ogre compositor script:
  // compositor_node GpuRays1stPass
  // {
  //   in 0 rt_input
  //   texture depthTexture target_width target_height PFG_D32_FLOAT
  //   texture colorTexture target_width target_height PF_R8G8B8
  //   texture particleTexture target_width target_height PF_L8
  //   texture particleDepthTexture target_width target_height PF_D32_FLOAT
  //   target colorTexture
  //   {
  //     pass clear
  //     {
  //       colour_value 0.0 0.0 0.0 1.0
  //     }
  //     pass render_scene
  //     {
  //       visibility_mask 0x11011111
  //     }
  //   }
  //   target particleTexture
  //   {
  //     pass clear
  //     {
  //       colour_value 0.0 0.0 0.0 1.0
  //     }
  //     pass render_scene
  //     {
  //       visibility_mask 0.00100000
  //     }
  //   }
  //   target rt_input
  //   {
  //     pass clear
  //     {
  //       colour_value 0.0 0.0 0.0 1.0
  //     }
  //     pass render_quad
  //     {
  //       material GpuRaysScan1st // Use copy instead of original
  //       input 0 depthTexture
  //       input 1 colorTexture
  //       quad_normals camera_far_corners_view_space
  //     }
  //   }
  //   out 0 rt_input
  // }
  std::string wsDefName = "GpuRays1stPassWorkspace_" + this->Name();
  this->dataPtr->ogreCompositorWorkspaceDef1st = wsDefName;
  if (!ogreCompMgr->hasWorkspaceDefinition(wsDefName))
  {
    std::string nodeDefName = wsDefName + "/Node";
    this->dataPtr->ogreCompositorNodeDef1st = nodeDefName;
    Ogre::CompositorNodeDef *nodeDef =
        ogreCompMgr->addNodeDefinition(nodeDefName);
    // Input texture
    nodeDef->addTextureSourceName("rt_input", 0,
        Ogre::TextureDefinitionBase::TEXTURE_INPUT);
    Ogre::TextureDefinitionBase::TextureDefinition *depthTexDef =
        nodeDef->addTextureDefinition("depthTexture");
    depthTexDef->textureType = Ogre::TextureTypes::Type2D;
    depthTexDef->width = 0;
    depthTexDef->height = 0;
    depthTexDef->depthOrSlices = 1;
    depthTexDef->numMipmaps = 0;
    depthTexDef->widthFactor = 1;
    depthTexDef->heightFactor = 1;
    depthTexDef->fsaa = "0";
    depthTexDef->format = Ogre::PFG_D32_FLOAT;
    depthTexDef->textureFlags &= ~Ogre::TextureFlags::Uav;
    depthTexDef->depthBufferId = Ogre::DepthBuffer::POOL_DEFAULT;
    depthTexDef->depthBufferFormat = Ogre::PFG_UNKNOWN;

    Ogre::TextureDefinitionBase::TextureDefinition *colorTexDef =
        nodeDef->addTextureDefinition("colorTexture");
    colorTexDef->textureType = Ogre::TextureTypes::Type2D;
    colorTexDef->width = 0;
    colorTexDef->height = 0;
    colorTexDef->depthOrSlices = 1;
    colorTexDef->widthFactor = 1;
    colorTexDef->heightFactor = 1;
    // We need at least 16-bit because otherwise 256 values are not enough to
    // store all retro value range
    colorTexDef->format = Ogre::PFG_R16_UNORM;
    colorTexDef->fsaa = "0";
    colorTexDef->textureFlags &= ~Ogre::TextureFlags::Uav;
    colorTexDef->depthBufferId = Ogre::DepthBuffer::POOL_DEFAULT;
    colorTexDef->depthBufferFormat = Ogre::PFG_D32_FLOAT;
    colorTexDef->preferDepthTexture = true;

    // Auto setup the RTV then manually override the depth buffer so
    // it uses the one we created (and thus we can sample from it later)
    Ogre::RenderTargetViewDef *rtv =
      nodeDef->addRenderTextureView("colorTexture");
    rtv->setForTextureDefinition("colorTexture", colorTexDef);
    rtv->depthAttachment.textureName = "depthTexture";

    Ogre::TextureDefinitionBase::TextureDefinition *particleTexDef =
        nodeDef->addTextureDefinition("particleTexture");
    particleTexDef->textureType = Ogre::TextureTypes::Type2D;
    particleTexDef->width = 0;
    particleTexDef->height = 0;
    particleTexDef->depthOrSlices = 1;
    particleTexDef->numMipmaps = 0;
    particleTexDef->widthFactor = 0.5;
    particleTexDef->heightFactor = 0.5;
    particleTexDef->format = Ogre::PFG_RGBA8_UNORM;
    particleTexDef->fsaa = "0";
    particleTexDef->textureFlags &= ~Ogre::TextureFlags::Uav;
    particleTexDef->depthBufferId = Ogre::DepthBuffer::POOL_DEFAULT;
    particleTexDef->depthBufferFormat = Ogre::PFG_D32_FLOAT;
    particleTexDef->preferDepthTexture = true;

    Ogre::TextureDefinitionBase::TextureDefinition *particleDepthTexDef =
        nodeDef->addTextureDefinition("particleDepthTexture");
    particleDepthTexDef->textureType = Ogre::TextureTypes::Type2D;
    particleDepthTexDef->width = 0;
    particleDepthTexDef->height = 0;
    particleDepthTexDef->depthOrSlices = 1;
    particleDepthTexDef->numMipmaps = 0;
    particleDepthTexDef->widthFactor = 0.5;
    particleDepthTexDef->heightFactor = 0.5;
    particleDepthTexDef->format = Ogre::PFG_D32_FLOAT;
    particleDepthTexDef->fsaa = "0";
    particleDepthTexDef->depthBufferId = Ogre::DepthBuffer::POOL_NON_SHAREABLE;
    particleDepthTexDef->textureFlags &= ~Ogre::TextureFlags::Uav;
    particleDepthTexDef->depthBufferFormat = Ogre::PFG_UNKNOWN;

    // Auto setup the RTV then manually override the depth buffer so
    // it uses the one we created (and thus we can sample from it later)
    Ogre::RenderTargetViewDef *rtvParticleTexture =
      nodeDef->addRenderTextureView("particleTexture");
    rtvParticleTexture->setForTextureDefinition("particleTexture",
                                                particleTexDef);
    rtvParticleTexture->depthAttachment.textureName = "particleDepthTexture";

    nodeDef->setNumTargetPass(3);

    Ogre::CompositorTargetDef *colorTargetDef =
        nodeDef->addTargetPass("colorTexture");
    colorTargetDef->setNumPasses(1);
    {
      // scene pass
      Ogre::CompositorPassSceneDef *passScene =
          static_cast<Ogre::CompositorPassSceneDef *>(
          colorTargetDef->addPass(Ogre::PASS_SCENE));
      passScene->setAllLoadActions(Ogre::LoadAction::Clear);
      passScene->setAllClearColours(Ogre::ColourValue(0, 0, 0));
<<<<<<< HEAD
      // set visibility mask and '&' it with IGN_VISIBILITY_ALL (0x0FFFFFFF)
      // to make sure the fist 4 bits are 0 otherwise lidar will not be able
      // to detect heightmaps
      passScene->mVisibilityMask = (this->VisibilityMask() & IGN_VISIBILITY_ALL)
          & ~Ogre2ParticleEmitter::kParticleVisibilityFlags;
=======
      passScene->setVisibilityMask(
        this->VisibilityMask() &
        ~Ogre2ParticleEmitter::kParticleVisibilityFlags);
>>>>>>> 6ea5ede5
    }

    Ogre::CompositorTargetDef *particleTargetDef =
        nodeDef->addTargetPass("particleTexture");
    particleTargetDef->setNumPasses(1);
    {
      // scene pass
      Ogre::CompositorPassSceneDef *passScene =
          static_cast<Ogre::CompositorPassSceneDef *>(
          particleTargetDef->addPass(Ogre::PASS_SCENE));
      passScene->setAllLoadActions(Ogre::LoadAction::Clear);
      passScene->setAllClearColours(Ogre::ColourValue::Black);
      // set camera custom visibility mask when rendering particles
      passScene->mVisibilityMask =
          Ogre2ParticleEmitter::kParticleVisibilityFlags;
    }

    // rt_input target - converts depth to range
    Ogre::CompositorTargetDef *inputTargetDef =
        nodeDef->addTargetPass("rt_input");
    inputTargetDef->setNumPasses(1);
    {
      // quad pass
      Ogre::CompositorPassQuadDef *passQuad =
          static_cast<Ogre::CompositorPassQuadDef *>(
          inputTargetDef->addPass(Ogre::PASS_QUAD));
      passQuad->setAllLoadActions(Ogre::LoadAction::Clear);
      passQuad->setAllClearColours(Ogre::ColourValue(
                                     this->dataMaxVal, 0, 1.0));

      passQuad->mMaterialName = this->dataPtr->matFirstPass->getName();
      passQuad->addQuadTextureSource(0, "depthTexture");
      passQuad->addQuadTextureSource(1, "colorTexture");
      passQuad->addQuadTextureSource(2, "particleDepthTexture");
      passQuad->addQuadTextureSource(3, "particleTexture");
      passQuad->mFrustumCorners =
          Ogre::CompositorPassQuadDef::VIEW_SPACE_CORNERS;
    }
    nodeDef->mapOutputChannel(0, "rt_input");
    Ogre::CompositorWorkspaceDef *workDef =
        ogreCompMgr->addWorkspaceDefinition(wsDefName);
    workDef->connectExternal(0, nodeDef->getName(), 0);
  }
  Ogre::CompositorWorkspaceDef *wsDef =
      ogreCompMgr->getWorkspaceDefinition(wsDefName);

  if (!wsDef)
  {
    ignerr << "Unable to add workspace definition [" << wsDefName << "] "
           << " for " << this->Name();
  }

  // create cubemap cameras and render to texture using 1st pass compositor
  Ogre::SceneManager *ogreSceneManager = this->scene->OgreSceneManager();
  for (auto i : this->dataPtr->cubeFaceIdx)
  {
    this->dataPtr->cubeCam[i] = ogreSceneManager->createCamera(
        this->Name() + "_env" + std::to_string(i));
    this->dataPtr->cubeCam[i]->detachFromParent();
    this->ogreNode->attachObject(this->dataPtr->cubeCam[i]);
    this->dataPtr->cubeCam[i]->setFOVy(Ogre::Degree(90));
    this->dataPtr->cubeCam[i]->setAspectRatio(1);
    this->dataPtr->cubeCam[i]->setNearClipDistance(this->dataPtr->nearClipCube);
    this->dataPtr->cubeCam[i]->setFarClipDistance(this->FarClipPlane());
    this->dataPtr->cubeCam[i]->setFixedYawAxis(false);
    this->dataPtr->cubeCam[i]->yaw(Ogre::Degree(-90));
    this->dataPtr->cubeCam[i]->roll(Ogre::Degree(-90));

    // orient camera to create cubemap
    if (i == 0)
      this->dataPtr->cubeCam[i]->yaw(Ogre::Degree(-90));
    else if (i == 1)
      this->dataPtr->cubeCam[i]->yaw(Ogre::Degree(90));
    else if (i == 2)
      this->dataPtr->cubeCam[i]->pitch(Ogre::Degree(90));
    else if (i == 3)
      this->dataPtr->cubeCam[i]->pitch(Ogre::Degree(-90));
    else if (i == 5)
      this->dataPtr->cubeCam[i]->yaw(Ogre::Degree(180));

    // create render texture - these textures pack the range data
    // that will be used in the 2nd pass
    Ogre::TextureGpuManager *textureMgr =
      ogreRoot->getRenderSystem()->getTextureGpuManager();
    std::stringstream texName;
    texName << this->Name() << "_first_pass_" << i;
    this->dataPtr->firstPassTextures[i] =
      textureMgr->createOrRetrieveTexture(
        texName.str(),
        Ogre::GpuPageOutStrategy::SaveToSystemRam,
        Ogre::TextureFlags::RenderToTexture,
        Ogre::TextureTypes::Type2D);

    this->dataPtr->firstPassTextures[i]->setResolution(
      this->dataPtr->w1st, this->dataPtr->h1st);
    this->dataPtr->firstPassTextures[i]->setNumMipmaps(1u);
    this->dataPtr->firstPassTextures[i]->setPixelFormat(
      Ogre::PFG_RG32_FLOAT);

    this->dataPtr->firstPassTextures[i]->scheduleTransitionTo(
      Ogre::GpuResidency::Resident);

    // create compositor workspace
    this->dataPtr->ogreCompositorWorkspace1st[i] =
        ogreCompMgr->addWorkspace(
          this->scene->OgreSceneManager(),
          this->dataPtr->firstPassTextures[i],
          this->dataPtr->cubeCam[i],
          wsDefName,
          false);

    Ogre::CompositorNode *node =
        this->dataPtr->ogreCompositorWorkspace1st[i]->getNodeSequence()[0];
    auto channelsTex = node->getLocalTextures();

    for (auto c : channelsTex)
    {
      if (c->getPixelFormat() == Ogre::PFG_R16_UNORM)
      {
        // add laser retro material switcher to render target listener
        // so we can switch to use laser retro material when the camera is being
        // updated
        this->dataPtr->laserRetroMaterialSwitcher[i].reset(
            new Ogre2LaserRetroMaterialSwitcher(this->scene));
        this->dataPtr->cubeCam[i]->addListener(
            this->dataPtr->laserRetroMaterialSwitcher[i].get());

        // add particle noise / scatter effects listener so we can set the
        // amount of noise based on size of emitter
        this->dataPtr->particleNoiseListener[i].reset(
            new Ogre2ParticleNoiseListener(this->scene,
            this->dataPtr->matFirstPass));
        this->dataPtr->cubeCam[i]->addListener(
          this->dataPtr->particleNoiseListener[i].get());
        break;
      }
    }
  }
}

/////////////////////////////////////////////////////////
void Ogre2GpuRays::Setup2ndPass()
{
  // Create second pass RTT, which stores the final range data output
  // see PostRender on how we retrieve data from this texture
  auto engine = Ogre2RenderEngine::Instance();
  auto ogreRoot = engine->OgreRoot();
  Ogre::TextureGpuManager *textureMgr =
    ogreRoot->getRenderSystem()->getTextureGpuManager();

  this->dataPtr->secondPassTexture =
    textureMgr->createOrRetrieveTexture(
      this->Name() + "_second_pass",
      Ogre::GpuPageOutStrategy::SaveToSystemRam,
      Ogre::TextureFlags::RenderToTexture,
      Ogre::TextureTypes::Type2D);

  this->dataPtr->secondPassTexture->setResolution(
    this->dataPtr->w2nd, this->dataPtr->h2nd);
  this->dataPtr->secondPassTexture->setNumMipmaps(1u);
  this->dataPtr->secondPassTexture->setPixelFormat(
    Ogre::PFG_RGBA32_FLOAT);

  this->dataPtr->secondPassTexture->scheduleTransitionTo(
    Ogre::GpuResidency::Resident);

  // Create second pass material
  // The GpuRaysScan2nd material is defined in script (gpu_rays.material).
  // We need to clone it since we are going to modify texture unit states.
  std::string mat2ndName = "GpuRaysScan2nd";
  Ogre::MaterialPtr mat2nd =
      Ogre::MaterialManager::getSingleton().getByName(mat2ndName);
  this->dataPtr->matSecondPass = mat2nd->clone(
      this->Name() + "_" + mat2ndName);
  this->dataPtr->matSecondPass->load();
  Ogre::Pass *pass = this->dataPtr->matSecondPass->getTechnique(0)->getPass(0);

  // Connect cubeUVTexture to the GpuRaysScan2nd material's texture unit state
  // The texture unit index (0) must match the one specified in the script
  // See GpuRaysScan2nd definition
  pass->getTextureUnitState(0)->setTexture(this->dataPtr->cubeUVTexture);

  // connect all cubemap textures to the corresponding texture unit states
  // defined in the GpuRaysScan2nd material
  Ogre::TextureUnitState *texUnit = nullptr;
  for (auto i : this->dataPtr->cubeFaceIdx)
  {
    // texIndex need to match how the texture units are defined in the
    // gpu_rays.material script
    unsigned int texIndex = 1 + i;
    texUnit = pass->getTextureUnitState(texIndex);
    texUnit->setTexture(this->dataPtr->firstPassTextures[i]);
  }

  // create 2nd pass compositor
  Ogre::CompositorManager2 *ogreCompMgr = ogreRoot->getCompositorManager2();

  // Same as 1st pass. We need to programmatically create the compositor in
  // order to configure it to use the cloned 2nd pass material created earlier
  // The compositor workspace definition is equivalent to the following
  // compositor script:
  //
  // compositor_node GpuRays2ndPass
  // {
  //   in 0 rt_input
  //   target rt_input
  //   {
  //     pass clear
  //     {
  //       colour_value 0.0 0.0 0.0 1.0
  //     }
  //     pass render_quad
  //     {
  //       material GpuRaysScan2nd // Use copy instead of original
  //     }
  //   }
  //   out 0 rt_input
  // }
  std::string wsDefName = "GpuRays2ndPassWorkspace_" + this->Name();
  this->dataPtr->ogreCompositorWorkspaceDef2nd = wsDefName;
  if (!ogreCompMgr->hasWorkspaceDefinition(wsDefName))
  {
    std::string nodeDefName = wsDefName + "/Node";
    this->dataPtr->ogreCompositorNodeDef2nd = nodeDefName;
    Ogre::CompositorNodeDef *nodeDef =
        ogreCompMgr->addNodeDefinition(nodeDefName);
    // Input texture
    nodeDef->addTextureSourceName("rt_input", 0,
        Ogre::TextureDefinitionBase::TEXTURE_INPUT);
    nodeDef->setNumTargetPass(1);
    {
      Ogre::CompositorTargetDef *inputTargetDef =
          nodeDef->addTargetPass("rt_input");
      inputTargetDef->setNumPasses(1);

      // quad pass - sample from cubemap textures
      Ogre::CompositorPassQuadDef *passQuad =
          static_cast<Ogre::CompositorPassQuadDef *>(
          inputTargetDef->addPass(Ogre::PASS_QUAD));
      passQuad->setAllLoadActions(Ogre::LoadAction::Clear);
      passQuad->setAllClearColours(Ogre::ColourValue(
                                     this->dataMaxVal, 0, 1.0));
      passQuad->mMaterialName = this->dataPtr->matSecondPass->getName();
    }
    nodeDef->mapOutputChannel(0, "rt_input");

    Ogre::CompositorWorkspaceDef *workDef =
        ogreCompMgr->addWorkspaceDefinition(wsDefName);
    workDef->connectExternal(0, nodeDef->getName(), 0);
  }
  Ogre::CompositorWorkspaceDef *wsDef =
      ogreCompMgr->getWorkspaceDefinition(wsDefName);
  if (!wsDef)
  {
    ignerr << "Unable to add workspace definition [" << wsDefName << "] "
           << " for " << this->Name();
  }

  // create the compositor workspace
  this->dataPtr->ogreCompositorWorkspace2nd =
      ogreCompMgr->addWorkspace(
        this->scene->OgreSceneManager(),
        this->dataPtr->secondPassTexture,
        this->dataPtr->ogreCamera,
        wsDefName,
        false);
}

/////////////////////////////////////////////////////////
void Ogre2GpuRays::CreateGpuRaysTextures()
{
  // make cube cam near clip smaller than specified and manually clip range
  // values in 1st pass shader (gpu_rays_1st_pass_fs.glsl).
  // This is so that we don't incorrectly clip the range values near the
  // corners of the cube cam viewport.

  // compute smallest box to fit in sphere with radius = this->NearClipPlane
  double boxSize = this->NearClipPlane() * 2 / std::sqrt(3.0);
  this->dataPtr->nearClipCube = boxSize * 0.5;

  this->ConfigureCamera();
  this->CreateSampleTexture();
  this->Setup1stPass();
  this->Setup2ndPass();
}

/////////////////////////////////////////////////
void Ogre2GpuRays::UpdateRenderTarget1stPass()
{
  Ogre::vector<Ogre::TextureGpu *>::type swappedTargets;
  swappedTargets.reserve(2u);

  // update the compositors
  for (auto i : this->dataPtr->cubeFaceIdx)
  {
    this->scene->UpdateAllHeightmaps(this->dataPtr->cubeCam[i]);
    this->dataPtr->ogreCompositorWorkspace1st[i]->setEnabled(true);

    this->dataPtr->ogreCompositorWorkspace1st[i]->_validateFinalTarget();
    this->dataPtr->ogreCompositorWorkspace1st[i]->_beginUpdate(false);
    this->dataPtr->ogreCompositorWorkspace1st[i]->_update();
    this->dataPtr->ogreCompositorWorkspace1st[i]->_endUpdate(false);

    swappedTargets.clear();
    this->dataPtr->ogreCompositorWorkspace1st[i]->_swapFinalTarget(
          swappedTargets );

    this->dataPtr->ogreCompositorWorkspace1st[i]->setEnabled(false);
  }
}

/////////////////////////////////////////////////
void Ogre2GpuRays::UpdateRenderTarget2ndPass()
{
  this->dataPtr->ogreCompositorWorkspace2nd->_validateFinalTarget();
  this->dataPtr->ogreCompositorWorkspace2nd->_beginUpdate(false);
  this->dataPtr->ogreCompositorWorkspace2nd->_update();
  this->dataPtr->ogreCompositorWorkspace2nd->_endUpdate(false);

  Ogre::vector<Ogre::TextureGpu *>::type swappedTargets;
  swappedTargets.reserve(2u);
  this->dataPtr->ogreCompositorWorkspace2nd->_swapFinalTarget(swappedTargets);
}

//////////////////////////////////////////////////
void Ogre2GpuRays::Render()
{
  this->UpdateSampleTexture();

  this->scene->StartRendering(nullptr);

  auto engine = Ogre2RenderEngine::Instance();

  // The Hlms customizations add a "spherical" clipping; which ignores depth
  // clamping as it clips before sending vertices to the pixel shader.
  // These customization can be used to implement multi-tiered
  // "near plane distances" as proposed in:
  // https://github.com/ignitionrobotics/ign-rendering/issues/395
  Ogre2IgnHlmsCustomizations &hlmsCustomizations =
      engine->HlmsCustomizations();

#if IGNITION_RENDERING_MAJOR_VERSION < 7
    // TODO(anyone): Remove this block of code when porting to ign-rendering7
    //
    // Set Ogre2IgnHlmsCustomizations, as we don't need terrain shadows
    auto ogreRoot = engine->OgreRoot();
    Ogre::Hlms *hlmsPbs = ogreRoot->getHlmsManager()->getHlms(Ogre::HLMS_PBS);
    hlmsPbs->setListener(&hlmsCustomizations);
#endif

  hlmsCustomizations.minDistanceClip =
      static_cast<float>(this->NearClipPlane());
  this->UpdateRenderTarget1stPass();
  this->UpdateRenderTarget2ndPass();
  hlmsCustomizations.minDistanceClip = -1;

#if IGNITION_RENDERING_MAJOR_VERSION < 7
  // TODO(anyone): Remove this block of code when porting to ign-rendering7
  //
  // Restore the terrain shadows listener
  hlmsPbs->setListener(engine->HlmsPbsTerraShadows());
#endif

  this->scene->FlushGpuCommandsAndStartNewFrame(6u, false);
}

//////////////////////////////////////////////////
void Ogre2GpuRays::PreRender()
{
  if (!this->dataPtr->cubeUVTexture)
    this->CreateGpuRaysTextures();
}

//////////////////////////////////////////////////
void Ogre2GpuRays::PostRender()
{
  unsigned int width = this->dataPtr->w2nd;
  unsigned int height = this->dataPtr->h2nd;

  PixelFormat format = PF_FLOAT32_RGBA;
  unsigned int rawChannelCount = PixelUtil::ChannelCount(format);
  unsigned int bytesPerChannel = PixelUtil::BytesPerChannel(format);
  int rawLen = width * height * rawChannelCount;

  if (!this->dataPtr->gpuRaysBuffer)
  {
    this->dataPtr->gpuRaysBuffer = new float[rawLen];
  }

  // blit data from gpu to cpu
  Ogre::Image2 image;
  image.convertFromTexture(this->dataPtr->secondPassTexture, 0u, 0u);
  Ogre::TextureBox box = image.getData(0u);
  float *bufferTmp = static_cast<float *>(box.data);

  // copy data row by row. The texture box may not be a contiguous region of
  // a texture
  for (unsigned int i = 0; i < height; ++i)
  {
    unsigned int rawDataRowIdx = i * box.bytesPerRow / bytesPerChannel;
    unsigned int rowIdx = i * width * rawChannelCount;
    memcpy(&this->dataPtr->gpuRaysBuffer[rowIdx], &bufferTmp[rawDataRowIdx],
        width * rawChannelCount * bytesPerChannel);
  }

  // Metal does not support RGB32_FLOAT so the internal texture format is
  // RGBA32_FLOAT. For backward compatibility, output data is kept in RGB
  // format instead of RGBA
  int outputLen = width * height * this->Channels();
  if (!this->dataPtr->gpuRaysScan)
  {
    this->dataPtr->gpuRaysScan = new float[outputLen];
  }

  // copy data from RGBA buffer to RGB buffer
  for (unsigned int row = 0; row < height; ++row)
  {
    // the texture box step size could be larger than our image buffer step
    // size
    for (unsigned int column = 0; column < width; ++column)
    {
      unsigned int idx = (row * width * this->Channels()) +
          column * this->Channels();
      unsigned int rawIdx = (row * width * rawChannelCount) +
          column * rawChannelCount;

      auto [x, y] = this->dataPtr->rayDirections[row * width + column];

      this->dataPtr->gpuRaysScan[idx] =
          this->dataPtr->gpuRaysBuffer[rawIdx];
      this->dataPtr->gpuRaysScan[idx + 1] =
          this->dataPtr->gpuRaysBuffer[rawIdx + 1];
      this->dataPtr->gpuRaysScan[idx + 2] = x;
      this->dataPtr->gpuRaysScan[idx + 3] = y;
    }
  }

  this->dataPtr->newGpuRaysFrame(this->dataPtr->gpuRaysScan,
      width, height, this->Channels(), "PF_FLOAT32_RGBA");

  // Uncomment to debug output
  // std::cerr << "wxh: " << width << " x " << height << std::endl;
  // for (unsigned int i = 0; i < height; ++i)
  // {
  //   for (unsigned int j = 0; j < width; ++j)
  //   {
  //     std::cerr
  //     << "["
  //     << this->dataPtr->gpuRaysScan[i*width*3 + j*3]
  //     <<  " "
  //     << this->dataPtr->gpuRaysScan[i*width*3 + j*3 + 1]
  //     <<  " "
  //     << this->dataPtr->gpuRaysScan[i*width*3 + j*3 + 2]
  //     <<  "]\n";
  //   }
  //   std::cerr << std::endl;
  // }
}

//////////////////////////////////////////////////
const float* Ogre2GpuRays::Data() const
{
  return this->dataPtr->gpuRaysScan;
}

//////////////////////////////////////////////////
void Ogre2GpuRays::Copy(float *_dataDest)
{
  unsigned int width = this->dataPtr->w2nd;
  unsigned int height = this->dataPtr->h2nd;

  memcpy(_dataDest, this->dataPtr->gpuRaysScan,
    width * height * 3 * sizeof(float));
}

/////////////////////////////////////////////////
void Ogre2GpuRays::Set1stTextureSize(
    const unsigned int _w, const unsigned int _h)
{
  this->dataPtr->w1st = _w;
  this->dataPtr->h1st = _h;
}

/////////////////////////////////////////////////
void Ogre2GpuRays::SetRangeCount(
    const unsigned int _w, const unsigned int _h)
{
  this->dataPtr->w2nd = _w;
  this->dataPtr->h2nd = _h;
}

//////////////////////////////////////////////////
common::ConnectionPtr Ogre2GpuRays::ConnectNewGpuRaysFrame(
    std::function<void(const float *_frame, unsigned int _width,
    unsigned int _height, unsigned int _channels,
    const std::string &/*_format*/)> _subscriber)
{
  return this->dataPtr->newGpuRaysFrame.Connect(_subscriber);
}

//////////////////////////////////////////////////
RenderTargetPtr Ogre2GpuRays::RenderTarget() const
{
  return this->dataPtr->renderTexture;
}<|MERGE_RESOLUTION|>--- conflicted
+++ resolved
@@ -15,26 +15,6 @@
  *
 */
 
-<<<<<<< HEAD
-#include <ignition/math/Vector2.hh>
-#include <ignition/math/Vector3.hh>
-
-#include <ignition/common/Console.hh>
-#include <ignition/common/Timer.hh>
-#include <ignition/math/Helpers.hh>
-
-#include "ignition/rendering/ogre2/Ogre2Camera.hh"
-#include "ignition/rendering/ogre2/Ogre2GpuRays.hh"
-#include "ignition/rendering/ogre2/Ogre2RenderEngine.hh"
-#include "ignition/rendering/RenderTypes.hh"
-#include "ignition/rendering/ogre2/Ogre2Conversions.hh"
-#include "ignition/rendering/ogre2/Ogre2ParticleEmitter.hh"
-#include "ignition/rendering/ogre2/Ogre2RenderTarget.hh"
-#include "ignition/rendering/ogre2/Ogre2RenderTypes.hh"
-#include "ignition/rendering/ogre2/Ogre2Scene.hh"
-#include "ignition/rendering/ogre2/Ogre2Sensor.hh"
-#include "ignition/rendering/ogre2/Ogre2Visual.hh"
-=======
 #include <gz/math/Vector2.hh>
 #include <gz/math/Vector3.hh>
 
@@ -52,7 +32,6 @@
 #include "gz/rendering/ogre2/Ogre2Scene.hh"
 #include "gz/rendering/ogre2/Ogre2Sensor.hh"
 #include "gz/rendering/ogre2/Ogre2Visual.hh"
->>>>>>> 6ea5ede5
 
 #include "Ogre2IgnHlmsCustomizations.hh"
 #include "Ogre2ParticleNoiseListener.hh"
@@ -443,27 +422,12 @@
 
   auto engine = Ogre2RenderEngine::Instance();
   auto ogreRoot = engine->OgreRoot();
-<<<<<<< HEAD
   if (this->dataPtr->cubeUVTexture)
   {
     ogreRoot->getRenderSystem()->getTextureGpuManager()->destroyTexture(
       this->dataPtr->cubeUVTexture);
     this->dataPtr->cubeUVTexture = nullptr;
   }
-  
-  if (this->dataPtr->stagingTexture)
-  {
-    ogreRoot->getRenderSystem()->getTextureGpuManager()->removeStagingTexture(this->dataPtr->stagingTexture);
-    this->dataPtr->stagingTexture = nullptr;
-  }
-
-  if (this->dataPtr->textureData)
-  {
-    OGRE_FREE_SIMD(this->dataPtr->textureData, Ogre::MEMCATEGORY_RESOURCE);
-    this->dataPtr->textureData = nullptr;
-  }
-=======
->>>>>>> 6ea5ede5
 
   Ogre::CompositorManager2 *ogreCompMgr = ogreRoot->getCompositorManager2();
 
@@ -1084,17 +1048,9 @@
           colorTargetDef->addPass(Ogre::PASS_SCENE));
       passScene->setAllLoadActions(Ogre::LoadAction::Clear);
       passScene->setAllClearColours(Ogre::ColourValue(0, 0, 0));
-<<<<<<< HEAD
-      // set visibility mask and '&' it with IGN_VISIBILITY_ALL (0x0FFFFFFF)
-      // to make sure the fist 4 bits are 0 otherwise lidar will not be able
-      // to detect heightmaps
-      passScene->mVisibilityMask = (this->VisibilityMask() & IGN_VISIBILITY_ALL)
-          & ~Ogre2ParticleEmitter::kParticleVisibilityFlags;
-=======
-      passScene->setVisibilityMask(
-        this->VisibilityMask() &
-        ~Ogre2ParticleEmitter::kParticleVisibilityFlags);
->>>>>>> 6ea5ede5
+      // set camera custom visibility mask when rendering laser retro
+      passScene->mVisibilityMask = this->VisibilityMask() &
+          ~Ogre2ParticleEmitter::kParticleVisibilityFlags;
     }
 
     Ogre::CompositorTargetDef *particleTargetDef =
