/*
 * Copyright (C) 2018 Open Source Robotics Foundation
 *
 * Licensed under the Apache License, Version 2.0 (the "License");
 * you may not use this file except in compliance with the License.
 * You may obtain a copy of the License at
 *
 *     http://www.apache.org/licenses/LICENSE-2.0
 *
 * Unless required by applicable law or agreed to in writing, software
 * distributed under the License is distributed on an "AS IS" BASIS,
 * WITHOUT WARRANTIES OR CONDITIONS OF ANY KIND, either express or implied.
 * See the License for the specific language governing permissions and
 * limitations under the License.
 *
*/

<<<<<<< HEAD
#include <ignition/math/Vector2.hh>
#include <ignition/math/Vector3.hh>

#include <ignition/common/Console.hh>
#include <ignition/common/Timer.hh>
#include <ignition/math/Helpers.hh>

#include "ignition/rendering/ogre2/Ogre2Camera.hh"
#include "ignition/rendering/ogre2/Ogre2GpuRays.hh"
#include "ignition/rendering/ogre2/Ogre2RenderEngine.hh"
#include "ignition/rendering/RenderTypes.hh"
#include "ignition/rendering/ogre2/Ogre2Conversions.hh"
#include "ignition/rendering/ogre2/Ogre2ParticleEmitter.hh"
#include "ignition/rendering/ogre2/Ogre2RenderTarget.hh"
#include "ignition/rendering/ogre2/Ogre2RenderTypes.hh"
#include "ignition/rendering/ogre2/Ogre2Scene.hh"
#include "ignition/rendering/ogre2/Ogre2Sensor.hh"
#include "ignition/rendering/ogre2/Ogre2Visual.hh"

#include "Ogre2IgnHlmsCustomizations.hh"
=======
#include <gz/math/Vector2.hh>
#include <gz/math/Vector3.hh>

#include <gz/common/Console.hh>
#include <gz/math/Helpers.hh>

#include "gz/rendering/ogre2/Ogre2Camera.hh"
#include "gz/rendering/ogre2/Ogre2GpuRays.hh"
#include "gz/rendering/ogre2/Ogre2RenderEngine.hh"
#include "gz/rendering/RenderTypes.hh"
#include "gz/rendering/ogre2/Ogre2Conversions.hh"
#include "gz/rendering/ogre2/Ogre2Heightmap.hh"
#include "gz/rendering/ogre2/Ogre2ParticleEmitter.hh"
#include "gz/rendering/ogre2/Ogre2RenderTarget.hh"
#include "gz/rendering/ogre2/Ogre2RenderTypes.hh"
#include "gz/rendering/ogre2/Ogre2Scene.hh"
#include "gz/rendering/ogre2/Ogre2Sensor.hh"
#include "gz/rendering/ogre2/Ogre2Visual.hh"

#include "Ogre2GzHlmsSphericalClipMinDistance.hh"
>>>>>>> 388a7662
#include "Ogre2ParticleNoiseListener.hh"
#include "Terra/Hlms/PbsListener/OgreHlmsPbsTerraShadows.h"

#include "Terra/Terra.h"

#ifdef _MSC_VER
  #pragma warning(push, 0)
#endif
#include <Compositor/OgreCompositorManager2.h>
#include <Compositor/OgreCompositorWorkspace.h>
#include <Compositor/Pass/PassQuad/OgreCompositorPassQuad.h>
#include <Compositor/Pass/PassQuad/OgreCompositorPassQuadDef.h>
#include <Compositor/Pass/PassScene/OgreCompositorPassSceneDef.h>
#include <OgreDepthBuffer.h>
#include <OgreItem.h>
#include <OgreRoot.h>
#include <OgreSceneManager.h>
#include <OgreTechnique.h>
#ifdef _MSC_VER
  #pragma warning(pop)
#endif

namespace gz
{
namespace rendering
{
inline namespace GZ_RENDERING_VERSION_NAMESPACE {
//
/// \brief Helper class for switching the ogre item's material to laser retro
/// source material when a thermal camera is being rendered.
class GZ_RENDERING_OGRE2_HIDDEN
    Ogre2LaserRetroMaterialSwitcher : public Ogre::CompositorWorkspaceListener
{
  /// \brief constructor
  /// \param[in] _scene the scene manager responsible for rendering
  /// \param[in] _gpuRays owner of this class
  /// \param[in] _ogreCamera camera to obtain projection settings from
  public: explicit Ogre2LaserRetroMaterialSwitcher(Ogre2ScenePtr _scene,
                                                   Ogre2GpuRays *_gpuRays,
                                                   Ogre::Camera *_ogreCamera);

  /// \brief destructor
  public: virtual ~Ogre2LaserRetroMaterialSwitcher() = default;

  /// \brief Called when each pass is about to be executed.
  /// \param[in] _pass Ogre pass which is about to execute
  private: virtual void passPreExecute(
      Ogre::CompositorPass *_pass) override;

  /// \brief Callback when each pass is finisned executing.
  /// \param[in] _pass Ogre pass which has already executed
  private: virtual void passPosExecute(
      Ogre::CompositorPass *_pass) override;

  /// \brief Scene manager
  private: Ogre2ScenePtr scene = nullptr;

  /// \brief Ogre2GpuRays, our creator
  private: Ogre2GpuRays *gpuRays = nullptr;

  /// \brief Ogre Camera. We do not own this ptr
  private: Ogre::Camera *ogreCamera = nullptr;

  /// \brief A map of ogre datablock pointer to their original blendblocks
  private: std::unordered_map<Ogre::HlmsDatablock *,
      const Ogre::HlmsBlendblock *> datablockMap;

  /// \brief A map of ogre sub item pointer to their original low level
  /// material.
  /// Most objects don't use one so it should be almost always empty.
  private:
    std::vector<std::pair<Ogre::SubItem *, Ogre::MaterialPtr>> materialMap;
};
}
}
}


/// \internal
/// \brief Private data for the Ogre2GpuRays class
class GZ_RENDERING_OGRE2_HIDDEN gz::rendering::Ogre2GpuRaysPrivate
{
  /// \brief Buffer for storing ray directions of the current frame.
  public: std::vector<std::tuple<float, float>> rayDirections;
  /// \brief Texture to upload ray direction samples.
  public: Ogre::StagingTexture *stagingTexture = nullptr;
  /// \brief Buffer to move ray direction samples to texture.
  public: float *textureData = nullptr;
  /// \brief Track time for lidar points
  public: common::Timer timer;
  /// \brief Need double precision, otherwise we get choppy results after a while
  public: double lastElapsed = 0;

  /// \brief Event triggered when new gpu rays range data are available.
  /// \param[in] _frame New frame containing raw gpu rays data.
  /// \param[in] _width Width of frame.
  /// \param[in] _height Height of frame.
  /// \param[in] _channel Number of channels
  /// \param[in] _format Format of frame.
  public: gz::common::EventT<void(const float *,
               unsigned int, unsigned int, unsigned int,
               const std::string &)> newGpuRaysFrame;

  /// \brief Raw buffer of gpu rays data.
  public: float *gpuRaysBuffer = nullptr;

  /// \brief Outgoing gpu rays data, used by newGpuRaysFrame event.
  public: float *gpuRaysScan = nullptr;

  /// \brief Cubemap cameras
  public: Ogre::Camera *cubeCam[6];

  /// \brief Texture packed with cubemap face and uv data
  public: Ogre::TextureGpu *cubeUVTexture = nullptr;

  /// \brief Temporary texture where to render a side of the cubemap
  /// during GpuRays1stPass. Shared across all active faces to save memory
  public: Ogre::TextureGpu *colorTexture = nullptr;

  /// \brief Temporary texture where to render a side of the cubemap
  /// during GpuRays1stPass. Shared across all active faces to save memory
  public: Ogre::TextureGpu *depthTexture = nullptr;

  /// \brief Temporary texture where to render a side of the cubemap
  /// during GpuRays1stPass. Shared across all active faces to save memory
  public: Ogre::TextureGpu *particleTexture = nullptr;

  /// \brief Temporary texture where to render a side of the cubemap
  /// during GpuRays1stPass. Shared across all active faces to save memory
  public: Ogre::TextureGpu *particleDepthTexture = nullptr;

  /// \brief Set of cubemap faces that are needed to generate the final
  /// range data
  public: std::set<unsigned int> cubeFaceIdx;

  /// \brief Main pass definition (used for visibility mask manipuluation).
  public: Ogre::CompositorPassSceneDef *mainPassSceneDef = nullptr;

  /// \brief 1st pass compositor workspace. One for each cubemap camera
  public: Ogre::CompositorWorkspace *ogreCompositorWorkspace1st[6];

  /// \brief 2nd pass compositor workspace.
  public: Ogre::CompositorWorkspace *ogreCompositorWorkspace2nd = nullptr;

  /// \brief An array of first pass textures. One for each cubemap camera.
  public: Ogre::TextureGpu * firstPassTextures[6];

  /// \brief Second pass texture.
  public: Ogre::TextureGpu * secondPassTexture = nullptr;

  /// \brief Pointer to the ogre camera
  public: Ogre::Camera *ogreCamera = nullptr;

  /// \brief Image width of first pass.
  public: unsigned int w1st = 0u;

  /// \brief Image height of first pass.
  public: unsigned int h1st = 0u;

  /// \brief Image width of second pass.
  public: unsigned int w2nd = 0u;

  /// \brief Image height of second pass.
  public: unsigned int h2nd = 0u;

  /// \brief Dummy render texture for the gpu rays
  public: RenderTexturePtr renderTexture;

  /// \brief Pointer to material switcher
  public: std::unique_ptr<Ogre2LaserRetroMaterialSwitcher>
      laserRetroMaterialSwitcher[6];

  /// \brief Near clip plane for cube camera
  public: float nearClipCube = 0.0;

  /// \brief Min allowed angle in radians;
  public: const math::Angle kMinAllowedAngle = 1e-4;

  /// \brief Max number of cameras used for creating the cubemap of depth
  /// textures for generating lidar data
  public: const unsigned int kCubeCameraCount = 6;
};

using namespace gz;
using namespace rendering;

// Arbitrary values
static const uint32_t kLaserRetroMainDepthPassId = 9525u;
static const uint32_t kLaserRetro1stPassQuad = 9526u;

/// \brief standard deviation of particle noise
static const double kParticleStddev = 0.01;

//////////////////////////////////////////////////
Ogre2LaserRetroMaterialSwitcher::Ogre2LaserRetroMaterialSwitcher(
  Ogre2ScenePtr _scene, Ogre2GpuRays *_gpuRays, Ogre::Camera *_ogreCamera)
{
  this->scene = _scene;
  this->gpuRays = _gpuRays;
  this->ogreCamera = _ogreCamera;
}

//////////////////////////////////////////////////
void Ogre2LaserRetroMaterialSwitcher::passPreExecute(
  Ogre::CompositorPass *_pass)
{
  if(_pass->getDefinition()->mIdentifier == kLaserRetro1stPassQuad)
  {
    GZ_ASSERT(dynamic_cast<Ogre::CompositorPassQuad *>(_pass),
              "Impossible! Corrupted memory?");
    Ogre::CompositorPassQuad *passQuad =
      static_cast<Ogre::CompositorPassQuad *>(_pass);

    Ogre::Pass *pass = passQuad->getPass();
    Ogre::GpuProgramParametersSharedPtr psParams =
      pass->getFragmentProgramParameters();

    const double nearPlane = this->gpuRays->NearClipPlane();
    const double farPlane = this->gpuRays->FarClipPlane();

    // Set the uniform variables (see gpu_rays_1st_pass_fs.glsl).
    // The projectParams is used to linearize depth buffer data
    // The other params are used to clamp the range output
    Ogre::Vector2 projectionAB = this->ogreCamera->getProjectionParamsAB();
    double projectionA = projectionAB.x;
    double projectionB = projectionAB.y;
    projectionB /= farPlane;
    psParams->setNamedConstant("projectionParams",
                               Ogre::Vector2(static_cast<float>(projectionA),
                                             static_cast<float>(projectionB)));
    psParams->setNamedConstant("near",
                               static_cast<float>(nearPlane));
    psParams->setNamedConstant("far",
                               static_cast<float>(farPlane));
    psParams->setNamedConstant("max",
                               static_cast<float>(this->gpuRays->dataMaxVal));
    psParams->setNamedConstant("min",
                               static_cast<float>(this->gpuRays->dataMinVal));
    psParams->setNamedConstant("particleStddev",
                               static_cast<float>(kParticleStddev));

    Ogre2ParticleNoiseListener::SetupMaterial(pass, this->scene,
                                              passQuad->getCamera());
    return;
  }

  if(_pass->getDefinition()->mIdentifier != kLaserRetroMainDepthPassId)
    return;

  auto engine = Ogre2RenderEngine::Instance();
  engine->SetGzOgreRenderingMode(GORM_SOLID_COLOR);

  this->materialMap.clear();
  this->datablockMap.clear();
  Ogre::HlmsManager *hlmsManager = engine->OgreRoot()->getHlmsManager();

  Ogre::HlmsDatablock *defaultPbs =
    hlmsManager->getHlms(Ogre::HLMS_PBS)->getDefaultDatablock();

  // Construct one now so that datablock->setBlendblock
  // each is as fast as possible
  const Ogre::HlmsBlendblock *noBlend =
    hlmsManager->getBlendblock(Ogre::HlmsBlendblock());

  const std::string laserRetroKey = "laser_retro";

  auto itor = this->scene->OgreSceneManager()->getMovableObjectIterator(
      Ogre::ItemFactory::FACTORY_TYPE_NAME);
  while (itor.hasMoreElements())
  {
    Ogre::MovableObject *object = itor.peekNext();
    Ogre::Item *item = static_cast<Ogre::Item *>(object);

    float retroValue = 0.0f;

    // get visual
    Ogre::Any userAny = item->getUserObjectBindings().getUserAny();
    if (!userAny.isEmpty() && userAny.getType() == typeid(unsigned int))
    {
      VisualPtr result;
      try
      {
        result = this->scene->VisualById(Ogre::any_cast<unsigned int>(userAny));
      }
      catch(Ogre::Exception &e)
      {
        gzerr << "Ogre Error:" << e.getFullDescription() << "\n";
      }
      Ogre2VisualPtr ogreVisual =
          std::dynamic_pointer_cast<Ogre2Visual>(result);

      if (ogreVisual->HasUserData(laserRetroKey))
      {
        // get laser_retro
        Variant tempLaserRetro = ogreVisual->UserData(laserRetroKey);

        try
        {
          retroValue = std::get<float>(tempLaserRetro);
        }
        catch(...)
        {
          try
          {
            retroValue = static_cast<float>(std::get<double>(tempLaserRetro));
          }
          catch(...)
          {
            try
            {
              retroValue = static_cast<float>(std::get<int>(tempLaserRetro));
            }
            catch(std::bad_variant_access &e)
            {
              gzerr << "Error casting user data: " << e.what() << "\n";
            }
          }
        }
      }

      // only accept positive laser retro value
      retroValue = std::max(retroValue, 0.0f);
    }

    const size_t numSubItems = item->getNumSubItems();
    for (size_t i = 0; i < numSubItems; ++i)
    {
      Ogre::SubItem *subItem = item->getSubItem(i);

      // limit laser retro value to 2000 (as in gazebo)
      if (retroValue > 2000.0f)
      {
        retroValue = 2000.0f;
      }
      float color = retroValue / 2000.0f;
      subItem->setCustomParameter(1u,
                                  Ogre::Vector4(color, color, color, 1.0));

      if (!subItem->getMaterial().isNull())
      {
        this->materialMap.push_back({ subItem, subItem->getMaterial() });

        // We need to keep the material's vertex shader
        // to keep vertex deformation consistent; so we use
        // a cloned material with a different pixel shader
        // https://github.com/gazebosim/gz-rendering/issues/544
        //
        // material may be a nullptr if we called setMaterial directly
        // (i.e. it's not using Ogre2Material interface).
        // In those cases we fallback to PBS in the current IORM mode.
        auto material = Ogre::MaterialManager::getSingleton().getByName(
          subItem->getMaterial()->getName() + "_solid",
          Ogre::ResourceGroupManager::DEFAULT_RESOURCE_GROUP_NAME);
        if (material)
        {
          if (material->getLoadingState() == Ogre::Resource::LOADSTATE_UNLOADED)
          {
            // Manually defined materials like PointCloudPoint_solid need this
            material->load();
          }

          if (material->getNumSupportedTechniques() > 0u)
          {
            subItem->setMaterial(material);
          }
        }
        else
        {
          // The supplied vertex shader could not pair with the
          // pixel shader we provide. Try to salvage the situation
          // using PBS shader. Custom deformation won't work but
          // if we're lucky that won't matter
          subItem->setDatablock(defaultPbs);
        }
      }
      else
      {
        // regular Pbs Hlms datablock
        Ogre::HlmsDatablock *datablock = subItem->getDatablock();
        const Ogre::HlmsBlendblock *blendblock = datablock->getBlendblock();

        // We can't do any sort of blending. This isn't colour what we're
        // storing, but rather an ID.
        if (blendblock->mSourceBlendFactor != Ogre::SBF_ONE ||
            blendblock->mDestBlendFactor != Ogre::SBF_ZERO ||
            blendblock->mBlendOperation != Ogre::SBO_ADD ||
            (blendblock->mSeparateBlend &&
             (blendblock->mSourceBlendFactorAlpha != Ogre::SBF_ONE ||
              blendblock->mDestBlendFactorAlpha != Ogre::SBF_ZERO ||
              blendblock->mBlendOperationAlpha != Ogre::SBO_ADD)))
        {
          hlmsManager->addReference(blendblock);
          this->datablockMap[datablock] = blendblock;
          datablock->setBlendblock(noBlend);
        }
      }
    }
    itor.moveNext();
  }

  // Do the same with heightmaps / terrain
  auto heightmaps = this->scene->Heightmaps();
  for (auto h : heightmaps)
  {
    auto heightmap = h.lock();
    if (heightmap)
    {
      float retroValue = 0.0f;

      // get visual
      VisualPtr visual = heightmap->Parent();

      if (visual->HasUserData(laserRetroKey))
      {
        // get laser_retro
        Variant tempLaserRetro = visual->UserData(laserRetroKey);

        try
        {
          retroValue = std::get<float>(tempLaserRetro);
        }
        catch (...)
        {
          try
          {
            retroValue = static_cast<float>(std::get<double>(tempLaserRetro));
          }
          catch (...)
          {
            try
            {
              retroValue = static_cast<float>(std::get<int>(tempLaserRetro));
            }
            catch (std::bad_variant_access &e)
            {
              gzerr << "Error casting user data: " << e.what() << "\n";
            }
          }
        }
      }

      // only accept positive laser retro value
      retroValue = std::max(retroValue, 0.0f);

      // limit laser retro value to 2000 (as in gazebo)
      if (retroValue > 2000.0f)
      {
        retroValue = 2000.0f;
      }
      float color = retroValue / 2000.0f;

      // TODO(anyone): Retrieve datablock and make sure it's not blending
      // like we do with Items (it should be impossible?)
      const Ogre::Vector4 customParameter =
        Ogre::Vector4(color, color, color, 1.0);
      heightmap->Terra()->SetSolidColor(1u, customParameter);
    }
  }

  // Remove the reference count on noBlend we created
  hlmsManager->destroyBlendblock(noBlend);
}

//////////////////////////////////////////////////
void Ogre2LaserRetroMaterialSwitcher::passPosExecute(
  Ogre::CompositorPass *_pass)
{
  if(_pass->getDefinition()->mIdentifier != kLaserRetroMainDepthPassId)
    return;

  auto engine = Ogre2RenderEngine::Instance();
  Ogre::HlmsManager *hlmsManager = engine->OgreRoot()->getHlmsManager();

  // Restore original blending to modified materials
  for (const auto &[datablock, blendblock] : this->datablockMap)
  {
    datablock->setBlendblock(blendblock);
    // Remove the reference we added (this won't actually destroy it)
    hlmsManager->destroyBlendblock(blendblock);
  }
  this->datablockMap.clear();

  // Remove the custom parameter. Why? If there are multiple cameras that
  // use GORM_SOLID_COLOR (or any other mode), we want them to throw if
  // that code forgot to call setCustomParameter. We may miss those errors
  // if that code forgets to call but it was already carrying the value
  // we set here.
  //
  // This consumes more performance but it's the price to pay for
  // safety.
  auto itor = this->scene->OgreSceneManager()->getMovableObjectIterator(
      Ogre::ItemFactory::FACTORY_TYPE_NAME);
  while (itor.hasMoreElements())
  {
    Ogre::MovableObject *object = itor.peekNext();
    Ogre::Item *item = static_cast<Ogre::Item *>(object);
    const size_t numSubItems = item->getNumSubItems();
    for (size_t i = 0; i < numSubItems; ++i)
    {
      Ogre::SubItem *subItem = item->getSubItem(i);
      subItem->removeCustomParameter(1u);
    }
    itor.moveNext();
  }

  // Restore Items with low level materials
  for (auto subItemMat : this->materialMap)
  {
    subItemMat.first->setMaterial(subItemMat.second);
  }
  this->materialMap.clear();

  // Remove the custom parameter (same reason as with Items)
  auto heightmaps = this->scene->Heightmaps();
  for (auto h : heightmaps)
  {
    auto heightmap = h.lock();
    if (heightmap)
      heightmap->Terra()->UnsetSolidColors();
  }

  engine->SetGzOgreRenderingMode(GORM_NORMAL);
}

//////////////////////////////////////////////////
Ogre2GpuRays::Ogre2GpuRays()
  : dataPtr(new Ogre2GpuRaysPrivate)
{
  // r = depth, g = retro, and b = n/a
  this->channels = 4u;

  for (unsigned int i = 0; i < this->dataPtr->kCubeCameraCount; ++i)
  {
    this->dataPtr->cubeCam[i] = nullptr;
    this->dataPtr->ogreCompositorWorkspace1st[i] = nullptr;
    this->dataPtr->laserRetroMaterialSwitcher[i] = nullptr;
    this->dataPtr->firstPassTextures[i] = nullptr;
  }
}

//////////////////////////////////////////////////
Ogre2GpuRays::~Ogre2GpuRays()
{
  this->Destroy();
}

//////////////////////////////////////////////////
void Ogre2GpuRays::Init()
{
  BaseGpuRays::Init();

  // create internal camera
  this->CreateCamera();

  // create dummy render texture
  this->CreateRenderTexture();
}

//////////////////////////////////////////////////
void Ogre2GpuRays::Destroy()
{
  if (!this->dataPtr->ogreCamera)
    return;

  if (this->dataPtr->gpuRaysBuffer)
  {
    delete [] this->dataPtr->gpuRaysBuffer;
    this->dataPtr->gpuRaysBuffer = nullptr;
  }

  if (this->dataPtr->gpuRaysScan)
  {
    delete [] this->dataPtr->gpuRaysScan;
    this->dataPtr->gpuRaysScan = nullptr;
  }

  auto engine = Ogre2RenderEngine::Instance();
  auto ogreRoot = engine->OgreRoot();
<<<<<<< HEAD
  if (this->dataPtr->cubeUVTexture)
  {
    ogreRoot->getRenderSystem()->getTextureGpuManager()->destroyTexture(
      this->dataPtr->cubeUVTexture);
    this->dataPtr->cubeUVTexture = nullptr;
  }
  
  if (this->dataPtr->stagingTexture)
  {
    ogreRoot->getRenderSystem()->getTextureGpuManager()->removeStagingTexture(this->dataPtr->stagingTexture);
    this->dataPtr->stagingTexture = nullptr;
  }

  if (this->dataPtr->textureData)
  {
    OGRE_FREE_SIMD(this->dataPtr->textureData, Ogre::MEMCATEGORY_RESOURCE);
    this->dataPtr->textureData = nullptr;
  }
=======
  auto textureGpuManager = ogreRoot->getRenderSystem()->getTextureGpuManager();
>>>>>>> 388a7662

  Ogre::CompositorManager2 *ogreCompMgr = ogreRoot->getCompositorManager2();

  // remove 1st pass textures, material, compositors
  for (auto i : this->dataPtr->cubeFaceIdx)
  {
    if (this->dataPtr->ogreCompositorWorkspace1st[i])
    {
      ogreCompMgr->removeWorkspace(
          this->dataPtr->ogreCompositorWorkspace1st[i]);
      this->dataPtr->ogreCompositorWorkspace1st[i] = nullptr;
    }
    if (this->dataPtr->firstPassTextures[i])
    {
      textureGpuManager->destroyTexture(this->dataPtr->firstPassTextures[i]);
      this->dataPtr->firstPassTextures[i] = nullptr;
    }
  }

  // remove 2nd pass texture, material, compositor
  if (this->dataPtr->secondPassTexture)
  {
    textureGpuManager->destroyTexture(this->dataPtr->secondPassTexture);
    this->dataPtr->secondPassTexture = nullptr;
  }

  if (this->dataPtr->ogreCompositorWorkspace2nd)
  {
    ogreCompMgr->removeWorkspace(this->dataPtr->ogreCompositorWorkspace2nd);
    this->dataPtr->ogreCompositorWorkspace2nd = nullptr;
  }

  if (this->dataPtr->cubeUVTexture)
  {
    textureGpuManager->destroyTexture(this->dataPtr->cubeUVTexture);
    this->dataPtr->cubeUVTexture = nullptr;
  }
  if (this->dataPtr->colorTexture)
  {
    textureGpuManager->destroyTexture(this->dataPtr->colorTexture);
    this->dataPtr->colorTexture = nullptr;
  }
  if (this->dataPtr->depthTexture)
  {
    textureGpuManager->destroyTexture(this->dataPtr->depthTexture);
    this->dataPtr->depthTexture = nullptr;
  }
  if (this->dataPtr->particleTexture)
  {
    textureGpuManager->destroyTexture(this->dataPtr->particleTexture);
    this->dataPtr->particleTexture = nullptr;
  }
  if (this->dataPtr->particleDepthTexture)
  {
    textureGpuManager->destroyTexture(this->dataPtr->particleDepthTexture);
    this->dataPtr->particleDepthTexture = nullptr;
  }

  if (this->scene)
  {
    Ogre::SceneManager *ogreSceneManager = this->scene->OgreSceneManager();
    if (ogreSceneManager)
    {
      ogreSceneManager->destroyCamera(this->dataPtr->ogreCamera);
      this->dataPtr->ogreCamera = nullptr;

      for (unsigned int i = 0; i < this->dataPtr->kCubeCameraCount; ++i)
      {
        if (this->dataPtr->cubeCam[i])
        {
          ogreSceneManager->destroyCamera(this->dataPtr->cubeCam[i]);
          this->dataPtr->cubeCam[i] = nullptr;
        }
      }
    }
  }

  // call base node destroy to remove parent
  Ogre2Node::Destroy();
}

/////////////////////////////////////////////////
void Ogre2GpuRays::CreateRenderTexture()
{
  RenderTexturePtr base = this->scene->CreateRenderTexture();
  this->dataPtr->renderTexture =
      std::dynamic_pointer_cast<Ogre2RenderTexture>(base);
  this->dataPtr->renderTexture->SetWidth(1);
  this->dataPtr->renderTexture->SetHeight(1);
}

/////////////////////////////////////////////////
void Ogre2GpuRays::CreateCamera()
{
  // Create ogre camera object
  Ogre::SceneManager *ogreSceneManager = this->scene->OgreSceneManager();
  if (ogreSceneManager == nullptr)
  {
    gzerr << "Scene manager cannot be obtained" << std::endl;
    return;
  }

  this->dataPtr->ogreCamera = ogreSceneManager->createCamera(
      this->Name() + "_Camera");
  if (this->dataPtr->ogreCamera == nullptr)
  {
    gzerr << "Ogre camera cannot be created" << std::endl;
    return;
  }

  // by default, ogre2 cameras are attached to root scene node
  this->dataPtr->ogreCamera->detachFromParent();
  this->ogreNode->attachObject(this->dataPtr->ogreCamera);
  this->dataPtr->ogreCamera->setFixedYawAxis(false);
  this->dataPtr->ogreCamera->yaw(Ogre::Degree(-90));
  this->dataPtr->ogreCamera->roll(Ogre::Degree(-90));
  this->dataPtr->ogreCamera->setAutoAspectRatio(true);
}

/////////////////////////////////////////////////
void Ogre2GpuRays::ConfigureCamera()
{
  // horizontal gpu rays setup
  auto hfovAngle = this->AngleMax() - this->AngleMin();
  hfovAngle = std::max(this->dataPtr->kMinAllowedAngle, hfovAngle);
  this->SetHFOV(hfovAngle);

  // vertical laser setup
  double vfovAngle;

  if (this->VerticalRangeCount() > 1)
  {
    vfovAngle = std::max(this->dataPtr->kMinAllowedAngle.Radian(),
        (this->VerticalAngleMax() - this->VerticalAngleMin()).Radian());
  }
  else
  {
    vfovAngle = 0;

    if (this->VerticalAngleMax() != this->VerticalAngleMin())
    {
      gzwarn << "Only one vertical ray but vertical min. and max. angle "
          "are not equal. Min. angle is used.\n";
      this->SetVerticalAngleMax(this->VerticalAngleMin().Radian());
    }
  }
  this->SetVFOV(vfovAngle);

  // Configure first pass texture size
<<<<<<< HEAD
  // Each cubemap texture covers 90 deg FOV
  // We need enough samples so we don't get too much aliasing
  // since the sample rays can have completely arbitrary positions
  // but we can't use filtering, due to virtual "walls" behind occluders
  unsigned int samples1stPass = 1024;
=======
  // Each cubemap texture covers 90 deg FOV so determine number of samples
  // within the view for both horizontal and vertical FOV
  unsigned int hs = static_cast<unsigned int>(
      GZ_PI * 0.5 / hfovAngle.Radian() * this->RangeCount());
  unsigned int vs = static_cast<unsigned int>(
      GZ_PI * 0.5 / vfovAngle * this->VerticalRangeCount());

  // get the max number from the two
  unsigned int v = std::max(hs, vs);
  // round to next highest power of 2
  // https://graphics.stanford.edu/~seander/bithacks.html#RoundUpPowerOf2
  v--;
  v |= v >> 1;
  v |= v >> 2;
  v |= v >> 4;
  v |= v >> 8;
  v |= v >> 16;
  v++;

  // limit min texture size to 128
  // This is needed for large fov with low sample count,
  // e.g. 360 degrees and only 4 samples. Otherwise the depth data returned are
  // inaccurate.
  // \todo(anyone) For small fov, we shouldn't need such a high min texture size
  // requirement, e.g. a single ray lidar only needs 1x1 texture. Look for ways
  // to compute the optimal min texture size
  unsigned int min1stPassSamples = 128u;

  // limit max texture size to 1024
  unsigned int max1stPassSamples = 1024u;
  unsigned int samples1stPass =
      std::clamp(v, min1stPassSamples, max1stPassSamples);

>>>>>>> 388a7662
  this->Set1stTextureSize(samples1stPass, samples1stPass);

  // Configure second pass texture size
  this->SetRangeCount(this->RangeCount(), this->VerticalRangeCount());

  // Set ogre cam properties
  this->dataPtr->ogreCamera->setNearClipDistance(this->dataPtr->nearClipCube);
  this->dataPtr->ogreCamera->setFarClipDistance(this->FarClipPlane());
}

/////////////////////////////////////////////////////////
math::Vector2d Ogre2GpuRays::SampleCubemap(const math::Vector3d &_v,
    unsigned int &_faceIndex)
{
  math::Vector3d vAbs = _v.Abs();
  double ma;
  math::Vector2d uv;
  if (vAbs.Z() >= vAbs.X() && vAbs.Z() >= vAbs.Y())
  {
    _faceIndex = _v.Z() < 0 ? 5 : 4;
    ma = 0.5 / vAbs.Z();
    uv = math::Vector2d(_v.Z() < 0.0 ? -_v.X() : _v.X(), -_v.Y());
  }
  else if (vAbs.Y() >= vAbs.X())
  {
    _faceIndex = _v.Y() < 0 ? 3 : 2;
    ma = 0.5 / vAbs.Y();
    uv = math::Vector2d(_v.X(), _v.Y() < 0.0 ? -_v.Z() : _v.Z());
  }
  else
  {
    _faceIndex = _v.X() < 0 ? 1 : 0;
    ma = 0.5 / vAbs.X();
    uv = math::Vector2d(_v.X() < 0.0 ? _v.Z() : -_v.Z(), -_v.Y());
  }
  return uv * ma + 0.5;
}

/////////////////////////////////////////////////////////
void Ogre2GpuRays::CreateSampleTexture()
{
  // create an RGB texture (cubeUVTex) to pack info that tells the shaders how
  // to sample from the cubemap textures.
  // Each pixel packs the follow data:
  //   R: u coordinate on the cubemap face
  //   G: v coordinate on the cubemap face
  //   B: cubemap face index
  //   A: unused
  // this texture is passed to the 2nd pass fragment shader
  auto engine = Ogre2RenderEngine::Instance();
  auto ogreRoot = engine->OgreRoot();
  Ogre::TextureGpuManager *textureMgr =
    ogreRoot->getRenderSystem()->getTextureGpuManager();
  std::string texName = this->Name() + "_samplerTex";
  this->dataPtr->cubeUVTexture =
    textureMgr->createOrRetrieveTexture(
      texName,
      Ogre::GpuPageOutStrategy::SaveToSystemRam,
      Ogre::TextureFlags::ManualTexture,
      Ogre::TextureTypes::Type2D,
      Ogre::BLANKSTRING,
      0u);

  this->dataPtr->cubeUVTexture->setTextureType(Ogre::TextureTypes::Type2D);
  this->dataPtr->cubeUVTexture->setResolution(this->dataPtr->w2nd, this->dataPtr->h2nd);
  this->dataPtr->cubeUVTexture->setNumMipmaps(1u);
  this->dataPtr->cubeUVTexture->setPixelFormat(Ogre::PFG_RGBA32_FLOAT);

  auto insertFace = [this](auto x, auto y)
  {
    math::Vector3d ray(0, 0, 1);
    math::Quaterniond pitch(math::Vector3d(1, 0, 0), -y);
    math::Quaterniond yaw(math::Vector3d(0, 1, 0), -x);
    math::Vector3d dir = yaw * pitch * ray;
    dir.Normalize();
    unsigned int faceIdx;
    this->SampleCubemap(dir, faceIdx);
    this->dataPtr->cubeFaceIdx.insert(faceIdx);
  };

  double hmin = this->AngleMin().Radian();
  double hmax = this->AngleMax().Radian();
  double vmin = this->VerticalAngleMin().Radian();
  double vmax = this->VerticalAngleMax().Radian();
  insertFace(0, 0);
  insertFace(hmin, 0);
  insertFace(hmax, 0);
  insertFace(0, vmin);
  insertFace(0, vmax);
  insertFace(hmin / 2, 0);
  insertFace(hmax / 2, 0);
  insertFace(0, vmin / 2);
  insertFace(0, vmax / 2);

  this->dataPtr->cubeUVTexture->_transitionTo(Ogre::GpuResidency::Resident, nullptr);
  this->dataPtr->cubeUVTexture->_setNextResidencyStatus(Ogre::GpuResidency::Resident);
  // We have to upload the data via a StagingTexture, which acts as an
  // intermediate stash memory that is both visible to CPU and GPU.
  this->dataPtr->stagingTexture = textureMgr->getStagingTexture(
    this->dataPtr->cubeUVTexture->getWidth(),
    this->dataPtr->cubeUVTexture->getHeight(),
    this->dataPtr->cubeUVTexture->getDepth(),
    this->dataPtr->cubeUVTexture->getNumSlices(),
    this->dataPtr->cubeUVTexture->getPixelFormat() );

  const Ogre::uint32 rowAlignment = 1u;
  const size_t dataSize = Ogre::PixelFormatGpuUtils::getSizeBytes(
    this->dataPtr->cubeUVTexture->getWidth(),
    this->dataPtr->cubeUVTexture->getHeight(),
    this->dataPtr->cubeUVTexture->getDepth(),
    this->dataPtr->cubeUVTexture->getNumSlices(),
    this->dataPtr->cubeUVTexture->getPixelFormat(),
    rowAlignment);
  this->dataPtr->textureData = reinterpret_cast<float*>(
    OGRE_MALLOC_SIMD(dataSize, Ogre::MEMCATEGORY_RESOURCE));

  // Buffer for which directions we sent the rays into the scene
  this->dataPtr->rayDirections.resize(this->dataPtr->w2nd * this->dataPtr->h2nd);

  this->dataPtr->timer.Start();
}

/////////////////////////////////////////////////////////
void Ogre2GpuRays::UpdateSampleTexture()
{
  auto getLidarPoints = [](double timepoint, double timespan, size_t pointCount)
  {
    constexpr size_t arrayCount = 6;

    auto livoxAvia = [arrayCount](double time)
    {
      constexpr float pointSpan = .1f;
      constexpr double pi = IGN_PI;

      double multiplier = pi * 10;
      double petals = pi + 1.1f;

      time *= -pi * multiplier;

      float dist = (float)sin(time * petals);
      float x = (float)cos(time) * dist;
      float y = (float)sin(time) * dist;

      std::array<std::tuple<float, float>, arrayCount> points;
      for (size_t i = 0; i < arrayCount; i++)
          points[i] = {x, y * (1 - pointSpan / 2) + ((float)i / (arrayCount - 1) - .5f) * pointSpan};

      return points;
    };

    std::vector<std::tuple<float, float>> points;

    for (size_t i = 0; i < pointCount / arrayCount; i++)
      for (auto p : livoxAvia(timepoint + timespan * i * arrayCount / pointCount))
        points.push_back(p);

    return points;
  };

  double hmin = this->AngleMin().Radian();
  double hmax = this->AngleMax().Radian();
  double vmin = this->VerticalAngleMin().Radian();
  double vmax = this->VerticalAngleMax().Radian();
  float *pDest = this->dataPtr->textureData;

  std::vector<std::tuple<float, float>> points;
  auto hdiff = hmax - hmin;
  auto vdiff = vmax - vmin;

  if (this->pattern == ScanningPattern::AVIA)
  {
    // Real Lidar has a polling rate of 240k pps
    // We keep time in sync with real lidar,
    // but keep polling rate constant according to image buffer size
    double time = this->dataPtr->timer.ElapsedTime().count();
    double span = time - this->dataPtr->lastElapsed;
    this->dataPtr->lastElapsed = time;

    points = getLidarPoints(time, span, this->dataPtr->w2nd * this->dataPtr->h2nd);

    hdiff /= 2;
    vdiff /= 2;
  }

  else if (this->pattern == ScanningPattern::RASTERIZATION)
  {
    hdiff /= this->dataPtr->h2nd;
    vdiff /= this->dataPtr->w2nd;
  }

  for (unsigned i = 0; i < this->dataPtr->h2nd; ++i)
  {
    for (unsigned j = 0; j < this->dataPtr->w2nd; ++j)
    {
      unsigned index = i * this->dataPtr->w2nd + j;

      float x = 0.0f, y = 0.0f, dx = 0.0f, dy = 0.0f;
      if (this->pattern == ScanningPattern::AVIA)
      {
        dx =  std::get<0>(points[index]);
        dy =  std::get<1>(points[index]);
      }

      else if (this->pattern == ScanningPattern::RASTERIZATION)
      {
        dx = i;
        dy = j;
      }

      x = hmin + (dx + 1) * hdiff;
      y = vmin + (dy + 1) * vdiff;

      this->dataPtr->rayDirections[index] = {x, y};

      // set up dir vector to sample from a standard Y up cubemap
      math::Vector3d ray(0, 0, 1);
      math::Quaterniond pitch(math::Vector3d(1, 0, 0), -y);
      math::Quaterniond yaw(math::Vector3d(0, 1, 0), -x);
      math::Vector3d dir = yaw * pitch * ray;
      dir.Normalize();
      unsigned faceIdx;
      math::Vector2d uv = this->SampleCubemap(dir, faceIdx);
<<<<<<< HEAD

      index *= 4;
=======
      this->dataPtr->cubeFaceIdx.insert(faceIdx);
      // gzdbg << "p(" << pitch << ") y(" << yaw << "): " << dir << " | "
      //       << uv << " | " << faceIdx << std::endl;
>>>>>>> 388a7662
      // u
      pDest[index + 0] = uv.X();
      // v
      pDest[index + 1] = uv.Y();
      // face
      pDest[index + 2] = faceIdx;
      // unused
      pDest[index + 3] = 1.0;
    }
  }
<<<<<<< HEAD

=======
  this->dataPtr->cubeUVTexture->_transitionTo(
    Ogre::GpuResidency::Resident,
    reinterpret_cast<Ogre::uint8*>(pDest) );
>>>>>>> 388a7662
  // We have to upload the data via a StagingTexture, which acts as an
  // intermediate stash memory that is both visible to CPU and GPU.
  Ogre::StagingTexture *stagingTexture = this->dataPtr->stagingTexture;
  stagingTexture->startMapRegion();

  // Map region of the staging texture. This function can be called from
  // any thread after startMapRegion has already been called.
  Ogre::TextureBox texBox = stagingTexture->mapRegion(
    this->dataPtr->cubeUVTexture->getWidth(),
    this->dataPtr->cubeUVTexture->getHeight(),
    this->dataPtr->cubeUVTexture->getDepth(),
    this->dataPtr->cubeUVTexture->getNumSlices(),
    this->dataPtr->cubeUVTexture->getPixelFormat());

  const size_t bytesPerRow = this->dataPtr->cubeUVTexture->_getSysRamCopyBytesPerRow( 0 );
  texBox.copyFrom(
    pDest,
    this->dataPtr->cubeUVTexture->getWidth(),
    this->dataPtr->cubeUVTexture->getHeight(),
    bytesPerRow);
  stagingTexture->stopMapRegion();
  stagingTexture->upload(texBox, this->dataPtr->cubeUVTexture, 0, 0, 0, true);
<<<<<<< HEAD

  this->dataPtr->cubeUVTexture->notifyDataIsReady();
=======
  // Tell the TextureGpuManager we're done with this StagingTexture.
  // Otherwise it will leak.
  textureMgr->removeStagingTexture(stagingTexture);
  stagingTexture = 0;
  // Do not free the pointer if texture's paging strategy is
  // GpuPageOutStrategy::AlwaysKeepSystemRamCopy
>>>>>>> 388a7662
}

/////////////////////////////////////////////////////////
void Ogre2GpuRays::Setup1stPass()
{
  // Create tmp textures
  auto engine = Ogre2RenderEngine::Instance();
  auto ogreRoot = engine->OgreRoot();
  Ogre::TextureGpuManager *textureMgr =
    ogreRoot->getRenderSystem()->getTextureGpuManager();

<<<<<<< HEAD
  // We need to programmatically create the compositor because we need to
  // configure it to use the cloned 1st pass material created earlier.
  // The compositor workspace definition is equivalent to the following
  // ogre compositor script:
  // compositor_node GpuRays1stPass
  // {
  //   in 0 rt_input
  //   texture depthTexture target_width target_height PFG_D32_FLOAT
  //   texture colorTexture target_width target_height PF_R8G8B8
  //   texture particleTexture target_width target_height PF_L8
  //   texture particleDepthTexture target_width target_height PF_D32_FLOAT
  //   target colorTexture
  //   {
  //     pass clear
  //     {
  //       colour_value 0.0 0.0 0.0 1.0
  //     }
  //     pass render_scene
  //     {
  //       visibility_mask 0x11011111
  //     }
  //   }
  //   target particleTexture
  //   {
  //     pass clear
  //     {
  //       colour_value 0.0 0.0 0.0 1.0
  //     }
  //     pass render_scene
  //     {
  //       visibility_mask 0.00100000
  //     }
  //   }
  //   target rt_input
  //   {
  //     pass clear
  //     {
  //       colour_value 0.0 0.0 0.0 1.0
  //     }
  //     pass render_quad
  //     {
  //       material GpuRaysScan1st // Use copy instead of original
  //       input 0 depthTexture
  //       input 1 colorTexture
  //       quad_normals camera_far_corners_view_space
  //     }
  //   }
  //   out 0 rt_input
  // }
  std::string wsDefName = "GpuRays1stPassWorkspace_" + this->Name();
  this->dataPtr->ogreCompositorWorkspaceDef1st = wsDefName;
  if (!ogreCompMgr->hasWorkspaceDefinition(wsDefName))
  {
    std::string nodeDefName = wsDefName + "/Node";
    this->dataPtr->ogreCompositorNodeDef1st = nodeDefName;
    Ogre::CompositorNodeDef *nodeDef =
        ogreCompMgr->addNodeDefinition(nodeDefName);
    // Input texture
    nodeDef->addTextureSourceName("rt_input", 0,
        Ogre::TextureDefinitionBase::TEXTURE_INPUT);
    Ogre::TextureDefinitionBase::TextureDefinition *depthTexDef =
        nodeDef->addTextureDefinition("depthTexture");
    depthTexDef->textureType = Ogre::TextureTypes::Type2D;
    depthTexDef->width = 0;
    depthTexDef->height = 0;
    depthTexDef->depthOrSlices = 1;
    depthTexDef->numMipmaps = 0;
    depthTexDef->widthFactor = 1;
    depthTexDef->heightFactor = 1;
    depthTexDef->fsaa = "0";
    depthTexDef->format = Ogre::PFG_D32_FLOAT;
    depthTexDef->textureFlags &= ~Ogre::TextureFlags::Uav;
    depthTexDef->depthBufferId = Ogre::DepthBuffer::POOL_DEFAULT;
    depthTexDef->depthBufferFormat = Ogre::PFG_UNKNOWN;

    Ogre::TextureDefinitionBase::TextureDefinition *colorTexDef =
        nodeDef->addTextureDefinition("colorTexture");
    colorTexDef->textureType = Ogre::TextureTypes::Type2D;
    colorTexDef->width = 0;
    colorTexDef->height = 0;
    colorTexDef->depthOrSlices = 1;
    colorTexDef->widthFactor = 1;
    colorTexDef->heightFactor = 1;
    // We need at least 16-bit because otherwise 256 values are not enough to
    // store all retro value range
    colorTexDef->format = Ogre::PFG_R16_UNORM;
    colorTexDef->fsaa = "0";
    colorTexDef->textureFlags &= ~Ogre::TextureFlags::Uav;
    colorTexDef->depthBufferId = Ogre::DepthBuffer::POOL_DEFAULT;
    colorTexDef->depthBufferFormat = Ogre::PFG_D32_FLOAT;
    colorTexDef->preferDepthTexture = true;

    // Auto setup the RTV then manually override the depth buffer so
    // it uses the one we created (and thus we can sample from it later)
    Ogre::RenderTargetViewDef *rtv =
      nodeDef->addRenderTextureView("colorTexture");
    rtv->setForTextureDefinition("colorTexture", colorTexDef);
    rtv->depthAttachment.textureName = "depthTexture";

    Ogre::TextureDefinitionBase::TextureDefinition *particleTexDef =
        nodeDef->addTextureDefinition("particleTexture");
    particleTexDef->textureType = Ogre::TextureTypes::Type2D;
    particleTexDef->width = 0;
    particleTexDef->height = 0;
    particleTexDef->depthOrSlices = 1;
    particleTexDef->numMipmaps = 0;
    particleTexDef->widthFactor = 0.5;
    particleTexDef->heightFactor = 0.5;
    particleTexDef->format = Ogre::PFG_RGBA8_UNORM;
    particleTexDef->fsaa = "0";
    particleTexDef->textureFlags &= ~Ogre::TextureFlags::Uav;
    particleTexDef->depthBufferId = Ogre::DepthBuffer::POOL_DEFAULT;
    particleTexDef->depthBufferFormat = Ogre::PFG_D32_FLOAT;
    particleTexDef->preferDepthTexture = true;

    Ogre::TextureDefinitionBase::TextureDefinition *particleDepthTexDef =
        nodeDef->addTextureDefinition("particleDepthTexture");
    particleDepthTexDef->textureType = Ogre::TextureTypes::Type2D;
    particleDepthTexDef->width = 0;
    particleDepthTexDef->height = 0;
    particleDepthTexDef->depthOrSlices = 1;
    particleDepthTexDef->numMipmaps = 0;
    particleDepthTexDef->widthFactor = 0.5;
    particleDepthTexDef->heightFactor = 0.5;
    particleDepthTexDef->format = Ogre::PFG_D32_FLOAT;
    particleDepthTexDef->fsaa = "0";
    particleDepthTexDef->depthBufferId = Ogre::DepthBuffer::POOL_NON_SHAREABLE;
    particleDepthTexDef->textureFlags &= ~Ogre::TextureFlags::Uav;
    particleDepthTexDef->depthBufferFormat = Ogre::PFG_UNKNOWN;

    // Auto setup the RTV then manually override the depth buffer so
    // it uses the one we created (and thus we can sample from it later)
    Ogre::RenderTargetViewDef *rtvParticleTexture =
      nodeDef->addRenderTextureView("particleTexture");
    rtvParticleTexture->setForTextureDefinition("particleTexture",
                                                particleTexDef);
    rtvParticleTexture->depthAttachment.textureName = "particleDepthTexture";

    nodeDef->setNumTargetPass(3);

    Ogre::CompositorTargetDef *colorTargetDef =
        nodeDef->addTargetPass("colorTexture");
    colorTargetDef->setNumPasses(1);
    {
      // scene pass
      Ogre::CompositorPassSceneDef *passScene =
          static_cast<Ogre::CompositorPassSceneDef *>(
          colorTargetDef->addPass(Ogre::PASS_SCENE));
      passScene->setAllLoadActions(Ogre::LoadAction::Clear);
      passScene->setAllClearColours(Ogre::ColourValue(0, 0, 0));
      // set visibility mask and '&' it with IGN_VISIBILITY_ALL (0x0FFFFFFF)
      // to make sure the fist 4 bits are 0 otherwise lidar will not be able
      // to detect heightmaps
      passScene->mVisibilityMask = (this->VisibilityMask() & IGN_VISIBILITY_ALL)
          & ~Ogre2ParticleEmitter::kParticleVisibilityFlags;
    }
=======
  GZ_ASSERT(!this->dataPtr->colorTexture &&       //
              !this->dataPtr->depthTexture &&     //
              !this->dataPtr->particleTexture &&  //
              !this->dataPtr->particleDepthTexture,
            "Textures not destroyed!");

  Ogre::CompositorChannelVec compoChannels;
  compoChannels.reserve(5u);

  std::string texName;

  texName = this->Name() + "_colorTexture";
  this->dataPtr->colorTexture = textureMgr->createTexture(
    texName, texName, Ogre::GpuPageOutStrategy::Discard,
    Ogre::TextureFlags::RenderToTexture, Ogre::TextureTypes::Type2D);
  this->dataPtr->colorTexture->setResolution(this->dataPtr->w1st,
                                             this->dataPtr->h1st);
  this->dataPtr->colorTexture->setPixelFormat(Ogre::PFG_R16_UNORM);
  this->dataPtr->colorTexture->scheduleTransitionTo(
    Ogre::GpuResidency::Resident);
>>>>>>> 388a7662

  texName = this->Name() + "_depthTexture";
  this->dataPtr->depthTexture = textureMgr->createTexture(
    texName, texName, Ogre::GpuPageOutStrategy::Discard,
    Ogre::TextureFlags::RenderToTexture, Ogre::TextureTypes::Type2D);
  this->dataPtr->depthTexture->setResolution(this->dataPtr->w1st,
                                             this->dataPtr->h1st);
  this->dataPtr->depthTexture->setPixelFormat(Ogre::PFG_D32_FLOAT);
  this->dataPtr->depthTexture->scheduleTransitionTo(
    Ogre::GpuResidency::Resident);

  texName = this->Name() + "_particleTexture";
  this->dataPtr->particleTexture = textureMgr->createTexture(
    texName, texName, Ogre::GpuPageOutStrategy::Discard,
    Ogre::TextureFlags::RenderToTexture, Ogre::TextureTypes::Type2D);
  this->dataPtr->particleTexture->setResolution(this->dataPtr->w1st / 2u,
                                             this->dataPtr->h1st/ 2u);
  this->dataPtr->particleTexture->setPixelFormat(Ogre::PFG_RGBA8_UNORM);
  this->dataPtr->particleTexture->scheduleTransitionTo(
    Ogre::GpuResidency::Resident);

  texName = this->Name() + "_particleDepthTexture";
  this->dataPtr->particleDepthTexture = textureMgr->createTexture(
    texName, texName, Ogre::GpuPageOutStrategy::Discard,
    Ogre::TextureFlags::RenderToTexture, Ogre::TextureTypes::Type2D);
  this->dataPtr->particleDepthTexture->setResolution(this->dataPtr->w1st / 2u,
                                                     this->dataPtr->h1st / 2u);
  this->dataPtr->particleDepthTexture->setPixelFormat(Ogre::PFG_D32_FLOAT);
  this->dataPtr->particleDepthTexture->scheduleTransitionTo(
    Ogre::GpuResidency::Resident);

  compoChannels.push_back(this->dataPtr->colorTexture);
  compoChannels.push_back(this->dataPtr->depthTexture);
  compoChannels.push_back(this->dataPtr->particleTexture);
  compoChannels.push_back(this->dataPtr->particleDepthTexture);

  // Create 1st pass compositor
  Ogre::CompositorManager2 *ogreCompMgr = ogreRoot->getCompositorManager2();

  // Cache main pass definition so we can alter its visibility mask
  Ogre::CompositorNodeDef *nodeDef =
    ogreCompMgr->getNodeDefinitionNonConst("GpuRays1stPass");
  Ogre::CompositorTargetDef *target0 = nodeDef->getTargetPass(0);
  Ogre::CompositorPassDefVec &passes = target0->getCompositorPassesNonConst();
  assert(passes.size() >= 1u);
  assert(passes[0]->getType() == Ogre::PASS_SCENE);
  assert(dynamic_cast<Ogre::CompositorPassSceneDef *>(passes[0]));
  this->dataPtr->mainPassSceneDef =
    static_cast<Ogre::CompositorPassSceneDef *>(passes[0]);

  const std::string wsDefName = "GpuRays1stPassWorkspace";
  Ogre::CompositorWorkspaceDef *wsDef =
      ogreCompMgr->getWorkspaceDefinition(wsDefName);

  if (!wsDef)
  {
    gzerr << "Unable to find workspace definition [" << wsDefName << "] "
           << " for " << this->Name();
  }

  // create cubemap cameras and render to texture using 1st pass compositor
  Ogre::SceneManager *ogreSceneManager = this->scene->OgreSceneManager();
  for (auto i : this->dataPtr->cubeFaceIdx)
  {
    this->dataPtr->cubeCam[i] = ogreSceneManager->createCamera(
        this->Name() + "_env" + std::to_string(i));
    this->dataPtr->cubeCam[i]->detachFromParent();
    this->ogreNode->attachObject(this->dataPtr->cubeCam[i]);
    this->dataPtr->cubeCam[i]->setFOVy(Ogre::Degree(90));
    this->dataPtr->cubeCam[i]->setAspectRatio(1);
    this->dataPtr->cubeCam[i]->setNearClipDistance(this->dataPtr->nearClipCube);
    this->dataPtr->cubeCam[i]->setFarClipDistance(this->FarClipPlane());
    this->dataPtr->cubeCam[i]->setFixedYawAxis(false);
    this->dataPtr->cubeCam[i]->yaw(Ogre::Degree(-90));
    this->dataPtr->cubeCam[i]->roll(Ogre::Degree(-90));

    // orient camera to create cubemap
    if (i == 0)
      this->dataPtr->cubeCam[i]->yaw(Ogre::Degree(-90));
    else if (i == 1)
      this->dataPtr->cubeCam[i]->yaw(Ogre::Degree(90));
    else if (i == 2)
      this->dataPtr->cubeCam[i]->pitch(Ogre::Degree(90));
    else if (i == 3)
      this->dataPtr->cubeCam[i]->pitch(Ogre::Degree(-90));
    else if (i == 5)
      this->dataPtr->cubeCam[i]->yaw(Ogre::Degree(180));

    // create render texture - these textures pack the range data
    // that will be used in the 2nd pass
    texName = this->Name() + "_first_pass_" + std::to_string(i);
    this->dataPtr->firstPassTextures[i] =
      textureMgr->createOrRetrieveTexture(
        texName,
        Ogre::GpuPageOutStrategy::Discard,
        Ogre::TextureFlags::RenderToTexture,
        Ogre::TextureTypes::Type2D);

    this->dataPtr->firstPassTextures[i]->setResolution(
      this->dataPtr->w1st, this->dataPtr->h1st);
    this->dataPtr->firstPassTextures[i]->setNumMipmaps(1u);
    this->dataPtr->firstPassTextures[i]->setPixelFormat(
      Ogre::PFG_RG32_FLOAT);
    this->dataPtr->firstPassTextures[i]->_setDepthBufferDefaults(
      Ogre::DepthBuffer::POOL_NO_DEPTH, false, Ogre::PFG_UNKNOWN);

    this->dataPtr->firstPassTextures[i]->scheduleTransitionTo(
      Ogre::GpuResidency::Resident);

    compoChannels.push_back(this->dataPtr->firstPassTextures[i]);

    // create compositor workspace
    this->dataPtr->ogreCompositorWorkspace1st[i] =
        ogreCompMgr->addWorkspace(
          this->scene->OgreSceneManager(),
          compoChannels,
          this->dataPtr->cubeCam[i],
          wsDefName,
          false);

    compoChannels.pop_back();

    // add laser retro material switcher to workspace listener
    // so we can switch to use GORM_SOLID_COLOR
    this->dataPtr->laserRetroMaterialSwitcher[i].reset(
      new Ogre2LaserRetroMaterialSwitcher(this->scene, this,
                                          this->dataPtr->ogreCamera));
    this->dataPtr->ogreCompositorWorkspace1st[i]->addListener(
      this->dataPtr->laserRetroMaterialSwitcher[i].get());
  }
}

/////////////////////////////////////////////////////////
void Ogre2GpuRays::Setup2ndPass()
{
  // Create second pass RTT, which stores the final range data output
  // see PostRender on how we retrieve data from this texture
  auto engine = Ogre2RenderEngine::Instance();
  auto ogreRoot = engine->OgreRoot();
  Ogre::TextureGpuManager *textureMgr =
    ogreRoot->getRenderSystem()->getTextureGpuManager();

  this->dataPtr->secondPassTexture =
    textureMgr->createOrRetrieveTexture(
      this->Name() + "_second_pass",
      Ogre::GpuPageOutStrategy::SaveToSystemRam,
      Ogre::TextureFlags::RenderToTexture,
      Ogre::TextureTypes::Type2D);

  this->dataPtr->secondPassTexture->setResolution(
    this->dataPtr->w2nd, this->dataPtr->h2nd);
  this->dataPtr->secondPassTexture->setNumMipmaps(1u);
  this->dataPtr->secondPassTexture->setPixelFormat(
    Ogre::PFG_RGBA32_FLOAT);
  this->dataPtr->secondPassTexture->_setDepthBufferDefaults(
    Ogre::DepthBuffer::POOL_NO_DEPTH, false, Ogre::PFG_UNKNOWN);

  this->dataPtr->secondPassTexture->scheduleTransitionTo(
    Ogre::GpuResidency::Resident);

  Ogre::CompositorChannelVec compoChannels;

  // The compositor will plug all these textures into the material
  // The compositor needs to know about them so it can perform
  // the propier barrier and transitions on advanced APIs like Vulkan
  compoChannels.push_back(this->dataPtr->secondPassTexture);
  compoChannels.push_back(this->dataPtr->cubeUVTexture);
  for (size_t i = 0u; i < 6u; ++i)
  {
    if(this->dataPtr->firstPassTextures[i])
    {
      compoChannels.push_back(this->dataPtr->firstPassTextures[i]);
    }
    else
    {
      // Ensure there's always non-nullptrs in all slots to avoid
      // Ogre complaining. The material pass won't be accessing those
      // indices anyway
      compoChannels.push_back(
        this->dataPtr->firstPassTextures[*this->dataPtr->cubeFaceIdx.begin()]);
    }
  }

  // create 2nd pass compositor
  Ogre::CompositorManager2 *ogreCompMgr = ogreRoot->getCompositorManager2();

  const std::string wsDefName = "GpuRays2ndPassWorkspace";
  Ogre::CompositorWorkspaceDef *wsDef =
      ogreCompMgr->getWorkspaceDefinition(wsDefName);
  if (!wsDef)
  {
    gzerr << "Unable to find workspace definition [" << wsDefName << "] "
           << " for " << this->Name();
  }

  // create the compositor workspace
  this->dataPtr->ogreCompositorWorkspace2nd =
      ogreCompMgr->addWorkspace(
        this->scene->OgreSceneManager(),
        compoChannels,
        this->dataPtr->ogreCamera,
        wsDefName,
        false);
}

/////////////////////////////////////////////////////////
void Ogre2GpuRays::CreateGpuRaysTextures()
{
  // make cube cam near clip smaller than specified and manually clip range
  // values in 1st pass shader (gpu_rays_1st_pass_fs.glsl).
  // This is so that we don't incorrectly clip the range values near the
  // corners of the cube cam viewport.

  // compute smallest box to fit in sphere with radius = this->NearClipPlane
  double boxSize = this->NearClipPlane() * 2 / std::sqrt(3.0);
  this->dataPtr->nearClipCube = boxSize * 0.5;

  this->ConfigureCamera();
  this->CreateSampleTexture();
  this->Setup1stPass();
  this->Setup2ndPass();
}

/////////////////////////////////////////////////
void Ogre2GpuRays::UpdateRenderTarget1stPass()
{
  Ogre::vector<Ogre::TextureGpu *>::type swappedTargets;
  swappedTargets.reserve(2u);

  this->dataPtr->mainPassSceneDef->setVisibilityMask(
    this->VisibilityMask() & ~Ogre2ParticleEmitter::kParticleVisibilityFlags);

  // update the compositors
  for (auto i : this->dataPtr->cubeFaceIdx)
  {
    this->scene->UpdateAllHeightmaps(this->dataPtr->cubeCam[i]);
    this->dataPtr->ogreCompositorWorkspace1st[i]->setEnabled(true);

    this->dataPtr->ogreCompositorWorkspace1st[i]->_validateFinalTarget();
    this->dataPtr->ogreCompositorWorkspace1st[i]->_beginUpdate(false);
    this->dataPtr->ogreCompositorWorkspace1st[i]->_update();
    this->dataPtr->ogreCompositorWorkspace1st[i]->_endUpdate(false);

    swappedTargets.clear();
    this->dataPtr->ogreCompositorWorkspace1st[i]->_swapFinalTarget(
          swappedTargets );

    this->dataPtr->ogreCompositorWorkspace1st[i]->setEnabled(false);
  }
}

/////////////////////////////////////////////////
void Ogre2GpuRays::UpdateRenderTarget2ndPass()
{
  this->dataPtr->ogreCompositorWorkspace2nd->_validateFinalTarget();
  this->dataPtr->ogreCompositorWorkspace2nd->_beginUpdate(false);
  this->dataPtr->ogreCompositorWorkspace2nd->_update();
  this->dataPtr->ogreCompositorWorkspace2nd->_endUpdate(false);

  Ogre::vector<Ogre::TextureGpu *>::type swappedTargets;
  swappedTargets.reserve(2u);
  this->dataPtr->ogreCompositorWorkspace2nd->_swapFinalTarget(swappedTargets);
}

//////////////////////////////////////////////////
void Ogre2GpuRays::Render()
{
<<<<<<< HEAD
  this->UpdateSampleTexture();

  this->scene->StartRendering(nullptr);
=======
  this->scene->StartRendering(this->dataPtr->ogreCamera);
>>>>>>> 388a7662

  auto engine = Ogre2RenderEngine::Instance();

  // The Hlms customizations add a "spherical" clipping; which ignores depth
  // clamping as it clips before sending vertices to the pixel shader.
  // These customization can be used to implement multi-tiered
  // "near plane distances" as proposed in:
  // https://github.com/gazebosim/gz-rendering/issues/395
  Ogre2GzHlmsSphericalClipMinDistance &hlmsCustomizations =
      engine->SphericalClipMinDistance();

  hlmsCustomizations.minDistanceClip =
      static_cast<float>(this->NearClipPlane());
  this->UpdateRenderTarget1stPass();
  this->UpdateRenderTarget2ndPass();
  hlmsCustomizations.minDistanceClip = -1;

  this->scene->FlushGpuCommandsAndStartNewFrame(6u, false);
}

//////////////////////////////////////////////////
void Ogre2GpuRays::PreRender()
{
  if (!this->dataPtr->cubeUVTexture)
    this->CreateGpuRaysTextures();
}

//////////////////////////////////////////////////
void Ogre2GpuRays::PostRender()
{
  unsigned int width = this->dataPtr->w2nd;
  unsigned int height = this->dataPtr->h2nd;

  PixelFormat format = PF_FLOAT32_RGBA;
  unsigned int rawChannelCount = PixelUtil::ChannelCount(format);
  unsigned int bytesPerChannel = PixelUtil::BytesPerChannel(format);
  int rawLen = width * height * rawChannelCount;

  if (!this->dataPtr->gpuRaysBuffer)
  {
    this->dataPtr->gpuRaysBuffer = new float[rawLen];
  }

  // blit data from gpu to cpu
  Ogre::Image2 image;
  image.convertFromTexture(this->dataPtr->secondPassTexture, 0u, 0u);
  Ogre::TextureBox box = image.getData(0u);
  float *bufferTmp = static_cast<float *>(box.data);

  // TODO(anyone): It seems wasteful to have gpuRaysBuffer at all
  // We should be able to convert directly from bufferTmp to gpuRaysScan

  // copy data row by row. The texture box may not be a contiguous region of
  // a texture
  for (unsigned int i = 0; i < height; ++i)
  {
    unsigned int rawDataRowIdx = i * box.bytesPerRow / bytesPerChannel;
    unsigned int rowIdx = i * width * rawChannelCount;
    memcpy(&this->dataPtr->gpuRaysBuffer[rowIdx], &bufferTmp[rawDataRowIdx],
        width * rawChannelCount * bytesPerChannel);
  }

  // Metal does not support RGB32_FLOAT so the internal texture format is
  // RGBA32_FLOAT. For backward compatibility, output data is kept in RGB
  // format instead of RGBA
  int outputLen = width * height * this->Channels();
  if (!this->dataPtr->gpuRaysScan)
  {
    this->dataPtr->gpuRaysScan = new float[outputLen];
  }

  // copy data from RGBA buffer to RGB buffer
  for (unsigned int row = 0; row < height; ++row)
  {
    // the texture box step size could be larger than our image buffer step
    // size
    for (unsigned int column = 0; column < width; ++column)
    {
      unsigned int idx = (row * width * this->Channels()) +
          column * this->Channels();
      unsigned int rawIdx = (row * width * rawChannelCount) +
          column * rawChannelCount;

      auto [x, y] = this->dataPtr->rayDirections[row * width + column];

      this->dataPtr->gpuRaysScan[idx] =
          this->dataPtr->gpuRaysBuffer[rawIdx];
      this->dataPtr->gpuRaysScan[idx + 1] =
          this->dataPtr->gpuRaysBuffer[rawIdx + 1];
      this->dataPtr->gpuRaysScan[idx + 2] = x;
      this->dataPtr->gpuRaysScan[idx + 3] = y;
    }
  }

  this->dataPtr->newGpuRaysFrame(this->dataPtr->gpuRaysScan,
      width, height, this->Channels(), "PF_FLOAT32_RGBA");

  // Uncomment to debug output
  // std::cerr << "wxh: " << width << " x " << height << std::endl;
  // for (unsigned int i = 0; i < height; ++i)
  // {
  //   for (unsigned int j = 0; j < width; ++j)
  //   {
  //     std::cerr
  //     << "["
  //     << this->dataPtr->gpuRaysScan[i*width*3 + j*3]
  //     <<  " "
  //     << this->dataPtr->gpuRaysScan[i*width*3 + j*3 + 1]
  //     <<  " "
  //     << this->dataPtr->gpuRaysScan[i*width*3 + j*3 + 2]
  //     <<  "]\n";
  //   }
  //   std::cerr << std::endl;
  // }
}

//////////////////////////////////////////////////
const float* Ogre2GpuRays::Data() const
{
  return this->dataPtr->gpuRaysScan;
}

//////////////////////////////////////////////////
void Ogre2GpuRays::Copy(float *_dataDest)
{
  unsigned int width = this->dataPtr->w2nd;
  unsigned int height = this->dataPtr->h2nd;

  memcpy(_dataDest, this->dataPtr->gpuRaysScan,
    width * height * 3 * sizeof(float));
}

/////////////////////////////////////////////////
void Ogre2GpuRays::Set1stTextureSize(
    const unsigned int _w, const unsigned int _h)
{
  this->dataPtr->w1st = _w;
  this->dataPtr->h1st = _h;
}

/////////////////////////////////////////////////
void Ogre2GpuRays::SetRangeCount(
    const unsigned int _w, const unsigned int _h)
{
  this->dataPtr->w2nd = _w;
  this->dataPtr->h2nd = _h;
}

//////////////////////////////////////////////////
common::ConnectionPtr Ogre2GpuRays::ConnectNewGpuRaysFrame(
    std::function<void(const float *_frame, unsigned int _width,
    unsigned int _height, unsigned int _channels,
    const std::string &/*_format*/)> _subscriber)
{
  return this->dataPtr->newGpuRaysFrame.Connect(_subscriber);
}

//////////////////////////////////////////////////
RenderTargetPtr Ogre2GpuRays::RenderTarget() const
{
  return this->dataPtr->renderTexture;
}<|MERGE_RESOLUTION|>--- conflicted
+++ resolved
@@ -15,28 +15,6 @@
  *
 */
 
-<<<<<<< HEAD
-#include <ignition/math/Vector2.hh>
-#include <ignition/math/Vector3.hh>
-
-#include <ignition/common/Console.hh>
-#include <ignition/common/Timer.hh>
-#include <ignition/math/Helpers.hh>
-
-#include "ignition/rendering/ogre2/Ogre2Camera.hh"
-#include "ignition/rendering/ogre2/Ogre2GpuRays.hh"
-#include "ignition/rendering/ogre2/Ogre2RenderEngine.hh"
-#include "ignition/rendering/RenderTypes.hh"
-#include "ignition/rendering/ogre2/Ogre2Conversions.hh"
-#include "ignition/rendering/ogre2/Ogre2ParticleEmitter.hh"
-#include "ignition/rendering/ogre2/Ogre2RenderTarget.hh"
-#include "ignition/rendering/ogre2/Ogre2RenderTypes.hh"
-#include "ignition/rendering/ogre2/Ogre2Scene.hh"
-#include "ignition/rendering/ogre2/Ogre2Sensor.hh"
-#include "ignition/rendering/ogre2/Ogre2Visual.hh"
-
-#include "Ogre2IgnHlmsCustomizations.hh"
-=======
 #include <gz/math/Vector2.hh>
 #include <gz/math/Vector3.hh>
 
@@ -57,7 +35,6 @@
 #include "gz/rendering/ogre2/Ogre2Visual.hh"
 
 #include "Ogre2GzHlmsSphericalClipMinDistance.hh"
->>>>>>> 388a7662
 #include "Ogre2ParticleNoiseListener.hh"
 #include "Terra/Hlms/PbsListener/OgreHlmsPbsTerraShadows.h"
 
@@ -636,28 +613,7 @@
 
   auto engine = Ogre2RenderEngine::Instance();
   auto ogreRoot = engine->OgreRoot();
-<<<<<<< HEAD
-  if (this->dataPtr->cubeUVTexture)
-  {
-    ogreRoot->getRenderSystem()->getTextureGpuManager()->destroyTexture(
-      this->dataPtr->cubeUVTexture);
-    this->dataPtr->cubeUVTexture = nullptr;
-  }
-  
-  if (this->dataPtr->stagingTexture)
-  {
-    ogreRoot->getRenderSystem()->getTextureGpuManager()->removeStagingTexture(this->dataPtr->stagingTexture);
-    this->dataPtr->stagingTexture = nullptr;
-  }
-
-  if (this->dataPtr->textureData)
-  {
-    OGRE_FREE_SIMD(this->dataPtr->textureData, Ogre::MEMCATEGORY_RESOURCE);
-    this->dataPtr->textureData = nullptr;
-  }
-=======
   auto textureGpuManager = ogreRoot->getRenderSystem()->getTextureGpuManager();
->>>>>>> 388a7662
 
   Ogre::CompositorManager2 *ogreCompMgr = ogreRoot->getCompositorManager2();
 
@@ -807,13 +763,6 @@
   this->SetVFOV(vfovAngle);
 
   // Configure first pass texture size
-<<<<<<< HEAD
-  // Each cubemap texture covers 90 deg FOV
-  // We need enough samples so we don't get too much aliasing
-  // since the sample rays can have completely arbitrary positions
-  // but we can't use filtering, due to virtual "walls" behind occluders
-  unsigned int samples1stPass = 1024;
-=======
   // Each cubemap texture covers 90 deg FOV so determine number of samples
   // within the view for both horizontal and vertical FOV
   unsigned int hs = static_cast<unsigned int>(
@@ -847,7 +796,6 @@
   unsigned int samples1stPass =
       std::clamp(v, min1stPassSamples, max1stPassSamples);
 
->>>>>>> 388a7662
   this->Set1stTextureSize(samples1stPass, samples1stPass);
 
   // Configure second pass texture size
@@ -1070,14 +1018,9 @@
       dir.Normalize();
       unsigned faceIdx;
       math::Vector2d uv = this->SampleCubemap(dir, faceIdx);
-<<<<<<< HEAD
-
-      index *= 4;
-=======
       this->dataPtr->cubeFaceIdx.insert(faceIdx);
       // gzdbg << "p(" << pitch << ") y(" << yaw << "): " << dir << " | "
       //       << uv << " | " << faceIdx << std::endl;
->>>>>>> 388a7662
       // u
       pDest[index + 0] = uv.X();
       // v
@@ -1088,13 +1031,9 @@
       pDest[index + 3] = 1.0;
     }
   }
-<<<<<<< HEAD
-
-=======
   this->dataPtr->cubeUVTexture->_transitionTo(
     Ogre::GpuResidency::Resident,
     reinterpret_cast<Ogre::uint8*>(pDest) );
->>>>>>> 388a7662
   // We have to upload the data via a StagingTexture, which acts as an
   // intermediate stash memory that is both visible to CPU and GPU.
   Ogre::StagingTexture *stagingTexture = this->dataPtr->stagingTexture;
@@ -1117,17 +1056,12 @@
     bytesPerRow);
   stagingTexture->stopMapRegion();
   stagingTexture->upload(texBox, this->dataPtr->cubeUVTexture, 0, 0, 0, true);
-<<<<<<< HEAD
-
-  this->dataPtr->cubeUVTexture->notifyDataIsReady();
-=======
   // Tell the TextureGpuManager we're done with this StagingTexture.
   // Otherwise it will leak.
   textureMgr->removeStagingTexture(stagingTexture);
   stagingTexture = 0;
   // Do not free the pointer if texture's paging strategy is
   // GpuPageOutStrategy::AlwaysKeepSystemRamCopy
->>>>>>> 388a7662
 }
 
 /////////////////////////////////////////////////////////
@@ -1139,164 +1073,6 @@
   Ogre::TextureGpuManager *textureMgr =
     ogreRoot->getRenderSystem()->getTextureGpuManager();
 
-<<<<<<< HEAD
-  // We need to programmatically create the compositor because we need to
-  // configure it to use the cloned 1st pass material created earlier.
-  // The compositor workspace definition is equivalent to the following
-  // ogre compositor script:
-  // compositor_node GpuRays1stPass
-  // {
-  //   in 0 rt_input
-  //   texture depthTexture target_width target_height PFG_D32_FLOAT
-  //   texture colorTexture target_width target_height PF_R8G8B8
-  //   texture particleTexture target_width target_height PF_L8
-  //   texture particleDepthTexture target_width target_height PF_D32_FLOAT
-  //   target colorTexture
-  //   {
-  //     pass clear
-  //     {
-  //       colour_value 0.0 0.0 0.0 1.0
-  //     }
-  //     pass render_scene
-  //     {
-  //       visibility_mask 0x11011111
-  //     }
-  //   }
-  //   target particleTexture
-  //   {
-  //     pass clear
-  //     {
-  //       colour_value 0.0 0.0 0.0 1.0
-  //     }
-  //     pass render_scene
-  //     {
-  //       visibility_mask 0.00100000
-  //     }
-  //   }
-  //   target rt_input
-  //   {
-  //     pass clear
-  //     {
-  //       colour_value 0.0 0.0 0.0 1.0
-  //     }
-  //     pass render_quad
-  //     {
-  //       material GpuRaysScan1st // Use copy instead of original
-  //       input 0 depthTexture
-  //       input 1 colorTexture
-  //       quad_normals camera_far_corners_view_space
-  //     }
-  //   }
-  //   out 0 rt_input
-  // }
-  std::string wsDefName = "GpuRays1stPassWorkspace_" + this->Name();
-  this->dataPtr->ogreCompositorWorkspaceDef1st = wsDefName;
-  if (!ogreCompMgr->hasWorkspaceDefinition(wsDefName))
-  {
-    std::string nodeDefName = wsDefName + "/Node";
-    this->dataPtr->ogreCompositorNodeDef1st = nodeDefName;
-    Ogre::CompositorNodeDef *nodeDef =
-        ogreCompMgr->addNodeDefinition(nodeDefName);
-    // Input texture
-    nodeDef->addTextureSourceName("rt_input", 0,
-        Ogre::TextureDefinitionBase::TEXTURE_INPUT);
-    Ogre::TextureDefinitionBase::TextureDefinition *depthTexDef =
-        nodeDef->addTextureDefinition("depthTexture");
-    depthTexDef->textureType = Ogre::TextureTypes::Type2D;
-    depthTexDef->width = 0;
-    depthTexDef->height = 0;
-    depthTexDef->depthOrSlices = 1;
-    depthTexDef->numMipmaps = 0;
-    depthTexDef->widthFactor = 1;
-    depthTexDef->heightFactor = 1;
-    depthTexDef->fsaa = "0";
-    depthTexDef->format = Ogre::PFG_D32_FLOAT;
-    depthTexDef->textureFlags &= ~Ogre::TextureFlags::Uav;
-    depthTexDef->depthBufferId = Ogre::DepthBuffer::POOL_DEFAULT;
-    depthTexDef->depthBufferFormat = Ogre::PFG_UNKNOWN;
-
-    Ogre::TextureDefinitionBase::TextureDefinition *colorTexDef =
-        nodeDef->addTextureDefinition("colorTexture");
-    colorTexDef->textureType = Ogre::TextureTypes::Type2D;
-    colorTexDef->width = 0;
-    colorTexDef->height = 0;
-    colorTexDef->depthOrSlices = 1;
-    colorTexDef->widthFactor = 1;
-    colorTexDef->heightFactor = 1;
-    // We need at least 16-bit because otherwise 256 values are not enough to
-    // store all retro value range
-    colorTexDef->format = Ogre::PFG_R16_UNORM;
-    colorTexDef->fsaa = "0";
-    colorTexDef->textureFlags &= ~Ogre::TextureFlags::Uav;
-    colorTexDef->depthBufferId = Ogre::DepthBuffer::POOL_DEFAULT;
-    colorTexDef->depthBufferFormat = Ogre::PFG_D32_FLOAT;
-    colorTexDef->preferDepthTexture = true;
-
-    // Auto setup the RTV then manually override the depth buffer so
-    // it uses the one we created (and thus we can sample from it later)
-    Ogre::RenderTargetViewDef *rtv =
-      nodeDef->addRenderTextureView("colorTexture");
-    rtv->setForTextureDefinition("colorTexture", colorTexDef);
-    rtv->depthAttachment.textureName = "depthTexture";
-
-    Ogre::TextureDefinitionBase::TextureDefinition *particleTexDef =
-        nodeDef->addTextureDefinition("particleTexture");
-    particleTexDef->textureType = Ogre::TextureTypes::Type2D;
-    particleTexDef->width = 0;
-    particleTexDef->height = 0;
-    particleTexDef->depthOrSlices = 1;
-    particleTexDef->numMipmaps = 0;
-    particleTexDef->widthFactor = 0.5;
-    particleTexDef->heightFactor = 0.5;
-    particleTexDef->format = Ogre::PFG_RGBA8_UNORM;
-    particleTexDef->fsaa = "0";
-    particleTexDef->textureFlags &= ~Ogre::TextureFlags::Uav;
-    particleTexDef->depthBufferId = Ogre::DepthBuffer::POOL_DEFAULT;
-    particleTexDef->depthBufferFormat = Ogre::PFG_D32_FLOAT;
-    particleTexDef->preferDepthTexture = true;
-
-    Ogre::TextureDefinitionBase::TextureDefinition *particleDepthTexDef =
-        nodeDef->addTextureDefinition("particleDepthTexture");
-    particleDepthTexDef->textureType = Ogre::TextureTypes::Type2D;
-    particleDepthTexDef->width = 0;
-    particleDepthTexDef->height = 0;
-    particleDepthTexDef->depthOrSlices = 1;
-    particleDepthTexDef->numMipmaps = 0;
-    particleDepthTexDef->widthFactor = 0.5;
-    particleDepthTexDef->heightFactor = 0.5;
-    particleDepthTexDef->format = Ogre::PFG_D32_FLOAT;
-    particleDepthTexDef->fsaa = "0";
-    particleDepthTexDef->depthBufferId = Ogre::DepthBuffer::POOL_NON_SHAREABLE;
-    particleDepthTexDef->textureFlags &= ~Ogre::TextureFlags::Uav;
-    particleDepthTexDef->depthBufferFormat = Ogre::PFG_UNKNOWN;
-
-    // Auto setup the RTV then manually override the depth buffer so
-    // it uses the one we created (and thus we can sample from it later)
-    Ogre::RenderTargetViewDef *rtvParticleTexture =
-      nodeDef->addRenderTextureView("particleTexture");
-    rtvParticleTexture->setForTextureDefinition("particleTexture",
-                                                particleTexDef);
-    rtvParticleTexture->depthAttachment.textureName = "particleDepthTexture";
-
-    nodeDef->setNumTargetPass(3);
-
-    Ogre::CompositorTargetDef *colorTargetDef =
-        nodeDef->addTargetPass("colorTexture");
-    colorTargetDef->setNumPasses(1);
-    {
-      // scene pass
-      Ogre::CompositorPassSceneDef *passScene =
-          static_cast<Ogre::CompositorPassSceneDef *>(
-          colorTargetDef->addPass(Ogre::PASS_SCENE));
-      passScene->setAllLoadActions(Ogre::LoadAction::Clear);
-      passScene->setAllClearColours(Ogre::ColourValue(0, 0, 0));
-      // set visibility mask and '&' it with IGN_VISIBILITY_ALL (0x0FFFFFFF)
-      // to make sure the fist 4 bits are 0 otherwise lidar will not be able
-      // to detect heightmaps
-      passScene->mVisibilityMask = (this->VisibilityMask() & IGN_VISIBILITY_ALL)
-          & ~Ogre2ParticleEmitter::kParticleVisibilityFlags;
-    }
-=======
   GZ_ASSERT(!this->dataPtr->colorTexture &&       //
               !this->dataPtr->depthTexture &&     //
               !this->dataPtr->particleTexture &&  //
@@ -1317,7 +1093,6 @@
   this->dataPtr->colorTexture->setPixelFormat(Ogre::PFG_R16_UNORM);
   this->dataPtr->colorTexture->scheduleTransitionTo(
     Ogre::GpuResidency::Resident);
->>>>>>> 388a7662
 
   texName = this->Name() + "_depthTexture";
   this->dataPtr->depthTexture = textureMgr->createTexture(
@@ -1585,13 +1360,7 @@
 //////////////////////////////////////////////////
 void Ogre2GpuRays::Render()
 {
-<<<<<<< HEAD
-  this->UpdateSampleTexture();
-
-  this->scene->StartRendering(nullptr);
-=======
   this->scene->StartRendering(this->dataPtr->ogreCamera);
->>>>>>> 388a7662
 
   auto engine = Ogre2RenderEngine::Instance();
 
