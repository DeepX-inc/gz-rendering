/*
 * Copyright (C) 2018 Open Source Robotics Foundation
 *
 * Licensed under the Apache License, Version 2.0 (the "License");
 * you may not use this file except in compliance with the License.
 * You may obtain a copy of the License at
 *
 *     http://www.apache.org/licenses/LICENSE-2.0
 *
 * Unless required by applicable law or agreed to in writing, software
 * distributed under the License is distributed on an "AS IS" BASIS,
 * WITHOUT WARRANTIES OR CONDITIONS OF ANY KIND, either express or implied.
 * See the License for the specific language governing permissions and
 * limitations under the License.
 *
*/

#include <gz/math/Vector2.hh>
#include <gz/math/Vector3.hh>

#include <gz/common/Console.hh>
#include <gz/math/Helpers.hh>

#include "gz/rendering/ogre2/Ogre2Camera.hh"
#include "gz/rendering/ogre2/Ogre2GpuRays.hh"
#include "gz/rendering/ogre2/Ogre2RenderEngine.hh"
#include "gz/rendering/RenderTypes.hh"
#include "gz/rendering/ogre2/Ogre2Conversions.hh"
#include "gz/rendering/ogre2/Ogre2Heightmap.hh"
#include "gz/rendering/ogre2/Ogre2ParticleEmitter.hh"
#include "gz/rendering/ogre2/Ogre2RenderTarget.hh"
#include "gz/rendering/ogre2/Ogre2RenderTypes.hh"
#include "gz/rendering/ogre2/Ogre2Scene.hh"
#include "gz/rendering/ogre2/Ogre2Sensor.hh"
#include "gz/rendering/ogre2/Ogre2Visual.hh"

#include "Ogre2GzHlmsSphericalClipMinDistance.hh"
#include "Ogre2ParticleNoiseListener.hh"
#include "Terra/Hlms/PbsListener/OgreHlmsPbsTerraShadows.h"

#include "Terra/Terra.h"

#ifdef _MSC_VER
  #pragma warning(push, 0)
#endif
#include <Compositor/OgreCompositorManager2.h>
#include <Compositor/OgreCompositorWorkspace.h>
#include <Compositor/Pass/PassQuad/OgreCompositorPassQuad.h>
#include <Compositor/Pass/PassQuad/OgreCompositorPassQuadDef.h>
#include <Compositor/Pass/PassScene/OgreCompositorPassSceneDef.h>
#include <OgreDepthBuffer.h>
#include <OgreItem.h>
#include <OgreRoot.h>
#include <OgreSceneManager.h>
#include <OgreTechnique.h>
#ifdef _MSC_VER
  #pragma warning(pop)
#endif

namespace gz
{
namespace rendering
{
inline namespace GZ_RENDERING_VERSION_NAMESPACE {
//
/// \brief Helper class for switching the ogre item's material to laser retro
/// source material when a thermal camera is being rendered.
class GZ_RENDERING_OGRE2_HIDDEN
    Ogre2LaserRetroMaterialSwitcher : public Ogre::CompositorWorkspaceListener
{
  /// \brief constructor
  /// \param[in] _scene the scene manager responsible for rendering
  /// \param[in] _gpuRays owner of this class
  /// \param[in] _ogreCamera camera to obtain projection settings from
  public: explicit Ogre2LaserRetroMaterialSwitcher(Ogre2ScenePtr _scene,
                                                   Ogre2GpuRays *_gpuRays,
                                                   Ogre::Camera *_ogreCamera);

  /// \brief destructor
  public: virtual ~Ogre2LaserRetroMaterialSwitcher() = default;

  /// \brief Called when each pass is about to be executed.
  /// \param[in] _pass Ogre pass which is about to execute
  private: virtual void passPreExecute(
      Ogre::CompositorPass *_pass) override;

  /// \brief Callback when each pass is finisned executing.
  /// \param[in] _pass Ogre pass which has already executed
  private: virtual void passPosExecute(
      Ogre::CompositorPass *_pass) override;

  /// \brief Scene manager
  private: Ogre2ScenePtr scene = nullptr;

  /// \brief Ogre2GpuRays, our creator
  private: Ogre2GpuRays *gpuRays = nullptr;

  /// \brief Ogre Camera. We do not own this ptr
  private: Ogre::Camera *ogreCamera = nullptr;

  /// \brief A map of ogre datablock pointer to their original blendblocks
  private: std::unordered_map<Ogre::HlmsDatablock *,
      const Ogre::HlmsBlendblock *> datablockMap;

  /// \brief A map of ogre sub item pointer to their original low level
  /// material.
  /// Most objects don't use one so it should be almost always empty.
  private:
    std::vector<std::pair<Ogre::SubItem *, Ogre::MaterialPtr>> materialMap;
};
}
}
}


/// \internal
/// \brief Private data for the Ogre2GpuRays class
class GZ_RENDERING_OGRE2_HIDDEN gz::rendering::Ogre2GpuRaysPrivate
{
  /// \brief Event triggered when new gpu rays range data are available.
  /// \param[in] _frame New frame containing raw gpu rays data.
  /// \param[in] _width Width of frame.
  /// \param[in] _height Height of frame.
  /// \param[in] _channel Number of channels
  /// \param[in] _format Format of frame.
  public: gz::common::EventT<void(const float *,
               unsigned int, unsigned int, unsigned int,
               const std::string &)> newGpuRaysFrame;

  /// \brief Raw buffer of gpu rays data.
  public: float *gpuRaysBuffer = nullptr;

  /// \brief Outgoing gpu rays data, used by newGpuRaysFrame event.
  public: float *gpuRaysScan = nullptr;

  /// \brief Cubemap cameras
  public: Ogre::Camera *cubeCam[6];

  /// \brief Texture packed with cubemap face and uv data
  public: Ogre::TextureGpu *cubeUVTexture = nullptr;

  /// \brief Temporary texture where to render a side of the cubemap
  /// during GpuRays1stPass. Shared across all active faces to save memory
  public: Ogre::TextureGpu *colorTexture = nullptr;

  /// \brief Temporary texture where to render a side of the cubemap
  /// during GpuRays1stPass. Shared across all active faces to save memory
  public: Ogre::TextureGpu *depthTexture = nullptr;

  /// \brief Temporary texture where to render a side of the cubemap
  /// during GpuRays1stPass. Shared across all active faces to save memory
  public: Ogre::TextureGpu *particleTexture = nullptr;

  /// \brief Temporary texture where to render a side of the cubemap
  /// during GpuRays1stPass. Shared across all active faces to save memory
  public: Ogre::TextureGpu *particleDepthTexture = nullptr;

  /// \brief Set of cubemap faces that are needed to generate the final
  /// range data
  public: std::set<unsigned int> cubeFaceIdx;

  /// \brief Main pass definition (used for visibility mask manipuluation).
  public: Ogre::CompositorPassSceneDef *mainPassSceneDef = nullptr;

  /// \brief 1st pass compositor workspace. One for each cubemap camera
  public: Ogre::CompositorWorkspace *ogreCompositorWorkspace1st[6];

  /// \brief 2nd pass compositor workspace.
  public: Ogre::CompositorWorkspace *ogreCompositorWorkspace2nd = nullptr;

  /// \brief An array of first pass textures. One for each cubemap camera.
  public: Ogre::TextureGpu * firstPassTextures[6];

  /// \brief Second pass texture.
  public: Ogre::TextureGpu * secondPassTexture = nullptr;

  /// \brief Pointer to the ogre camera
  public: Ogre::Camera *ogreCamera = nullptr;

  /// \brief Image width of first pass.
  public: unsigned int w1st = 0u;

  /// \brief Image height of first pass.
  public: unsigned int h1st = 0u;

  /// \brief Image width of second pass.
  public: unsigned int w2nd = 0u;

  /// \brief Image height of second pass.
  public: unsigned int h2nd = 0u;

  /// \brief Dummy render texture for the gpu rays
  public: RenderTexturePtr renderTexture;

  /// \brief Pointer to material switcher
  public: std::unique_ptr<Ogre2LaserRetroMaterialSwitcher>
      laserRetroMaterialSwitcher[6];

  /// \brief Near clip plane for cube camera
  public: float nearClipCube = 0.0;

  /// \brief Min allowed angle in radians;
  public: const math::Angle kMinAllowedAngle = 1e-4;

  /// \brief Max number of cameras used for creating the cubemap of depth
  /// textures for generating lidar data
  public: const unsigned int kCubeCameraCount = 6;
};

using namespace gz;
using namespace rendering;

// Arbitrary values
static const uint32_t kLaserRetroMainDepthPassId = 9525u;
static const uint32_t kLaserRetro1stPassQuad = 9526u;

/// \brief standard deviation of particle noise
static const double kParticleStddev = 0.01;

//////////////////////////////////////////////////
Ogre2LaserRetroMaterialSwitcher::Ogre2LaserRetroMaterialSwitcher(
  Ogre2ScenePtr _scene, Ogre2GpuRays *_gpuRays, Ogre::Camera *_ogreCamera)
{
  this->scene = _scene;
  this->gpuRays = _gpuRays;
  this->ogreCamera = _ogreCamera;
}

//////////////////////////////////////////////////
void Ogre2LaserRetroMaterialSwitcher::passPreExecute(
  Ogre::CompositorPass *_pass)
{
  if(_pass->getDefinition()->mIdentifier == kLaserRetro1stPassQuad)
  {
    GZ_ASSERT(dynamic_cast<Ogre::CompositorPassQuad *>(_pass),
              "Impossible! Corrupted memory?");
    Ogre::CompositorPassQuad *passQuad =
      static_cast<Ogre::CompositorPassQuad *>(_pass);

    Ogre::Pass *pass = passQuad->getPass();
    Ogre::GpuProgramParametersSharedPtr psParams =
      pass->getFragmentProgramParameters();

    const double nearPlane = this->gpuRays->NearClipPlane();
    const double farPlane = this->gpuRays->FarClipPlane();

    // Set the uniform variables (see gpu_rays_1st_pass_fs.glsl).
    // The projectParams is used to linearize depth buffer data
    // The other params are used to clamp the range output
    Ogre::Vector2 projectionAB = this->ogreCamera->getProjectionParamsAB();
    double projectionA = projectionAB.x;
    double projectionB = projectionAB.y;
    projectionB /= farPlane;
    psParams->setNamedConstant("projectionParams",
                               Ogre::Vector2(static_cast<float>(projectionA),
                                             static_cast<float>(projectionB)));
    psParams->setNamedConstant("near",
                               static_cast<float>(nearPlane));
    psParams->setNamedConstant("far",
                               static_cast<float>(farPlane));
    psParams->setNamedConstant("max",
                               static_cast<float>(this->gpuRays->dataMaxVal));
    psParams->setNamedConstant("min",
                               static_cast<float>(this->gpuRays->dataMinVal));
    psParams->setNamedConstant("particleStddev",
                               static_cast<float>(kParticleStddev));

    Ogre2ParticleNoiseListener::SetupMaterial(pass, this->scene,
                                              passQuad->getCamera());
    return;
  }

  if(_pass->getDefinition()->mIdentifier != kLaserRetroMainDepthPassId)
    return;

  auto engine = Ogre2RenderEngine::Instance();
  engine->SetGzOgreRenderingMode(GORM_SOLID_COLOR);

  this->materialMap.clear();
  this->datablockMap.clear();
  Ogre::HlmsManager *hlmsManager = engine->OgreRoot()->getHlmsManager();

  Ogre::HlmsDatablock *defaultPbs =
    hlmsManager->getHlms(Ogre::HLMS_PBS)->getDefaultDatablock();

  // Construct one now so that datablock->setBlendblock
  // each is as fast as possible
  const Ogre::HlmsBlendblock *noBlend =
    hlmsManager->getBlendblock(Ogre::HlmsBlendblock());

  const std::string laserRetroKey = "laser_retro";

  auto itor = this->scene->OgreSceneManager()->getMovableObjectIterator(
      Ogre::ItemFactory::FACTORY_TYPE_NAME);
  while (itor.hasMoreElements())
  {
    Ogre::MovableObject *object = itor.peekNext();
    Ogre::Item *item = static_cast<Ogre::Item *>(object);

    float retroValue = 0.0f;

    // get visual
    Ogre::Any userAny = item->getUserObjectBindings().getUserAny();
    if (!userAny.isEmpty() && userAny.getType() == typeid(unsigned int))
    {
      VisualPtr result;
      try
      {
        result = this->scene->VisualById(Ogre::any_cast<unsigned int>(userAny));
      }
      catch(Ogre::Exception &e)
      {
        gzerr << "Ogre Error:" << e.getFullDescription() << "\n";
      }
      Ogre2VisualPtr ogreVisual =
          std::dynamic_pointer_cast<Ogre2Visual>(result);

      if (ogreVisual->HasUserData(laserRetroKey))
      {
        // get laser_retro
        Variant tempLaserRetro = ogreVisual->UserData(laserRetroKey);

        try
        {
          retroValue = std::get<float>(tempLaserRetro);
        }
        catch(...)
        {
          try
          {
            retroValue = static_cast<float>(std::get<double>(tempLaserRetro));
          }
          catch(...)
          {
            try
            {
              retroValue = static_cast<float>(std::get<int>(tempLaserRetro));
            }
            catch(std::bad_variant_access &e)
            {
              gzerr << "Error casting user data: " << e.what() << "\n";
            }
          }
        }
      }

      // only accept positive laser retro value
      retroValue = std::max(retroValue, 0.0f);
    }

    const size_t numSubItems = item->getNumSubItems();
    for (size_t i = 0; i < numSubItems; ++i)
    {
      Ogre::SubItem *subItem = item->getSubItem(i);

      // limit laser retro value to 2000 (as in gazebo)
      if (retroValue > 2000.0f)
      {
        retroValue = 2000.0f;
      }
      float color = retroValue / 2000.0f;
      subItem->setCustomParameter(1u,
                                  Ogre::Vector4(color, color, color, 1.0));

      if (!subItem->getMaterial().isNull())
      {
        this->materialMap.push_back({ subItem, subItem->getMaterial() });

        // We need to keep the material's vertex shader
        // to keep vertex deformation consistent; so we use
        // a cloned material with a different pixel shader
        // https://github.com/gazebosim/gz-rendering/issues/544
        //
        // material may be a nullptr if we called setMaterial directly
        // (i.e. it's not using Ogre2Material interface).
        // In those cases we fallback to PBS in the current IORM mode.
        auto material = Ogre::MaterialManager::getSingleton().getByName(
          subItem->getMaterial()->getName() + "_solid",
          Ogre::ResourceGroupManager::DEFAULT_RESOURCE_GROUP_NAME);
        if (material)
        {
          if (material->getLoadingState() == Ogre::Resource::LOADSTATE_UNLOADED)
          {
            // Manually defined materials like PointCloudPoint_solid need this
            material->load();
          }

          if (material->getNumSupportedTechniques() > 0u)
          {
            subItem->setMaterial(material);
          }
        }
        else
        {
          // The supplied vertex shader could not pair with the
          // pixel shader we provide. Try to salvage the situation
          // using PBS shader. Custom deformation won't work but
          // if we're lucky that won't matter
          subItem->setDatablock(defaultPbs);
        }
      }
      else
      {
        // regular Pbs Hlms datablock
        Ogre::HlmsDatablock *datablock = subItem->getDatablock();
        const Ogre::HlmsBlendblock *blendblock = datablock->getBlendblock();

        // We can't do any sort of blending. This isn't colour what we're
        // storing, but rather an ID.
        if (blendblock->mSourceBlendFactor != Ogre::SBF_ONE ||
            blendblock->mDestBlendFactor != Ogre::SBF_ZERO ||
            blendblock->mBlendOperation != Ogre::SBO_ADD ||
            (blendblock->mSeparateBlend &&
             (blendblock->mSourceBlendFactorAlpha != Ogre::SBF_ONE ||
              blendblock->mDestBlendFactorAlpha != Ogre::SBF_ZERO ||
              blendblock->mBlendOperationAlpha != Ogre::SBO_ADD)))
        {
          hlmsManager->addReference(blendblock);
          this->datablockMap[datablock] = blendblock;
          datablock->setBlendblock(noBlend);
        }
      }
    }
    itor.moveNext();
  }

  // Do the same with heightmaps / terrain
  auto heightmaps = this->scene->Heightmaps();
  for (auto h : heightmaps)
  {
    auto heightmap = h.lock();
    if (heightmap)
    {
      float retroValue = 0.0f;

      // get visual
      VisualPtr visual = heightmap->Parent();

      if (visual->HasUserData(laserRetroKey))
      {
        // get laser_retro
        Variant tempLaserRetro = visual->UserData(laserRetroKey);

        try
        {
          retroValue = std::get<float>(tempLaserRetro);
        }
        catch (...)
        {
          try
          {
            retroValue = static_cast<float>(std::get<double>(tempLaserRetro));
          }
          catch (...)
          {
            try
            {
              retroValue = static_cast<float>(std::get<int>(tempLaserRetro));
            }
            catch (std::bad_variant_access &e)
            {
              gzerr << "Error casting user data: " << e.what() << "\n";
            }
          }
        }
      }

      // only accept positive laser retro value
      retroValue = std::max(retroValue, 0.0f);

      // limit laser retro value to 2000 (as in gazebo)
      if (retroValue > 2000.0f)
      {
        retroValue = 2000.0f;
      }
      float color = retroValue / 2000.0f;

      // TODO(anyone): Retrieve datablock and make sure it's not blending
      // like we do with Items (it should be impossible?)
      const Ogre::Vector4 customParameter =
        Ogre::Vector4(color, color, color, 1.0);
      heightmap->Terra()->SetSolidColor(1u, customParameter);
    }
  }

  // Remove the reference count on noBlend we created
  hlmsManager->destroyBlendblock(noBlend);
}

//////////////////////////////////////////////////
void Ogre2LaserRetroMaterialSwitcher::passPosExecute(
  Ogre::CompositorPass *_pass)
{
  if(_pass->getDefinition()->mIdentifier != kLaserRetroMainDepthPassId)
    return;

  auto engine = Ogre2RenderEngine::Instance();
  Ogre::HlmsManager *hlmsManager = engine->OgreRoot()->getHlmsManager();

  // Restore original blending to modified materials
  for (const auto &[datablock, blendblock] : this->datablockMap)
  {
    datablock->setBlendblock(blendblock);
    // Remove the reference we added (this won't actually destroy it)
    hlmsManager->destroyBlendblock(blendblock);
  }
  this->datablockMap.clear();

  // Remove the custom parameter. Why? If there are multiple cameras that
  // use GORM_SOLID_COLOR (or any other mode), we want them to throw if
  // that code forgot to call setCustomParameter. We may miss those errors
  // if that code forgets to call but it was already carrying the value
  // we set here.
  //
  // This consumes more performance but it's the price to pay for
  // safety.
  auto itor = this->scene->OgreSceneManager()->getMovableObjectIterator(
      Ogre::ItemFactory::FACTORY_TYPE_NAME);
  while (itor.hasMoreElements())
  {
    Ogre::MovableObject *object = itor.peekNext();
    Ogre::Item *item = static_cast<Ogre::Item *>(object);
    const size_t numSubItems = item->getNumSubItems();
    for (size_t i = 0; i < numSubItems; ++i)
    {
      Ogre::SubItem *subItem = item->getSubItem(i);
      subItem->removeCustomParameter(1u);
    }
    itor.moveNext();
  }

  // Restore Items with low level materials
  for (auto subItemMat : this->materialMap)
  {
    subItemMat.first->setMaterial(subItemMat.second);
  }
  this->materialMap.clear();

  // Remove the custom parameter (same reason as with Items)
  auto heightmaps = this->scene->Heightmaps();
  for (auto h : heightmaps)
  {
    auto heightmap = h.lock();
    if (heightmap)
      heightmap->Terra()->UnsetSolidColors();
  }

  engine->SetGzOgreRenderingMode(GORM_NORMAL);
}

//////////////////////////////////////////////////
Ogre2GpuRays::Ogre2GpuRays()
  : dataPtr(new Ogre2GpuRaysPrivate)
{
  // r = depth, g = retro, and b = n/a
  this->channels = 3u;

  for (unsigned int i = 0; i < this->dataPtr->kCubeCameraCount; ++i)
  {
    this->dataPtr->cubeCam[i] = nullptr;
    this->dataPtr->ogreCompositorWorkspace1st[i] = nullptr;
    this->dataPtr->laserRetroMaterialSwitcher[i] = nullptr;
    this->dataPtr->firstPassTextures[i] = nullptr;
  }
}

//////////////////////////////////////////////////
Ogre2GpuRays::~Ogre2GpuRays()
{
  this->Destroy();
}

//////////////////////////////////////////////////
void Ogre2GpuRays::Init()
{
  BaseGpuRays::Init();

  // create internal camera
  this->CreateCamera();

  // create dummy render texture
  this->CreateRenderTexture();
}

//////////////////////////////////////////////////
void Ogre2GpuRays::Destroy()
{
  if (!this->dataPtr->ogreCamera)
    return;

  if (this->dataPtr->gpuRaysBuffer)
  {
    delete [] this->dataPtr->gpuRaysBuffer;
    this->dataPtr->gpuRaysBuffer = nullptr;
  }

  if (this->dataPtr->gpuRaysScan)
  {
    delete [] this->dataPtr->gpuRaysScan;
    this->dataPtr->gpuRaysScan = nullptr;
  }

  auto engine = Ogre2RenderEngine::Instance();
  auto ogreRoot = engine->OgreRoot();
  auto textureGpuManager = ogreRoot->getRenderSystem()->getTextureGpuManager();
  if (this->dataPtr->cubeUVTexture)
  {
    textureGpuManager->destroyTexture(this->dataPtr->cubeUVTexture);
    this->dataPtr->cubeUVTexture = nullptr;
  }
  if (this->dataPtr->colorTexture)
  {
    textureGpuManager->destroyTexture(this->dataPtr->colorTexture);
    this->dataPtr->colorTexture = nullptr;
  }
  if (this->dataPtr->depthTexture)
  {
    textureGpuManager->destroyTexture(this->dataPtr->depthTexture);
    this->dataPtr->depthTexture = nullptr;
  }
  if (this->dataPtr->particleTexture)
  {
    textureGpuManager->destroyTexture(this->dataPtr->particleTexture);
    this->dataPtr->particleTexture = nullptr;
  }
  if (this->dataPtr->particleDepthTexture)
  {
    textureGpuManager->destroyTexture(this->dataPtr->particleDepthTexture);
    this->dataPtr->particleDepthTexture = nullptr;
  }

  Ogre::CompositorManager2 *ogreCompMgr = ogreRoot->getCompositorManager2();

  // remove 1st pass textures, material, compositors
  for (auto i : this->dataPtr->cubeFaceIdx)
  {
    if (this->dataPtr->firstPassTextures[i])
    {
      ogreRoot->getRenderSystem()->getTextureGpuManager()->destroyTexture(
         this->dataPtr->firstPassTextures[i]);
      this->dataPtr->firstPassTextures[i] = nullptr;
    }
    if (this->dataPtr->ogreCompositorWorkspace1st[i])
    {
      ogreCompMgr->removeWorkspace(
          this->dataPtr->ogreCompositorWorkspace1st[i]);
      this->dataPtr->ogreCompositorWorkspace1st[i] = nullptr;
    }
  }

  // remove 2nd pass texture, material, compositor
  if (this->dataPtr->secondPassTexture)
  {
    ogreRoot->getRenderSystem()->getTextureGpuManager()->destroyTexture(
       this->dataPtr->secondPassTexture);
    this->dataPtr->secondPassTexture = nullptr;
  }

  if (this->dataPtr->ogreCompositorWorkspace2nd)
  {
    ogreCompMgr->removeWorkspace(this->dataPtr->ogreCompositorWorkspace2nd);
    this->dataPtr->ogreCompositorWorkspace2nd = nullptr;
  }

  if (this->scene)
  {
    Ogre::SceneManager *ogreSceneManager = this->scene->OgreSceneManager();
    if (ogreSceneManager)
    {
      ogreSceneManager->destroyCamera(this->dataPtr->ogreCamera);
      this->dataPtr->ogreCamera = nullptr;
    }
  }
}

/////////////////////////////////////////////////
void Ogre2GpuRays::CreateRenderTexture()
{
  RenderTexturePtr base = this->scene->CreateRenderTexture();
  this->dataPtr->renderTexture =
      std::dynamic_pointer_cast<Ogre2RenderTexture>(base);
  this->dataPtr->renderTexture->SetWidth(1);
  this->dataPtr->renderTexture->SetHeight(1);
}

/////////////////////////////////////////////////
void Ogre2GpuRays::CreateCamera()
{
  // Create ogre camera object
  Ogre::SceneManager *ogreSceneManager = this->scene->OgreSceneManager();
  if (ogreSceneManager == nullptr)
  {
    gzerr << "Scene manager cannot be obtained" << std::endl;
    return;
  }

  this->dataPtr->ogreCamera = ogreSceneManager->createCamera(
      this->Name() + "_Camera");
  if (this->dataPtr->ogreCamera == nullptr)
  {
    gzerr << "Ogre camera cannot be created" << std::endl;
    return;
  }

  // by default, ogre2 cameras are attached to root scene node
  this->dataPtr->ogreCamera->detachFromParent();
  this->ogreNode->attachObject(this->dataPtr->ogreCamera);
  this->dataPtr->ogreCamera->setFixedYawAxis(false);
  this->dataPtr->ogreCamera->yaw(Ogre::Degree(-90));
  this->dataPtr->ogreCamera->roll(Ogre::Degree(-90));
  this->dataPtr->ogreCamera->setAutoAspectRatio(true);
}

/////////////////////////////////////////////////
void Ogre2GpuRays::ConfigureCamera()
{
  // horizontal gpu rays setup
  auto hfovAngle = this->AngleMax() - this->AngleMin();
  hfovAngle = std::max(this->dataPtr->kMinAllowedAngle, hfovAngle);
  this->SetHFOV(hfovAngle);

  // vertical laser setup
  double vfovAngle;

  if (this->VerticalRangeCount() > 1)
  {
    vfovAngle = std::max(this->dataPtr->kMinAllowedAngle.Radian(),
        (this->VerticalAngleMax() - this->VerticalAngleMin()).Radian());
  }
  else
  {
    vfovAngle = 0;

    if (this->VerticalAngleMax() != this->VerticalAngleMin())
    {
      gzwarn << "Only one vertical ray but vertical min. and max. angle "
          "are not equal. Min. angle is used.\n";
      this->SetVerticalAngleMax(this->VerticalAngleMin().Radian());
    }
  }
  this->SetVFOV(vfovAngle);

  // Configure first pass texture size
  // Each cubemap texture covers 90 deg FOV so determine number of samples
  // within the view for both horizontal and vertical FOV
  unsigned int hs = static_cast<unsigned int>(
      GZ_PI * 0.5 / hfovAngle.Radian() * this->RangeCount());
  unsigned int vs = static_cast<unsigned int>(
      GZ_PI * 0.5 / vfovAngle * this->VerticalRangeCount());

  // get the max number from the two
  unsigned int v = std::max(hs, vs);
  // round to next highest power of 2
  // https://graphics.stanford.edu/~seander/bithacks.html#RoundUpPowerOf2
  v--;
  v |= v >> 1;
  v |= v >> 2;
  v |= v >> 4;
  v |= v >> 8;
  v |= v >> 16;
  v++;

  // limit min texture size to 128
  // This is needed for large fov with low sample count,
  // e.g. 360 degrees and only 4 samples. Otherwise the depth data returned are
  // inaccurate.
  // \todo(anyone) For small fov, we shouldn't need such a high min texture size
  // requirement, e.g. a single ray lidar only needs 1x1 texture. Look for ways
  // to compute the optimal min texture size
  unsigned int min1stPassSamples = 128u;

  // limit max texture size to 1024
  unsigned int max1stPassSamples = 1024u;
  unsigned int samples1stPass =
      std::clamp(v, min1stPassSamples, max1stPassSamples);

  this->Set1stTextureSize(samples1stPass, samples1stPass);

  // Configure second pass texture size
  this->SetRangeCount(this->RangeCount(), this->VerticalRangeCount());

  // Set ogre cam properties
  this->dataPtr->ogreCamera->setNearClipDistance(this->dataPtr->nearClipCube);
  this->dataPtr->ogreCamera->setFarClipDistance(this->FarClipPlane());
}

/////////////////////////////////////////////////////////
math::Vector2d Ogre2GpuRays::SampleCubemap(const math::Vector3d &_v,
    unsigned int &_faceIndex)
{
  math::Vector3d vAbs = _v.Abs();
  double ma;
  math::Vector2d uv;
  if (vAbs.Z() >= vAbs.X() && vAbs.Z() >= vAbs.Y())
  {
    _faceIndex = _v.Z() < 0 ? 5 : 4;
    ma = 0.5 / vAbs.Z();
    uv = math::Vector2d(_v.Z() < 0.0 ? -_v.X() : _v.X(), -_v.Y());
  }
  else if (vAbs.Y() >= vAbs.X())
  {
    _faceIndex = _v.Y() < 0 ? 3 : 2;
    ma = 0.5 / vAbs.Y();
    uv = math::Vector2d(_v.X(), _v.Y() < 0.0 ? -_v.Z() : _v.Z());
  }
  else
  {
    _faceIndex = _v.X() < 0 ? 1 : 0;
    ma = 0.5 / vAbs.X();
    uv = math::Vector2d(_v.X() < 0.0 ? _v.Z() : -_v.Z(), -_v.Y());
  }
  return uv * ma + 0.5;
}

/////////////////////////////////////////////////////////
void Ogre2GpuRays::CreateSampleTexture()
{
  double min = this->AngleMin().Radian();
  double max = this->AngleMax().Radian();
  double vmin = this->VerticalAngleMin().Radian();
  double vmax = this->VerticalAngleMax().Radian();

  double hAngle = std::max(this->dataPtr->kMinAllowedAngle.Radian(), max - min);
  double vAngle = std::max(this->dataPtr->kMinAllowedAngle.Radian(),
      vmax - vmin);

  double hStep = hAngle / static_cast<double>(this->dataPtr->w2nd-1);
  double vStep = 1.0;
  // non-planar case
  if (this->dataPtr->h2nd > 1)
    vStep = vAngle / static_cast<double>(this->dataPtr->h2nd-1);

  // create an RGB texture (cubeUVTex) to pack info that tells the shaders how
  // to sample from the cubemap textures.
  // Each pixel packs the follow data:
  //   R: u coordinate on the cubemap face
  //   G: v coordinate on the cubemap face
  //   B: cubemap face index
  //   A: unused
  // this texture is passed to the 2nd pass fragment shader
  auto engine = Ogre2RenderEngine::Instance();
  auto ogreRoot = engine->OgreRoot();
  Ogre::TextureGpuManager *textureMgr =
    ogreRoot->getRenderSystem()->getTextureGpuManager();
  std::string texName = this->Name() + "_samplerTex";
  this->dataPtr->cubeUVTexture =
    textureMgr->createOrRetrieveTexture(
      texName,
      Ogre::GpuPageOutStrategy::SaveToSystemRam,
      Ogre::TextureFlags::ManualTexture,
      Ogre::TextureTypes::Type2D,
      Ogre::BLANKSTRING,
      0u);

  this->dataPtr->cubeUVTexture->setTextureType(Ogre::TextureTypes::Type2D);
  this->dataPtr->cubeUVTexture->setResolution(
    this->dataPtr->w2nd, this->dataPtr->h2nd);
  this->dataPtr->cubeUVTexture->setNumMipmaps(1u);
  this->dataPtr->cubeUVTexture->setPixelFormat(Ogre::PFG_RGBA32_FLOAT);

  const Ogre::uint32 rowAlignment = 1u;
  const size_t dataSize = Ogre::PixelFormatGpuUtils::getSizeBytes(
    this->dataPtr->cubeUVTexture->getWidth(),
    this->dataPtr->cubeUVTexture->getHeight(),
    this->dataPtr->cubeUVTexture->getDepth(),
    this->dataPtr->cubeUVTexture->getNumSlices(),
    this->dataPtr->cubeUVTexture->getPixelFormat(),
    rowAlignment);

  const size_t bytesPerRow =
    this->dataPtr->cubeUVTexture->_getSysRamCopyBytesPerRow( 0 );
  float *pDest = reinterpret_cast<float*>(
    OGRE_MALLOC_SIMD(dataSize, Ogre::MEMCATEGORY_RESOURCE));

  double v = vmin;
  int index = 0;
  for (unsigned int i = 0; i < this->dataPtr->h2nd; ++i)
  {
    double h = min;
    for (unsigned int j = 0; j < this->dataPtr->w2nd; ++j)
    {
      // set up dir vector to sample from a standard Y up cubemap
      math::Vector3d ray(0, 0, 1);
      ray.Normalize();
      math::Quaterniond pitch(math::Vector3d(1, 0, 0), -v);
      math::Quaterniond yaw(math::Vector3d(0, 1, 0), -h);
      math::Vector3d dir = yaw * pitch * ray;
      unsigned int faceIdx;
      math::Vector2d uv = this->SampleCubemap(dir, faceIdx);
      this->dataPtr->cubeFaceIdx.insert(faceIdx);
      // gzdbg << "p(" << pitch << ") y(" << yaw << "): " << dir << " | "
      //       << uv << " | " << faceIdx << std::endl;
      // u
      pDest[index++] = uv.X();
      // v
      pDest[index++] = uv.Y();
      // face
      pDest[index++] = static_cast<float>(faceIdx);
      // unused
      pDest[index++] = 1.0;
      h += hStep;
    }
    v += vStep;
  }
  this->dataPtr->cubeUVTexture->_transitionTo(
    Ogre::GpuResidency::Resident,
    reinterpret_cast<Ogre::uint8*>(pDest) );
  // We have to upload the data via a StagingTexture, which acts as an
  // intermediate stash memory that is both visible to CPU and GPU.
  Ogre::StagingTexture *stagingTexture = textureMgr->getStagingTexture(
    this->dataPtr->cubeUVTexture->getWidth(),
    this->dataPtr->cubeUVTexture->getHeight(),
    this->dataPtr->cubeUVTexture->getDepth(),
    this->dataPtr->cubeUVTexture->getNumSlices(),
    this->dataPtr->cubeUVTexture->getPixelFormat() );
  stagingTexture->startMapRegion();
  // Map region of the staging texture. This function can be called from
  // any thread after startMapRegion has already been called.
  Ogre::TextureBox texBox = stagingTexture->mapRegion(
    this->dataPtr->cubeUVTexture->getWidth(),
    this->dataPtr->cubeUVTexture->getHeight(),
    this->dataPtr->cubeUVTexture->getDepth(),
    this->dataPtr->cubeUVTexture->getNumSlices(),
    this->dataPtr->cubeUVTexture->getPixelFormat());

  texBox.copyFrom(
    pDest,
    this->dataPtr->cubeUVTexture->getWidth(),
    this->dataPtr->cubeUVTexture->getHeight(),
    bytesPerRow);
  stagingTexture->stopMapRegion();
  stagingTexture->upload(texBox, this->dataPtr->cubeUVTexture, 0, 0, 0, true);
  // Tell the TextureGpuManager we're done with this StagingTexture.
  // Otherwise it will leak.
  textureMgr->removeStagingTexture(stagingTexture);
  stagingTexture = 0;
  // Do not free the pointer if texture's paging strategy is
  // GpuPageOutStrategy::AlwaysKeepSystemRamCopy
}

/////////////////////////////////////////////////////////
void Ogre2GpuRays::Setup1stPass()
{
  // Create tmp textures
  auto engine = Ogre2RenderEngine::Instance();
  auto ogreRoot = engine->OgreRoot();
  Ogre::TextureGpuManager *textureMgr =
    ogreRoot->getRenderSystem()->getTextureGpuManager();

<<<<<<< HEAD
  GZ_ASSERT(!this->dataPtr->colorTexture &&       //
              !this->dataPtr->depthTexture &&     //
              !this->dataPtr->particleTexture &&  //
              !this->dataPtr->particleDepthTexture,
            "Textures not destroyed!");

  Ogre::CompositorChannelVec compoChannels;
  compoChannels.reserve(5u);

  std::string texName;

  texName = this->Name() + "_colorTexture";
  this->dataPtr->colorTexture = textureMgr->createTexture(
    texName, texName, Ogre::GpuPageOutStrategy::Discard,
    Ogre::TextureFlags::RenderToTexture, Ogre::TextureTypes::Type2D);
  this->dataPtr->colorTexture->setResolution(this->dataPtr->w1st,
                                             this->dataPtr->h1st);
  this->dataPtr->colorTexture->setPixelFormat(Ogre::PFG_R16_UNORM);
  this->dataPtr->colorTexture->scheduleTransitionTo(
    Ogre::GpuResidency::Resident);
=======
  // We need to programmatically create the compositor because we need to
  // configure it to use the cloned 1st pass material created earlier.
  // The compositor workspace definition is equivalent to the following
  // ogre compositor script:
  // compositor_node GpuRays1stPass
  // {
  //   in 0 rt_input
  //   texture depthTexture target_width target_height PFG_D32_FLOAT
  //   texture colorTexture target_width target_height PF_R8G8B8
  //   texture particleTexture target_width target_height PF_L8
  //   texture particleDepthTexture target_width target_height PF_D32_FLOAT
  //   target colorTexture
  //   {
  //     pass clear
  //     {
  //       colour_value 0.0 0.0 0.0 1.0
  //     }
  //     pass render_scene
  //     {
  //       visibility_mask 0x11011111
  //     }
  //   }
  //   target particleTexture
  //   {
  //     pass clear
  //     {
  //       colour_value 0.0 0.0 0.0 1.0
  //     }
  //     pass render_scene
  //     {
  //       visibility_mask 0.00100000
  //     }
  //   }
  //   target rt_input
  //   {
  //     pass clear
  //     {
  //       colour_value 0.0 0.0 0.0 1.0
  //     }
  //     pass render_quad
  //     {
  //       material GpuRaysScan1st // Use copy instead of original
  //       input 0 depthTexture
  //       input 1 colorTexture
  //       quad_normals camera_far_corners_view_space
  //     }
  //   }
  //   out 0 rt_input
  // }
  std::string wsDefName = "GpuRays1stPassWorkspace_" + this->Name();
  this->dataPtr->ogreCompositorWorkspaceDef1st = wsDefName;
  if (!ogreCompMgr->hasWorkspaceDefinition(wsDefName))
  {
    std::string nodeDefName = wsDefName + "/Node";
    this->dataPtr->ogreCompositorNodeDef1st = nodeDefName;
    Ogre::CompositorNodeDef *nodeDef =
        ogreCompMgr->addNodeDefinition(nodeDefName);
    // Input texture
    nodeDef->addTextureSourceName("rt_input", 0,
        Ogre::TextureDefinitionBase::TEXTURE_INPUT);
    Ogre::TextureDefinitionBase::TextureDefinition *depthTexDef =
        nodeDef->addTextureDefinition("depthTexture");
    depthTexDef->textureType = Ogre::TextureTypes::Type2D;
    depthTexDef->width = 0;
    depthTexDef->height = 0;
    depthTexDef->depthOrSlices = 1;
    depthTexDef->numMipmaps = 0;
    depthTexDef->widthFactor = 1;
    depthTexDef->heightFactor = 1;
    depthTexDef->fsaa = "0";
    depthTexDef->format = Ogre::PFG_D32_FLOAT;
    depthTexDef->textureFlags &= ~Ogre::TextureFlags::Uav;
    depthTexDef->depthBufferId = Ogre::DepthBuffer::POOL_DEFAULT;
    depthTexDef->depthBufferFormat = Ogre::PFG_UNKNOWN;

    Ogre::TextureDefinitionBase::TextureDefinition *colorTexDef =
        nodeDef->addTextureDefinition("colorTexture");
    colorTexDef->textureType = Ogre::TextureTypes::Type2D;
    colorTexDef->width = 0;
    colorTexDef->height = 0;
    colorTexDef->depthOrSlices = 1;
    colorTexDef->widthFactor = 1;
    colorTexDef->heightFactor = 1;
    // We need at least 16-bit because otherwise 256 values are not enough to
    // store all retro value range
    colorTexDef->format = Ogre::PFG_R16_UNORM;
    colorTexDef->fsaa = "0";
    colorTexDef->textureFlags &= ~Ogre::TextureFlags::Uav;
    colorTexDef->depthBufferId = Ogre::DepthBuffer::POOL_DEFAULT;
    colorTexDef->depthBufferFormat = Ogre::PFG_D32_FLOAT;
    colorTexDef->preferDepthTexture = true;

    // Auto setup the RTV then manually override the depth buffer so
    // it uses the one we created (and thus we can sample from it later)
    Ogre::RenderTargetViewDef *rtv =
      nodeDef->addRenderTextureView("colorTexture");
    rtv->setForTextureDefinition("colorTexture", colorTexDef);
    rtv->depthAttachment.textureName = "depthTexture";

    Ogre::TextureDefinitionBase::TextureDefinition *particleTexDef =
        nodeDef->addTextureDefinition("particleTexture");
    particleTexDef->textureType = Ogre::TextureTypes::Type2D;
    particleTexDef->width = 0;
    particleTexDef->height = 0;
    particleTexDef->depthOrSlices = 1;
    particleTexDef->numMipmaps = 0;
    particleTexDef->widthFactor = 0.5;
    particleTexDef->heightFactor = 0.5;
    particleTexDef->format = Ogre::PFG_RGBA8_UNORM;
    particleTexDef->fsaa = "0";
    particleTexDef->textureFlags &= ~Ogre::TextureFlags::Uav;
    particleTexDef->depthBufferId = Ogre::DepthBuffer::POOL_DEFAULT;
    particleTexDef->depthBufferFormat = Ogre::PFG_D32_FLOAT;
    particleTexDef->preferDepthTexture = true;

    Ogre::TextureDefinitionBase::TextureDefinition *particleDepthTexDef =
        nodeDef->addTextureDefinition("particleDepthTexture");
    particleDepthTexDef->textureType = Ogre::TextureTypes::Type2D;
    particleDepthTexDef->width = 0;
    particleDepthTexDef->height = 0;
    particleDepthTexDef->depthOrSlices = 1;
    particleDepthTexDef->numMipmaps = 0;
    particleDepthTexDef->widthFactor = 0.5;
    particleDepthTexDef->heightFactor = 0.5;
    particleDepthTexDef->format = Ogre::PFG_D32_FLOAT;
    particleDepthTexDef->fsaa = "0";
    particleDepthTexDef->depthBufferId = Ogre::DepthBuffer::POOL_NON_SHAREABLE;
    particleDepthTexDef->textureFlags &= ~Ogre::TextureFlags::Uav;
    particleDepthTexDef->depthBufferFormat = Ogre::PFG_UNKNOWN;

    // Auto setup the RTV then manually override the depth buffer so
    // it uses the one we created (and thus we can sample from it later)
    Ogre::RenderTargetViewDef *rtvParticleTexture =
      nodeDef->addRenderTextureView("particleTexture");
    rtvParticleTexture->setForTextureDefinition("particleTexture",
                                                particleTexDef);
    rtvParticleTexture->depthAttachment.textureName = "particleDepthTexture";

    nodeDef->setNumTargetPass(3);

    Ogre::CompositorTargetDef *colorTargetDef =
        nodeDef->addTargetPass("colorTexture");
    colorTargetDef->setNumPasses(1);
    {
      // scene pass
      Ogre::CompositorPassSceneDef *passScene =
          static_cast<Ogre::CompositorPassSceneDef *>(
          colorTargetDef->addPass(Ogre::PASS_SCENE));
      passScene->setAllLoadActions(Ogre::LoadAction::Clear);
      passScene->setAllClearColours(Ogre::ColourValue(0, 0, 0));
      // set visibility mask and '&' it with IGN_VISIBILITY_ALL (0x0FFFFFFF)
      // to make sure the fist 4 bits are 0 otherwise lidar will not be able
      // to detect heightmaps
      passScene->mVisibilityMask = (this->VisibilityMask() & IGN_VISIBILITY_ALL)
          & ~Ogre2ParticleEmitter::kParticleVisibilityFlags;
    }
>>>>>>> e6c3b726

  texName = this->Name() + "_depthTexture";
  this->dataPtr->depthTexture = textureMgr->createTexture(
    texName, texName, Ogre::GpuPageOutStrategy::Discard,
    Ogre::TextureFlags::RenderToTexture, Ogre::TextureTypes::Type2D);
  this->dataPtr->depthTexture->setResolution(this->dataPtr->w1st,
                                             this->dataPtr->h1st);
  this->dataPtr->depthTexture->setPixelFormat(Ogre::PFG_D32_FLOAT);
  this->dataPtr->depthTexture->scheduleTransitionTo(
    Ogre::GpuResidency::Resident);

  texName = this->Name() + "_particleTexture";
  this->dataPtr->particleTexture = textureMgr->createTexture(
    texName, texName, Ogre::GpuPageOutStrategy::Discard,
    Ogre::TextureFlags::RenderToTexture, Ogre::TextureTypes::Type2D);
  this->dataPtr->particleTexture->setResolution(this->dataPtr->w1st / 2u,
                                             this->dataPtr->h1st/ 2u);
  this->dataPtr->particleTexture->setPixelFormat(Ogre::PFG_RGBA8_UNORM);
  this->dataPtr->particleTexture->scheduleTransitionTo(
    Ogre::GpuResidency::Resident);

  texName = this->Name() + "_particleDepthTexture";
  this->dataPtr->particleDepthTexture = textureMgr->createTexture(
    texName, texName, Ogre::GpuPageOutStrategy::Discard,
    Ogre::TextureFlags::RenderToTexture, Ogre::TextureTypes::Type2D);
  this->dataPtr->particleDepthTexture->setResolution(this->dataPtr->w1st / 2u,
                                                     this->dataPtr->h1st / 2u);
  this->dataPtr->particleDepthTexture->setPixelFormat(Ogre::PFG_D32_FLOAT);
  this->dataPtr->particleDepthTexture->scheduleTransitionTo(
    Ogre::GpuResidency::Resident);

  compoChannels.push_back(this->dataPtr->colorTexture);
  compoChannels.push_back(this->dataPtr->depthTexture);
  compoChannels.push_back(this->dataPtr->particleTexture);
  compoChannels.push_back(this->dataPtr->particleDepthTexture);

  // Create 1st pass compositor
  Ogre::CompositorManager2 *ogreCompMgr = ogreRoot->getCompositorManager2();

  // Cache main pass definition so we can alter its visibility mask
  Ogre::CompositorNodeDef *nodeDef =
    ogreCompMgr->getNodeDefinitionNonConst("GpuRays1stPass");
  Ogre::CompositorTargetDef *target0 = nodeDef->getTargetPass(0);
  Ogre::CompositorPassDefVec &passes = target0->getCompositorPassesNonConst();
  assert(passes.size() >= 1u);
  assert(passes[0]->getType() == Ogre::PASS_SCENE);
  assert(dynamic_cast<Ogre::CompositorPassSceneDef *>(passes[0]));
  this->dataPtr->mainPassSceneDef =
    static_cast<Ogre::CompositorPassSceneDef *>(passes[0]);

  const std::string wsDefName = "GpuRays1stPassWorkspace";
  Ogre::CompositorWorkspaceDef *wsDef =
      ogreCompMgr->getWorkspaceDefinition(wsDefName);

  if (!wsDef)
  {
    gzerr << "Unable to find workspace definition [" << wsDefName << "] "
           << " for " << this->Name();
  }

  // create cubemap cameras and render to texture using 1st pass compositor
  Ogre::SceneManager *ogreSceneManager = this->scene->OgreSceneManager();
  for (auto i : this->dataPtr->cubeFaceIdx)
  {
    this->dataPtr->cubeCam[i] = ogreSceneManager->createCamera(
        this->Name() + "_env" + std::to_string(i));
    this->dataPtr->cubeCam[i]->detachFromParent();
    this->ogreNode->attachObject(this->dataPtr->cubeCam[i]);
    this->dataPtr->cubeCam[i]->setFOVy(Ogre::Degree(90));
    this->dataPtr->cubeCam[i]->setAspectRatio(1);
    this->dataPtr->cubeCam[i]->setNearClipDistance(this->dataPtr->nearClipCube);
    this->dataPtr->cubeCam[i]->setFarClipDistance(this->FarClipPlane());
    this->dataPtr->cubeCam[i]->setFixedYawAxis(false);
    this->dataPtr->cubeCam[i]->yaw(Ogre::Degree(-90));
    this->dataPtr->cubeCam[i]->roll(Ogre::Degree(-90));

    // orient camera to create cubemap
    if (i == 0)
      this->dataPtr->cubeCam[i]->yaw(Ogre::Degree(-90));
    else if (i == 1)
      this->dataPtr->cubeCam[i]->yaw(Ogre::Degree(90));
    else if (i == 2)
      this->dataPtr->cubeCam[i]->pitch(Ogre::Degree(90));
    else if (i == 3)
      this->dataPtr->cubeCam[i]->pitch(Ogre::Degree(-90));
    else if (i == 5)
      this->dataPtr->cubeCam[i]->yaw(Ogre::Degree(180));

    // create render texture - these textures pack the range data
    // that will be used in the 2nd pass
    texName = this->Name() + "_first_pass_" + std::to_string(i);
    this->dataPtr->firstPassTextures[i] =
      textureMgr->createOrRetrieveTexture(
        texName,
        Ogre::GpuPageOutStrategy::Discard,
        Ogre::TextureFlags::RenderToTexture,
        Ogre::TextureTypes::Type2D);

    this->dataPtr->firstPassTextures[i]->setResolution(
      this->dataPtr->w1st, this->dataPtr->h1st);
    this->dataPtr->firstPassTextures[i]->setNumMipmaps(1u);
    this->dataPtr->firstPassTextures[i]->setPixelFormat(
      Ogre::PFG_RG32_FLOAT);
    this->dataPtr->firstPassTextures[i]->_setDepthBufferDefaults(
      Ogre::DepthBuffer::POOL_NO_DEPTH, false, Ogre::PFG_UNKNOWN);

    this->dataPtr->firstPassTextures[i]->scheduleTransitionTo(
      Ogre::GpuResidency::Resident);

    compoChannels.push_back(this->dataPtr->firstPassTextures[i]);

    // create compositor workspace
    this->dataPtr->ogreCompositorWorkspace1st[i] =
        ogreCompMgr->addWorkspace(
          this->scene->OgreSceneManager(),
          compoChannels,
          this->dataPtr->cubeCam[i],
          wsDefName,
          false);

    compoChannels.pop_back();

    // add laser retro material switcher to workspace listener
    // so we can switch to use GORM_SOLID_COLOR
    this->dataPtr->laserRetroMaterialSwitcher[i].reset(
      new Ogre2LaserRetroMaterialSwitcher(this->scene, this,
                                          this->dataPtr->ogreCamera));
    this->dataPtr->ogreCompositorWorkspace1st[i]->addListener(
      this->dataPtr->laserRetroMaterialSwitcher[i].get());
  }
}

/////////////////////////////////////////////////////////
void Ogre2GpuRays::Setup2ndPass()
{
  // Create second pass RTT, which stores the final range data output
  // see PostRender on how we retrieve data from this texture
  auto engine = Ogre2RenderEngine::Instance();
  auto ogreRoot = engine->OgreRoot();
  Ogre::TextureGpuManager *textureMgr =
    ogreRoot->getRenderSystem()->getTextureGpuManager();

  this->dataPtr->secondPassTexture =
    textureMgr->createOrRetrieveTexture(
      this->Name() + "_second_pass",
      Ogre::GpuPageOutStrategy::SaveToSystemRam,
      Ogre::TextureFlags::RenderToTexture,
      Ogre::TextureTypes::Type2D);

  this->dataPtr->secondPassTexture->setResolution(
    this->dataPtr->w2nd, this->dataPtr->h2nd);
  this->dataPtr->secondPassTexture->setNumMipmaps(1u);
  this->dataPtr->secondPassTexture->setPixelFormat(
    Ogre::PFG_RGBA32_FLOAT);
  this->dataPtr->secondPassTexture->_setDepthBufferDefaults(
    Ogre::DepthBuffer::POOL_NO_DEPTH, false, Ogre::PFG_UNKNOWN);

  this->dataPtr->secondPassTexture->scheduleTransitionTo(
    Ogre::GpuResidency::Resident);

  Ogre::CompositorChannelVec compoChannels;

  // The compositor will plug all these textures into the material
  // The compositor needs to know about them so it can perform
  // the propier barrier and transitions on advanced APIs like Vulkan
  compoChannels.push_back(this->dataPtr->secondPassTexture);
  compoChannels.push_back(this->dataPtr->cubeUVTexture);
  for (size_t i = 0u; i < 6u; ++i)
  {
    if(this->dataPtr->firstPassTextures[i])
    {
      compoChannels.push_back(this->dataPtr->firstPassTextures[i]);
    }
    else
    {
      // Ensure there's always non-nullptrs in all slots to avoid
      // Ogre complaining. The material pass won't be accessing those
      // indices anyway
      compoChannels.push_back(
        this->dataPtr->firstPassTextures[*this->dataPtr->cubeFaceIdx.begin()]);
    }
  }

  // create 2nd pass compositor
  Ogre::CompositorManager2 *ogreCompMgr = ogreRoot->getCompositorManager2();

  const std::string wsDefName = "GpuRays2ndPassWorkspace";
  Ogre::CompositorWorkspaceDef *wsDef =
      ogreCompMgr->getWorkspaceDefinition(wsDefName);
  if (!wsDef)
  {
    gzerr << "Unable to find workspace definition [" << wsDefName << "] "
           << " for " << this->Name();
  }

  // create the compositor workspace
  this->dataPtr->ogreCompositorWorkspace2nd =
      ogreCompMgr->addWorkspace(
        this->scene->OgreSceneManager(),
        compoChannels,
        this->dataPtr->ogreCamera,
        wsDefName,
        false);
}

/////////////////////////////////////////////////////////
void Ogre2GpuRays::CreateGpuRaysTextures()
{
  // make cube cam near clip smaller than specified and manually clip range
  // values in 1st pass shader (gpu_rays_1st_pass_fs.glsl).
  // This is so that we don't incorrectly clip the range values near the
  // corners of the cube cam viewport.

  // compute smallest box to fit in sphere with radius = this->NearClipPlane
  double boxSize = this->NearClipPlane() * 2 / std::sqrt(3.0);
  this->dataPtr->nearClipCube = boxSize * 0.5;

  this->ConfigureCamera();
  this->CreateSampleTexture();
  this->Setup1stPass();
  this->Setup2ndPass();
}

/////////////////////////////////////////////////
void Ogre2GpuRays::UpdateRenderTarget1stPass()
{
  Ogre::vector<Ogre::TextureGpu *>::type swappedTargets;
  swappedTargets.reserve(2u);

  this->dataPtr->mainPassSceneDef->mVisibilityMask =
    this->VisibilityMask() & ~Ogre2ParticleEmitter::kParticleVisibilityFlags;

  // update the compositors
  for (auto i : this->dataPtr->cubeFaceIdx)
  {
    this->scene->UpdateAllHeightmaps(this->dataPtr->cubeCam[i]);
    this->dataPtr->ogreCompositorWorkspace1st[i]->setEnabled(true);

    this->dataPtr->ogreCompositorWorkspace1st[i]->_validateFinalTarget();
    this->dataPtr->ogreCompositorWorkspace1st[i]->_beginUpdate(false);
    this->dataPtr->ogreCompositorWorkspace1st[i]->_update();
    this->dataPtr->ogreCompositorWorkspace1st[i]->_endUpdate(false);

    swappedTargets.clear();
    this->dataPtr->ogreCompositorWorkspace1st[i]->_swapFinalTarget(
          swappedTargets );

    this->dataPtr->ogreCompositorWorkspace1st[i]->setEnabled(false);
  }
}

/////////////////////////////////////////////////
void Ogre2GpuRays::UpdateRenderTarget2ndPass()
{
  this->dataPtr->ogreCompositorWorkspace2nd->_validateFinalTarget();
  this->dataPtr->ogreCompositorWorkspace2nd->_beginUpdate(false);
  this->dataPtr->ogreCompositorWorkspace2nd->_update();
  this->dataPtr->ogreCompositorWorkspace2nd->_endUpdate(false);

  Ogre::vector<Ogre::TextureGpu *>::type swappedTargets;
  swappedTargets.reserve(2u);
  this->dataPtr->ogreCompositorWorkspace2nd->_swapFinalTarget(swappedTargets);
}

//////////////////////////////////////////////////
void Ogre2GpuRays::Render()
{
  this->scene->StartRendering(this->dataPtr->ogreCamera);

  auto engine = Ogre2RenderEngine::Instance();

  // The Hlms customizations add a "spherical" clipping; which ignores depth
  // clamping as it clips before sending vertices to the pixel shader.
  // These customization can be used to implement multi-tiered
  // "near plane distances" as proposed in:
  // https://github.com/gazebosim/gz-rendering/issues/395
  Ogre2GzHlmsSphericalClipMinDistance &hlmsCustomizations =
      engine->SphericalClipMinDistance();

  hlmsCustomizations.minDistanceClip =
      static_cast<float>(this->NearClipPlane());
  this->UpdateRenderTarget1stPass();
  this->UpdateRenderTarget2ndPass();
  hlmsCustomizations.minDistanceClip = -1;

  this->scene->FlushGpuCommandsAndStartNewFrame(6u, false);
}

//////////////////////////////////////////////////
void Ogre2GpuRays::PreRender()
{
  if (!this->dataPtr->cubeUVTexture)
    this->CreateGpuRaysTextures();
}

//////////////////////////////////////////////////
void Ogre2GpuRays::PostRender()
{
  unsigned int width = this->dataPtr->w2nd;
  unsigned int height = this->dataPtr->h2nd;

  PixelFormat format = PF_FLOAT32_RGBA;
  unsigned int rawChannelCount = PixelUtil::ChannelCount(format);
  unsigned int bytesPerChannel = PixelUtil::BytesPerChannel(format);
  int rawLen = width * height * rawChannelCount;

  if (!this->dataPtr->gpuRaysBuffer)
  {
    this->dataPtr->gpuRaysBuffer = new float[rawLen];
  }

  // blit data from gpu to cpu
  Ogre::Image2 image;
  image.convertFromTexture(this->dataPtr->secondPassTexture, 0u, 0u);
  Ogre::TextureBox box = image.getData(0u);
  float *bufferTmp = static_cast<float *>(box.data);

  // TODO(anyone): It seems wasteful to have gpuRaysBuffer at all
  // We should be able to convert directly from bufferTmp to gpuRaysScan

  // copy data row by row. The texture box may not be a contiguous region of
  // a texture
  for (unsigned int i = 0; i < height; ++i)
  {
    unsigned int rawDataRowIdx = i * box.bytesPerRow / bytesPerChannel;
    unsigned int rowIdx = i * width * rawChannelCount;
    memcpy(&this->dataPtr->gpuRaysBuffer[rowIdx], &bufferTmp[rawDataRowIdx],
        width * rawChannelCount * bytesPerChannel);
  }

  // Metal does not support RGB32_FLOAT so the internal texture format is
  // RGBA32_FLOAT. For backward compatibility, output data is kept in RGB
  // format instead of RGBA
  int outputLen = width * height * this->Channels();
  if (!this->dataPtr->gpuRaysScan)
  {
    this->dataPtr->gpuRaysScan = new float[outputLen];
  }

  // copy data from RGBA buffer to RGB buffer
  for (unsigned int row = 0; row < height; ++row)
  {
    // the texture box step size could be larger than our image buffer step
    // size
    for (unsigned int column = 0; column < width; ++column)
    {
      unsigned int idx = (row * width * this->Channels()) +
          column * this->Channels();
      unsigned int rawIdx = (row * width * rawChannelCount) +
          column * rawChannelCount;

      this->dataPtr->gpuRaysScan[idx] =
          this->dataPtr->gpuRaysBuffer[rawIdx];
      this->dataPtr->gpuRaysScan[idx + 1] =
          this->dataPtr->gpuRaysBuffer[rawIdx + 1];
      this->dataPtr->gpuRaysScan[idx + 2] =
          this->dataPtr->gpuRaysBuffer[rawIdx + 2];
    }
  }

  this->dataPtr->newGpuRaysFrame(this->dataPtr->gpuRaysScan,
      width, height, this->Channels(), "PF_FLOAT32_RGB");

  // Uncomment to debug output
  // std::cerr << "wxh: " << width << " x " << height << std::endl;
  // for (unsigned int i = 0; i < height; ++i)
  // {
  //   for (unsigned int j = 0; j < width; ++j)
  //   {
  //     std::cerr
  //     << "["
  //     << this->dataPtr->gpuRaysScan[i*width*3 + j*3]
  //     <<  " "
  //     << this->dataPtr->gpuRaysScan[i*width*3 + j*3 + 1]
  //     <<  " "
  //     << this->dataPtr->gpuRaysScan[i*width*3 + j*3 + 2]
  //     <<  "]\n";
  //   }
  //   std::cerr << std::endl;
  // }
}

//////////////////////////////////////////////////
const float* Ogre2GpuRays::Data() const
{
  return this->dataPtr->gpuRaysScan;
}

//////////////////////////////////////////////////
void Ogre2GpuRays::Copy(float *_dataDest)
{
  unsigned int width = this->dataPtr->w2nd;
  unsigned int height = this->dataPtr->h2nd;

  memcpy(_dataDest, this->dataPtr->gpuRaysScan,
    width * height * 3 * sizeof(float));
}

/////////////////////////////////////////////////
void Ogre2GpuRays::Set1stTextureSize(
    const unsigned int _w, const unsigned int _h)
{
  this->dataPtr->w1st = _w;
  this->dataPtr->h1st = _h;
}

/////////////////////////////////////////////////
void Ogre2GpuRays::SetRangeCount(
    const unsigned int _w, const unsigned int _h)
{
  this->dataPtr->w2nd = _w;
  this->dataPtr->h2nd = _h;
}

//////////////////////////////////////////////////
common::ConnectionPtr Ogre2GpuRays::ConnectNewGpuRaysFrame(
    std::function<void(const float *_frame, unsigned int _width,
    unsigned int _height, unsigned int _channels,
    const std::string &/*_format*/)> _subscriber)
{
  return this->dataPtr->newGpuRaysFrame.Connect(_subscriber);
}

//////////////////////////////////////////////////
RenderTargetPtr Ogre2GpuRays::RenderTarget() const
{
  return this->dataPtr->renderTexture;
}<|MERGE_RESOLUTION|>--- conflicted
+++ resolved
@@ -947,7 +947,6 @@
   Ogre::TextureGpuManager *textureMgr =
     ogreRoot->getRenderSystem()->getTextureGpuManager();
 
-<<<<<<< HEAD
   GZ_ASSERT(!this->dataPtr->colorTexture &&       //
               !this->dataPtr->depthTexture &&     //
               !this->dataPtr->particleTexture &&  //
@@ -968,164 +967,6 @@
   this->dataPtr->colorTexture->setPixelFormat(Ogre::PFG_R16_UNORM);
   this->dataPtr->colorTexture->scheduleTransitionTo(
     Ogre::GpuResidency::Resident);
-=======
-  // We need to programmatically create the compositor because we need to
-  // configure it to use the cloned 1st pass material created earlier.
-  // The compositor workspace definition is equivalent to the following
-  // ogre compositor script:
-  // compositor_node GpuRays1stPass
-  // {
-  //   in 0 rt_input
-  //   texture depthTexture target_width target_height PFG_D32_FLOAT
-  //   texture colorTexture target_width target_height PF_R8G8B8
-  //   texture particleTexture target_width target_height PF_L8
-  //   texture particleDepthTexture target_width target_height PF_D32_FLOAT
-  //   target colorTexture
-  //   {
-  //     pass clear
-  //     {
-  //       colour_value 0.0 0.0 0.0 1.0
-  //     }
-  //     pass render_scene
-  //     {
-  //       visibility_mask 0x11011111
-  //     }
-  //   }
-  //   target particleTexture
-  //   {
-  //     pass clear
-  //     {
-  //       colour_value 0.0 0.0 0.0 1.0
-  //     }
-  //     pass render_scene
-  //     {
-  //       visibility_mask 0.00100000
-  //     }
-  //   }
-  //   target rt_input
-  //   {
-  //     pass clear
-  //     {
-  //       colour_value 0.0 0.0 0.0 1.0
-  //     }
-  //     pass render_quad
-  //     {
-  //       material GpuRaysScan1st // Use copy instead of original
-  //       input 0 depthTexture
-  //       input 1 colorTexture
-  //       quad_normals camera_far_corners_view_space
-  //     }
-  //   }
-  //   out 0 rt_input
-  // }
-  std::string wsDefName = "GpuRays1stPassWorkspace_" + this->Name();
-  this->dataPtr->ogreCompositorWorkspaceDef1st = wsDefName;
-  if (!ogreCompMgr->hasWorkspaceDefinition(wsDefName))
-  {
-    std::string nodeDefName = wsDefName + "/Node";
-    this->dataPtr->ogreCompositorNodeDef1st = nodeDefName;
-    Ogre::CompositorNodeDef *nodeDef =
-        ogreCompMgr->addNodeDefinition(nodeDefName);
-    // Input texture
-    nodeDef->addTextureSourceName("rt_input", 0,
-        Ogre::TextureDefinitionBase::TEXTURE_INPUT);
-    Ogre::TextureDefinitionBase::TextureDefinition *depthTexDef =
-        nodeDef->addTextureDefinition("depthTexture");
-    depthTexDef->textureType = Ogre::TextureTypes::Type2D;
-    depthTexDef->width = 0;
-    depthTexDef->height = 0;
-    depthTexDef->depthOrSlices = 1;
-    depthTexDef->numMipmaps = 0;
-    depthTexDef->widthFactor = 1;
-    depthTexDef->heightFactor = 1;
-    depthTexDef->fsaa = "0";
-    depthTexDef->format = Ogre::PFG_D32_FLOAT;
-    depthTexDef->textureFlags &= ~Ogre::TextureFlags::Uav;
-    depthTexDef->depthBufferId = Ogre::DepthBuffer::POOL_DEFAULT;
-    depthTexDef->depthBufferFormat = Ogre::PFG_UNKNOWN;
-
-    Ogre::TextureDefinitionBase::TextureDefinition *colorTexDef =
-        nodeDef->addTextureDefinition("colorTexture");
-    colorTexDef->textureType = Ogre::TextureTypes::Type2D;
-    colorTexDef->width = 0;
-    colorTexDef->height = 0;
-    colorTexDef->depthOrSlices = 1;
-    colorTexDef->widthFactor = 1;
-    colorTexDef->heightFactor = 1;
-    // We need at least 16-bit because otherwise 256 values are not enough to
-    // store all retro value range
-    colorTexDef->format = Ogre::PFG_R16_UNORM;
-    colorTexDef->fsaa = "0";
-    colorTexDef->textureFlags &= ~Ogre::TextureFlags::Uav;
-    colorTexDef->depthBufferId = Ogre::DepthBuffer::POOL_DEFAULT;
-    colorTexDef->depthBufferFormat = Ogre::PFG_D32_FLOAT;
-    colorTexDef->preferDepthTexture = true;
-
-    // Auto setup the RTV then manually override the depth buffer so
-    // it uses the one we created (and thus we can sample from it later)
-    Ogre::RenderTargetViewDef *rtv =
-      nodeDef->addRenderTextureView("colorTexture");
-    rtv->setForTextureDefinition("colorTexture", colorTexDef);
-    rtv->depthAttachment.textureName = "depthTexture";
-
-    Ogre::TextureDefinitionBase::TextureDefinition *particleTexDef =
-        nodeDef->addTextureDefinition("particleTexture");
-    particleTexDef->textureType = Ogre::TextureTypes::Type2D;
-    particleTexDef->width = 0;
-    particleTexDef->height = 0;
-    particleTexDef->depthOrSlices = 1;
-    particleTexDef->numMipmaps = 0;
-    particleTexDef->widthFactor = 0.5;
-    particleTexDef->heightFactor = 0.5;
-    particleTexDef->format = Ogre::PFG_RGBA8_UNORM;
-    particleTexDef->fsaa = "0";
-    particleTexDef->textureFlags &= ~Ogre::TextureFlags::Uav;
-    particleTexDef->depthBufferId = Ogre::DepthBuffer::POOL_DEFAULT;
-    particleTexDef->depthBufferFormat = Ogre::PFG_D32_FLOAT;
-    particleTexDef->preferDepthTexture = true;
-
-    Ogre::TextureDefinitionBase::TextureDefinition *particleDepthTexDef =
-        nodeDef->addTextureDefinition("particleDepthTexture");
-    particleDepthTexDef->textureType = Ogre::TextureTypes::Type2D;
-    particleDepthTexDef->width = 0;
-    particleDepthTexDef->height = 0;
-    particleDepthTexDef->depthOrSlices = 1;
-    particleDepthTexDef->numMipmaps = 0;
-    particleDepthTexDef->widthFactor = 0.5;
-    particleDepthTexDef->heightFactor = 0.5;
-    particleDepthTexDef->format = Ogre::PFG_D32_FLOAT;
-    particleDepthTexDef->fsaa = "0";
-    particleDepthTexDef->depthBufferId = Ogre::DepthBuffer::POOL_NON_SHAREABLE;
-    particleDepthTexDef->textureFlags &= ~Ogre::TextureFlags::Uav;
-    particleDepthTexDef->depthBufferFormat = Ogre::PFG_UNKNOWN;
-
-    // Auto setup the RTV then manually override the depth buffer so
-    // it uses the one we created (and thus we can sample from it later)
-    Ogre::RenderTargetViewDef *rtvParticleTexture =
-      nodeDef->addRenderTextureView("particleTexture");
-    rtvParticleTexture->setForTextureDefinition("particleTexture",
-                                                particleTexDef);
-    rtvParticleTexture->depthAttachment.textureName = "particleDepthTexture";
-
-    nodeDef->setNumTargetPass(3);
-
-    Ogre::CompositorTargetDef *colorTargetDef =
-        nodeDef->addTargetPass("colorTexture");
-    colorTargetDef->setNumPasses(1);
-    {
-      // scene pass
-      Ogre::CompositorPassSceneDef *passScene =
-          static_cast<Ogre::CompositorPassSceneDef *>(
-          colorTargetDef->addPass(Ogre::PASS_SCENE));
-      passScene->setAllLoadActions(Ogre::LoadAction::Clear);
-      passScene->setAllClearColours(Ogre::ColourValue(0, 0, 0));
-      // set visibility mask and '&' it with IGN_VISIBILITY_ALL (0x0FFFFFFF)
-      // to make sure the fist 4 bits are 0 otherwise lidar will not be able
-      // to detect heightmaps
-      passScene->mVisibilityMask = (this->VisibilityMask() & IGN_VISIBILITY_ALL)
-          & ~Ogre2ParticleEmitter::kParticleVisibilityFlags;
-    }
->>>>>>> e6c3b726
 
   texName = this->Name() + "_depthTexture";
   this->dataPtr->depthTexture = textureMgr->createTexture(
@@ -1355,8 +1196,12 @@
   Ogre::vector<Ogre::TextureGpu *>::type swappedTargets;
   swappedTargets.reserve(2u);
 
+  // set visibility mask and '&' it with GZ_VISIBILITY_ALL (0x0FFFFFFF)
+  // to make sure the fist 4 bits are 0 otherwise lidar will not be able
+  // to detect heightmaps
   this->dataPtr->mainPassSceneDef->mVisibilityMask =
-    this->VisibilityMask() & ~Ogre2ParticleEmitter::kParticleVisibilityFlags;
+      (this->VisibilityMask() & GZ_VISIBILITY_ALL)
+      & ~Ogre2ParticleEmitter::kParticleVisibilityFlags;
 
   // update the compositors
   for (auto i : this->dataPtr->cubeFaceIdx)
