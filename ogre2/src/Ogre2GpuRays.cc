--- conflicted
+++ resolved
@@ -15,25 +15,6 @@
  *
 */
 
-<<<<<<< HEAD
-#include <ignition/math/Vector2.hh>
-#include <ignition/math/Vector3.hh>
-
-#include <ignition/common/Console.hh>
-#include <ignition/math/Helpers.hh>
-
-#include "ignition/rendering/ogre2/Ogre2Camera.hh"
-#include "ignition/rendering/ogre2/Ogre2GpuRays.hh"
-#include "ignition/rendering/ogre2/Ogre2RenderEngine.hh"
-#include "ignition/rendering/RenderTypes.hh"
-#include "ignition/rendering/ogre2/Ogre2Conversions.hh"
-#include "ignition/rendering/ogre2/Ogre2ParticleEmitter.hh"
-#include "ignition/rendering/ogre2/Ogre2RenderTarget.hh"
-#include "ignition/rendering/ogre2/Ogre2RenderTypes.hh"
-#include "ignition/rendering/ogre2/Ogre2Scene.hh"
-#include "ignition/rendering/ogre2/Ogre2Sensor.hh"
-#include "ignition/rendering/ogre2/Ogre2Visual.hh"
-=======
 #include <gz/math/Vector2.hh>
 #include <gz/math/Vector3.hh>
 
@@ -45,13 +26,12 @@
 #include "gz/rendering/ogre2/Ogre2RenderEngine.hh"
 #include "gz/rendering/RenderTypes.hh"
 #include "gz/rendering/ogre2/Ogre2Conversions.hh"
-#include "gz/rendering/ogre2/Ogre2Includes.hh"
+#include "gz/rendering/ogre2/Ogre2ParticleEmitter.hh"
 #include "gz/rendering/ogre2/Ogre2RenderTarget.hh"
 #include "gz/rendering/ogre2/Ogre2RenderTypes.hh"
 #include "gz/rendering/ogre2/Ogre2Scene.hh"
 #include "gz/rendering/ogre2/Ogre2Sensor.hh"
 #include "gz/rendering/ogre2/Ogre2Visual.hh"
->>>>>>> 5e77e7f9
 
 #include "Ogre2IgnHlmsCustomizations.hh"
 #include "Ogre2ParticleNoiseListener.hh"
@@ -65,10 +45,14 @@
 #include <Compositor/Pass/PassQuad/OgreCompositorPassQuadDef.h>
 #include <Compositor/Pass/PassScene/OgreCompositorPassSceneDef.h>
 #include <OgreDepthBuffer.h>
+#include <OgreHlms.h>
 #include <OgreItem.h>
+#include <OgrePixelFormatGpuUtils.h>
 #include <OgreRoot.h>
 #include <OgreSceneManager.h>
+#include <OgreStagingTexture.h>
 #include <OgreTechnique.h>
+#include <OgreTextureGpuManager.h>
 #ifdef _MSC_VER
   #pragma warning(pop)
 #endif
@@ -642,31 +626,19 @@
   math::Vector2d uv;
   if (vAbs.Z() >= vAbs.X() && vAbs.Z() >= vAbs.Y())
   {
-<<<<<<< HEAD
     _faceIndex = _v.Z() < 0 ? 5 : 4;
-=======
-    _faceIndex = _v.Z() < 0.0 ? 5 : 4;
->>>>>>> 5e77e7f9
     ma = 0.5 / vAbs.Z();
     uv = math::Vector2d(_v.Z() < 0.0 ? -_v.X() : _v.X(), -_v.Y());
   }
   else if (vAbs.Y() >= vAbs.X())
   {
-<<<<<<< HEAD
     _faceIndex = _v.Y() < 0 ? 3 : 2;
-=======
-    _faceIndex = _v.Y() < 0.0 ? 3 : 2;
->>>>>>> 5e77e7f9
     ma = 0.5 / vAbs.Y();
     uv = math::Vector2d(_v.X(), _v.Y() < 0.0 ? -_v.Z() : _v.Z());
   }
   else
   {
-<<<<<<< HEAD
     _faceIndex = _v.X() < 0 ? 1 : 0;
-=======
-    _faceIndex = _v.X() < 0.0 ? 1 : 0;
->>>>>>> 5e77e7f9
     ma = 0.5 / vAbs.X();
     uv = math::Vector2d(_v.X() < 0.0 ? _v.Z() : -_v.Z(), -_v.Y());
   }
@@ -756,16 +728,10 @@
       // v
       pDest[index++] = uv.Y();
       // face
-<<<<<<< HEAD
       pDest[index++] = static_cast<float>(faceIdx);
       // unused
       pDest[index++] = 1.0;
       h += hStep;
-=======
-      *pDest++ = static_cast<float>(faceIdx);
-
-       h += hStep;
->>>>>>> 5e77e7f9
     }
     v += vStep;
   }
