--- conflicted
+++ resolved
@@ -15,127 +15,5 @@
  *
  */
 
-<<<<<<< HEAD
-#include <memory>
-
-#include "ignition/rendering/config.hh"
-#include "ignition/rendering/base/BaseRenderTypes.hh"
-
-namespace ignition
-{
-  namespace rendering
-  {
-    inline namespace IGNITION_RENDERING_VERSION_NAMESPACE {
-    //
-    class Ogre2ArrowVisual;
-    class Ogre2AxisVisual;
-    class Ogre2BoundingBoxCamera;
-    class Ogre2Camera;
-    class Ogre2Capsule;
-    class Ogre2COMVisual;
-    class Ogre2DepthCamera;
-    class Ogre2DirectionalLight;
-    class Ogre2Geometry;
-    class Ogre2GizmoVisual;
-    class Ogre2GpuRays;
-    class Ogre2Grid;
-    class Ogre2Heightmap;
-    class Ogre2InertiaVisual;
-    class Ogre2JointVisual;
-    class Ogre2Light;
-    class Ogre2LightVisual;
-    class Ogre2LidarVisual;
-    class Ogre2Marker;
-    class Ogre2Material;
-    class Ogre2Mesh;
-    class Ogre2MeshFactory;
-    class Ogre2Node;
-    class Ogre2Object;
-    class Ogre2ParticleEmitter;
-    class Ogre2PointLight;
-    class Ogre2RayQuery;
-    class Ogre2RenderEngine;
-    class Ogre2RenderTarget;
-    class Ogre2RenderTargetMaterial;
-    class Ogre2RenderTexture;
-    class Ogre2RenderWindow;
-    class Ogre2Scene;
-    class Ogre2SegmentationCamera;
-    class Ogre2Sensor;
-    class Ogre2SpotLight;
-    class Ogre2SubMesh;
-    class Ogre2Text;
-    class Ogre2ThermalCamera;
-    class Ogre2Visual;
-    class Ogre2WireBox;
-
-    typedef BaseGeometryStore<Ogre2Geometry>      Ogre2GeometryStore;
-    typedef BaseLightStore<Ogre2Light>            Ogre2LightStore;
-    typedef BaseNodeStore<Ogre2Node>              Ogre2NodeStore;
-    typedef BaseSceneStore<Ogre2Scene>            Ogre2SceneStore;
-    typedef BaseSensorStore<Ogre2Sensor>          Ogre2SensorStore;
-    typedef BaseSubMeshStore<Ogre2SubMesh>        Ogre2SubMeshStore;
-    typedef BaseVisualStore<Ogre2Visual>          Ogre2VisualStore;
-
-    typedef BaseMaterialMap<Ogre2Material>        Ogre2MaterialMap;
-
-    typedef shared_ptr<Ogre2ArrowVisual>          Ogre2ArrowVisualPtr;
-    typedef shared_ptr<Ogre2AxisVisual>           Ogre2AxisVisualPtr;
-    typedef shared_ptr<Ogre2BoundingBoxCamera>    Ogre2BoundingBoxCameraPtr;
-    typedef shared_ptr<Ogre2Camera>               Ogre2CameraPtr;
-    typedef shared_ptr<Ogre2Capsule>              Ogre2CapsulePtr;
-    typedef shared_ptr<Ogre2COMVisual>            Ogre2COMVisualPtr;
-    typedef shared_ptr<Ogre2DepthCamera>          Ogre2DepthCameraPtr;
-    typedef shared_ptr<Ogre2DirectionalLight>     Ogre2DirectionalLightPtr;
-    typedef shared_ptr<Ogre2Geometry>             Ogre2GeometryPtr;
-    typedef shared_ptr<Ogre2GizmoVisual>          Ogre2GizmoVisualPtr;
-    typedef shared_ptr<Ogre2GpuRays>              Ogre2GpuRaysPtr;
-    typedef shared_ptr<Ogre2Grid>                 Ogre2GridPtr;
-    typedef shared_ptr<Ogre2Heightmap>            Ogre2HeightmapPtr;
-    typedef shared_ptr<Ogre2InertiaVisual>        Ogre2InertiaVisualPtr;
-    typedef shared_ptr<Ogre2JointVisual>          Ogre2JointVisualPtr;
-    typedef shared_ptr<Ogre2Light>                Ogre2LightPtr;
-    typedef shared_ptr<Ogre2LightVisual>          Ogre2LightVisualPtr;
-    typedef shared_ptr<Ogre2LidarVisual>          Ogre2LidarVisualPtr;
-    typedef shared_ptr<Ogre2Marker>               Ogre2MarkerPtr;
-    typedef shared_ptr<Ogre2Material>             Ogre2MaterialPtr;
-    typedef shared_ptr<Ogre2Mesh>                 Ogre2MeshPtr;
-    typedef shared_ptr<Ogre2MeshFactory>          Ogre2MeshFactoryPtr;
-    typedef shared_ptr<Ogre2Node>                 Ogre2NodePtr;
-    typedef shared_ptr<Ogre2Object>               Ogre2ObjectPtr;
-    typedef shared_ptr<Ogre2ParticleEmitter>      Ogre2ParticleEmitterPtr;
-    typedef shared_ptr<Ogre2PointLight>           Ogre2PointLightPtr;
-    typedef shared_ptr<Ogre2RayQuery>             Ogre2RayQueryPtr;
-    typedef shared_ptr<Ogre2RenderEngine>         Ogre2RenderEnginePtr;
-    typedef shared_ptr<Ogre2RenderTarget>         Ogre2RenderTargetPtr;
-    typedef shared_ptr<Ogre2RenderTexture>        Ogre2RenderTexturePtr;
-    typedef shared_ptr<Ogre2RenderWindow>         Ogre2RenderWindowPtr;
-    typedef shared_ptr<Ogre2Scene>                Ogre2ScenePtr;
-    typedef shared_ptr<Ogre2SegmentationCamera>
-      Ogre2SegmentationCameraPtr;
-    typedef shared_ptr<Ogre2Sensor>               Ogre2SensorPtr;
-    typedef shared_ptr<Ogre2SpotLight>            Ogre2SpotLightPtr;
-    typedef shared_ptr<Ogre2SubMesh>              Ogre2SubMeshPtr;
-    typedef shared_ptr<Ogre2Text>                 Ogre2TextPtr;
-    typedef shared_ptr<Ogre2ThermalCamera>        Ogre2ThermalCameraPtr;
-    typedef shared_ptr<Ogre2Visual>               Ogre2VisualPtr;
-    typedef shared_ptr<Ogre2WireBox>              Ogre2WireBoxPtr;
-
-    typedef shared_ptr<Ogre2GeometryStore>        Ogre2GeometryStorePtr;
-    typedef shared_ptr<Ogre2LightStore>           Ogre2LightStorePtr;
-    typedef shared_ptr<Ogre2NodeStore>            Ogre2NodeStorePtr;
-    typedef shared_ptr<Ogre2RenderTargetMaterial> Ogre2RenderTargetMaterialPtr;
-    typedef shared_ptr<Ogre2SceneStore>           Ogre2SceneStorePtr;
-    typedef shared_ptr<Ogre2SensorStore>          Ogre2SensorStorePtr;
-    typedef shared_ptr<Ogre2SubMeshStore>         Ogre2SubMeshStorePtr;
-    typedef shared_ptr<Ogre2VisualStore>          Ogre2VisualStorePtr;
-
-    typedef shared_ptr<Ogre2MaterialMap>          Ogre2MaterialMapPtr;
-    }
-  }
-}
-#endif
-=======
 #include <gz/rendering/ogre2/Ogre2RenderTypes.hh>
-#include <ignition/rendering/config.hh>
->>>>>>> 94215655
+#include <ignition/rendering/config.hh>