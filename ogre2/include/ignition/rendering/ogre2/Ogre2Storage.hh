--- conflicted
+++ resolved
@@ -58,17 +58,14 @@
     typedef std::shared_ptr<Ogre2NodeStore>     Ogre2NodeStorePtr;
     typedef std::shared_ptr<Ogre2SceneStore>    Ogre2SceneStorePtr;
     typedef std::shared_ptr<Ogre2NodeStore>     Ogre2NodeStorePtr;
-    // typedef std::shared_ptr<Ogre2LightStore>    Ogre2LightStorePtr;
+    typedef std::shared_ptr<Ogre2LightStore>    Ogre2LightStorePtr;
     typedef std::shared_ptr<Ogre2SensorStore>   Ogre2SensorStorePtr;
     typedef std::shared_ptr<Ogre2SubMeshStore>  Ogre2SubMeshStorePtr;
     typedef std::shared_ptr<Ogre2VisualStore>   Ogre2VisualStorePtr;
-<<<<<<< HEAD
     typedef std::shared_ptr<Ogre2GeometryStore> Ogre2GeometryStorePtr;
     typedef std::shared_ptr<Ogre2SubMeshStore>  Ogre2SubMeshStorePtr;
     typedef std::shared_ptr<Ogre2MaterialMap>   Ogre2MaterialMapPtr;
-=======
     }
->>>>>>> b3a4469a
   }
 }
 #endif