/*
 * Copyright (C) 2022 Open Source Robotics Foundation
 *
 * Licensed under the Apache License, Version 2.0 (the "License");
 * you may not use this file except in compliance with the License.
 * You may obtain a copy of the License at
 *
 *     http://www.apache.org/licenses/LICENSE-2.0
 *
 * Unless required by applicable law or agreed to in writing, software
 * distributed under the License is distributed on an "AS IS" BASIS,
 * WITHOUT WARRANTIES OR CONDITIONS OF ANY KIND, either express or implied.
 * See the License for the specific language governing permissions and
 * limitations under the License.
 *
 */

<<<<<<< HEAD
#include <memory>

#include "ignition/rendering/base/BaseStorage.hh"

#include "ignition/rendering/ogre2/Ogre2Light.hh"
#include "ignition/rendering/ogre2/Ogre2Mesh.hh"
#include "ignition/rendering/ogre2/Ogre2Geometry.hh"
#include "ignition/rendering/ogre2/Ogre2Node.hh"
#include "ignition/rendering/ogre2/Ogre2Sensor.hh"
#include "ignition/rendering/ogre2/Ogre2Scene.hh"
#include "ignition/rendering/ogre2/Ogre2Visual.hh"

namespace ignition
{
  namespace rendering
  {
    inline namespace IGNITION_RENDERING_VERSION_NAMESPACE {

// armhf failed to build with this code. It can not be removed for the rest
// of arches to keep ABI but should be removed in major versions unreleased
// see https://github.com/ignitionrobotics/ign-rendering/pull/457
#ifndef __ARM_PCS_VFP
    template class BaseGeometryStore<Ogre2Geometry>;
    template class BaseLightStore<Ogre2Light>;
    template class BaseNodeStore<Ogre2Node>;
    template class BaseSceneStore<Ogre2Scene>;
    template class BaseSensorStore<Ogre2Sensor>;
    template class BaseSubMeshStore<Ogre2SubMesh>;
    template class BaseVisualStore<Ogre2Visual>;
#endif

    typedef BaseGeometryStore<Ogre2Geometry>    Ogre2GeometryStore;
    typedef BaseLightStore<Ogre2Light>          Ogre2LightStore;
    typedef BaseNodeStore<Ogre2Node>            Ogre2NodeStore;
    typedef BaseSceneStore<Ogre2Scene>          Ogre2SceneStore;
    typedef BaseSensorStore<Ogre2Sensor>        Ogre2SensorStore;
    typedef BaseSubMeshStore<Ogre2SubMesh>      Ogre2SubMeshStore;
    typedef BaseVisualStore<Ogre2Visual>        Ogre2VisualStore;

    typedef std::shared_ptr<Ogre2GeometryStore> Ogre2GeometryStorePtr;
    typedef std::shared_ptr<Ogre2LightStore>    Ogre2LightStorePtr;
    typedef std::shared_ptr<Ogre2NodeStore>     Ogre2NodeStorePtr;
    typedef std::shared_ptr<Ogre2SceneStore>    Ogre2SceneStorePtr;
    typedef std::shared_ptr<Ogre2SensorStore>   Ogre2SensorStorePtr;
    typedef std::shared_ptr<Ogre2SubMeshStore>  Ogre2SubMeshStorePtr;
    typedef std::shared_ptr<Ogre2VisualStore>   Ogre2VisualStorePtr;
    }
  }
}
#endif
=======
#include <gz/rendering/ogre2/Ogre2Storage.hh>
#include <ignition/rendering/config.hh>
>>>>>>> 5e77e7f9
<|MERGE_RESOLUTION|>--- conflicted
+++ resolved
@@ -15,58 +15,5 @@
  *
  */
 
-<<<<<<< HEAD
-#include <memory>
-
-#include "ignition/rendering/base/BaseStorage.hh"
-
-#include "ignition/rendering/ogre2/Ogre2Light.hh"
-#include "ignition/rendering/ogre2/Ogre2Mesh.hh"
-#include "ignition/rendering/ogre2/Ogre2Geometry.hh"
-#include "ignition/rendering/ogre2/Ogre2Node.hh"
-#include "ignition/rendering/ogre2/Ogre2Sensor.hh"
-#include "ignition/rendering/ogre2/Ogre2Scene.hh"
-#include "ignition/rendering/ogre2/Ogre2Visual.hh"
-
-namespace ignition
-{
-  namespace rendering
-  {
-    inline namespace IGNITION_RENDERING_VERSION_NAMESPACE {
-
-// armhf failed to build with this code. It can not be removed for the rest
-// of arches to keep ABI but should be removed in major versions unreleased
-// see https://github.com/ignitionrobotics/ign-rendering/pull/457
-#ifndef __ARM_PCS_VFP
-    template class BaseGeometryStore<Ogre2Geometry>;
-    template class BaseLightStore<Ogre2Light>;
-    template class BaseNodeStore<Ogre2Node>;
-    template class BaseSceneStore<Ogre2Scene>;
-    template class BaseSensorStore<Ogre2Sensor>;
-    template class BaseSubMeshStore<Ogre2SubMesh>;
-    template class BaseVisualStore<Ogre2Visual>;
-#endif
-
-    typedef BaseGeometryStore<Ogre2Geometry>    Ogre2GeometryStore;
-    typedef BaseLightStore<Ogre2Light>          Ogre2LightStore;
-    typedef BaseNodeStore<Ogre2Node>            Ogre2NodeStore;
-    typedef BaseSceneStore<Ogre2Scene>          Ogre2SceneStore;
-    typedef BaseSensorStore<Ogre2Sensor>        Ogre2SensorStore;
-    typedef BaseSubMeshStore<Ogre2SubMesh>      Ogre2SubMeshStore;
-    typedef BaseVisualStore<Ogre2Visual>        Ogre2VisualStore;
-
-    typedef std::shared_ptr<Ogre2GeometryStore> Ogre2GeometryStorePtr;
-    typedef std::shared_ptr<Ogre2LightStore>    Ogre2LightStorePtr;
-    typedef std::shared_ptr<Ogre2NodeStore>     Ogre2NodeStorePtr;
-    typedef std::shared_ptr<Ogre2SceneStore>    Ogre2SceneStorePtr;
-    typedef std::shared_ptr<Ogre2SensorStore>   Ogre2SensorStorePtr;
-    typedef std::shared_ptr<Ogre2SubMeshStore>  Ogre2SubMeshStorePtr;
-    typedef std::shared_ptr<Ogre2VisualStore>   Ogre2VisualStorePtr;
-    }
-  }
-}
-#endif
-=======
 #include <gz/rendering/ogre2/Ogre2Storage.hh>
-#include <ignition/rendering/config.hh>
->>>>>>> 5e77e7f9
+#include <ignition/rendering/config.hh>