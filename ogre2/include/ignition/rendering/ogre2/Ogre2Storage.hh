/*
 * Copyright (C) 2018 Open Source Robotics Foundation
 *
 * Licensed under the Apache License, Version 2.0 (the "License");
 * you may not use this file except in compliance with the License.
 * You may obtain a copy of the License at
 *
 *     http://www.apache.org/licenses/LICENSE-2.0
 *
 * Unless required by applicable law or agreed to in writing, software
 * distributed under the License is distributed on an "AS IS" BASIS,
 * WITHOUT WARRANTIES OR CONDITIONS OF ANY KIND, either express or implied.
 * See the License for the specific language governing permissions and
 * limitations under the License.
 *
 */
#ifndef IGNITION_RENDERING_OGRE2_OGRE2STORAGE_HH_
#define IGNITION_RENDERING_OGRE2_OGRE2STORAGE_HH_

#include <memory>

#include "ignition/rendering/base/BaseStorage.hh"

#include "ignition/rendering/ogre2/Ogre2Mesh.hh"
#include "ignition/rendering/ogre2/Ogre2Node.hh"
#include "ignition/rendering/ogre2/Ogre2Sensor.hh"
#include "ignition/rendering/ogre2/Ogre2Light.hh"
#include "ignition/rendering/ogre2/Ogre2Scene.hh"
#include "ignition/rendering/ogre2/Ogre2Visual.hh"

namespace ignition
{
  namespace rendering
  {
    template class BaseGeometryStore<Ogre2Geometry>;
    template class BaseNodeStore<Ogre2Node>;
    template class BaseSceneStore<Ogre2Scene>;
    template class BaseSensorStore<Ogre2Sensor>;
<<<<<<< HEAD
    template class BaseSubMeshStore<Ogre2SubMesh>;
    template class BaseVisualStore<Ogre2Visual>;

    typedef BaseGeometryStore<Ogre2Geometry>    Ogre2GeometryStore;
    typedef BaseNodeStore<Ogre2Node>            Ogre2NodeStore;
    typedef BaseSceneStore<Ogre2Scene>          Ogre2SceneStore;
    typedef BaseSensorStore<Ogre2Sensor>        Ogre2SensorStore;
    typedef BaseSubMeshStore<Ogre2SubMesh>      Ogre2SubMeshStore;
    typedef BaseVisualStore<Ogre2Visual>        Ogre2VisualStore;
=======
    template class BaseLightStore<Ogre2Light>;

    typedef BaseSceneStore<Ogre2Scene>       Ogre2SceneStore;
    typedef BaseNodeStore<Ogre2Node>         Ogre2NodeStore;
    typedef BaseSensorStore<Ogre2Sensor>     Ogre2SensorStore;
    typedef BaseLightStore<Ogre2Light>       Ogre2LightStore;
>>>>>>> 400f1d31

    typedef std::shared_ptr<Ogre2GeometryStore> Ogre2GeometryStorePtr;
    typedef std::shared_ptr<Ogre2NodeStore>     Ogre2NodeStorePtr;
    typedef std::shared_ptr<Ogre2SceneStore>    Ogre2SceneStorePtr;
    typedef std::shared_ptr<Ogre2SensorStore>   Ogre2SensorStorePtr;
<<<<<<< HEAD
    typedef std::shared_ptr<Ogre2SubMeshStore>  Ogre2SubMeshStorePtr;
    typedef std::shared_ptr<Ogre2VisualStore>   Ogre2VisualStorePtr;
=======
    typedef std::shared_ptr<Ogre2LightStore>    Ogre2LightStorePtr;
>>>>>>> 400f1d31
  }
}
#endif<|MERGE_RESOLUTION|>--- conflicted
+++ resolved
@@ -21,10 +21,10 @@
 
 #include "ignition/rendering/base/BaseStorage.hh"
 
+#include "ignition/rendering/ogre2/Ogre2Light.hh"
 #include "ignition/rendering/ogre2/Ogre2Mesh.hh"
 #include "ignition/rendering/ogre2/Ogre2Node.hh"
 #include "ignition/rendering/ogre2/Ogre2Sensor.hh"
-#include "ignition/rendering/ogre2/Ogre2Light.hh"
 #include "ignition/rendering/ogre2/Ogre2Scene.hh"
 #include "ignition/rendering/ogre2/Ogre2Visual.hh"
 
@@ -33,38 +33,28 @@
   namespace rendering
   {
     template class BaseGeometryStore<Ogre2Geometry>;
+    template class BaseLightStore<Ogre2Light>;
     template class BaseNodeStore<Ogre2Node>;
     template class BaseSceneStore<Ogre2Scene>;
     template class BaseSensorStore<Ogre2Sensor>;
-<<<<<<< HEAD
     template class BaseSubMeshStore<Ogre2SubMesh>;
     template class BaseVisualStore<Ogre2Visual>;
 
     typedef BaseGeometryStore<Ogre2Geometry>    Ogre2GeometryStore;
+    typedef BaseLightStore<Ogre2Light>          Ogre2LightStore;
     typedef BaseNodeStore<Ogre2Node>            Ogre2NodeStore;
     typedef BaseSceneStore<Ogre2Scene>          Ogre2SceneStore;
     typedef BaseSensorStore<Ogre2Sensor>        Ogre2SensorStore;
     typedef BaseSubMeshStore<Ogre2SubMesh>      Ogre2SubMeshStore;
     typedef BaseVisualStore<Ogre2Visual>        Ogre2VisualStore;
-=======
-    template class BaseLightStore<Ogre2Light>;
-
-    typedef BaseSceneStore<Ogre2Scene>       Ogre2SceneStore;
-    typedef BaseNodeStore<Ogre2Node>         Ogre2NodeStore;
-    typedef BaseSensorStore<Ogre2Sensor>     Ogre2SensorStore;
-    typedef BaseLightStore<Ogre2Light>       Ogre2LightStore;
->>>>>>> 400f1d31
 
     typedef std::shared_ptr<Ogre2GeometryStore> Ogre2GeometryStorePtr;
+    typedef std::shared_ptr<Ogre2LightStore>    Ogre2LightStorePtr;
     typedef std::shared_ptr<Ogre2NodeStore>     Ogre2NodeStorePtr;
     typedef std::shared_ptr<Ogre2SceneStore>    Ogre2SceneStorePtr;
     typedef std::shared_ptr<Ogre2SensorStore>   Ogre2SensorStorePtr;
-<<<<<<< HEAD
     typedef std::shared_ptr<Ogre2SubMeshStore>  Ogre2SubMeshStorePtr;
     typedef std::shared_ptr<Ogre2VisualStore>   Ogre2VisualStorePtr;
-=======
-    typedef std::shared_ptr<Ogre2LightStore>    Ogre2LightStorePtr;
->>>>>>> 400f1d31
   }
 }
 #endif