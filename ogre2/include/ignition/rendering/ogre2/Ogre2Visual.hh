--- conflicted
+++ resolved
@@ -15,101 +15,5 @@
  *
  */
 
-<<<<<<< HEAD
-#include <memory>
-#include <vector>
-
-#include "ignition/rendering/base/BaseVisual.hh"
-#include "ignition/rendering/ogre2/Ogre2Node.hh"
-#include "ignition/rendering/ogre2/Ogre2RenderTypes.hh"
-
-namespace ignition
-{
-  namespace rendering
-  {
-    inline namespace IGNITION_RENDERING_VERSION_NAMESPACE {
-    //
-    // forward declaration
-    class Ogre2VisualPrivate;
-
-    /// \brief Ogre2.x implementation of the visual class
-    class IGNITION_RENDERING_OGRE2_VISIBLE Ogre2Visual :
-      public BaseVisual<Ogre2Node>
-    {
-      /// \brief Constructor
-      protected: Ogre2Visual();
-
-      /// \brief Destructor
-      public: virtual ~Ogre2Visual();
-
-      // Documentation inherited
-      public: virtual void SetWireframe(bool _show) override;
-
-      // Documentation inherited
-      public: virtual bool Wireframe() const override;
-
-      // Documentation inherited.
-      public: virtual void SetVisible(bool _visible) override;
-
-      // Documentation inherited.
-      public: virtual void SetVisibilityFlags(uint32_t _flags) override;
-
-      // Documentation inherited.
-      public: virtual ignition::math::AxisAlignedBox BoundingBox()
-                  const override;
-
-      // Documentation inherited.
-      public: virtual ignition::math::AxisAlignedBox LocalBoundingBox()
-                  const override;
-
-      /// \brief Recursively loop through this visual's children
-      /// to obtain the bounding box.
-      /// \param[in,out] _box The bounding box.
-      /// \param[in] _local A flag indicating if the local bounding box is to
-      /// be calculated.
-      /// \param[in] _pose World pose of the visual
-      private: virtual void BoundsHelper(
-                     ignition::math::AxisAlignedBox &_box, bool _local,
-                     const ignition::math::Pose3d &_pose) const;
-
-      /// \brief Wrapper function for BoundsHelper to reduce redundant
-      /// world pose access
-      /// \param[in,out] _box The bounding box.
-      /// \param[in] _local A flag indicating if the local bounding box is to
-      /// be calculated.
-      private: virtual void BoundsHelper(
-                     ignition::math::AxisAlignedBox &_box, bool _local) const;
-
-      // Documentation inherited.
-      protected: virtual GeometryStorePtr Geometries() const override;
-
-      // Documentation inherited.
-      protected: virtual bool AttachGeometry(GeometryPtr _geometry) override;
-
-      // Documentation inherited.
-      protected: virtual bool DetachGeometry(GeometryPtr _geometry) override;
-
-      /// \brief Initialize the visual
-      protected: virtual void Init() override;
-
-      /// \brief Get a shared pointer to this.
-      /// \return Shared pointer to this
-      private: Ogre2VisualPtr SharedThis();
-
-      /// \brief Pointer to the attached geometries
-      protected: Ogre2GeometryStorePtr geometries;
-
-      /// \brief Pointer to private data class
-      private: std::unique_ptr<Ogre2VisualPrivate> dataPtr;
-
-      /// \brief Make scene our friend so it can create ogre2 visuals
-      private: friend class Ogre2Scene;
-    };
-    }
-  }
-}
-#endif
-=======
 #include <gz/rendering/ogre2/Ogre2Visual.hh>
-#include <ignition/rendering/config.hh>
->>>>>>> 5e77e7f9
+#include <ignition/rendering/config.hh>