--- conflicted
+++ resolved
@@ -15,71 +15,5 @@
  *
  */
 
-<<<<<<< HEAD
-#ifndef IGNITION_RENDERING_OGRE2_OGRE2GRID_HH_
-#define IGNITION_RENDERING_OGRE2_OGRE2GRID_HH_
-
-#include <memory>
-#include "ignition/rendering/base/BaseGrid.hh"
-#include "ignition/rendering/ogre2/Ogre2Geometry.hh"
-
-namespace Ogre
-{
-  class MovableObject;
-}
-
-namespace ignition
-{
-  namespace rendering
-  {
-    inline namespace IGNITION_RENDERING_VERSION_NAMESPACE {
-    //
-    // Forward declaration
-    class Ogre2GridPrivate;
-
-    /// \brief Ogre2 implementation of a grid geometry.
-    class IGNITION_RENDERING_OGRE2_VISIBLE Ogre2Grid
-      : public BaseGrid<Ogre2Geometry>
-    {
-      /// \brief Constructor
-      protected: Ogre2Grid();
-
-      /// \brief Destructor
-      public: virtual ~Ogre2Grid();
-
-      // Documentation inherited.
-      public: virtual void Init();
-
-      // Documentation inherited.
-      public: virtual Ogre::MovableObject *OgreObject() const;
-
-      // Documentation inherited.
-      public: virtual void PreRender();
-
-      // Documentation inherited.
-      public: virtual MaterialPtr Material() const;
-
-      // Documentation inherited.
-      public: virtual void SetMaterial(MaterialPtr _material, bool _unique);
-
-      /// \brief Set material to grid geometry.
-      /// \param[in] _material Ogre material.
-      protected: virtual void SetMaterialImpl(Ogre2MaterialPtr _material);
-
-      /// \brief Create the grid geometry in ogre
-      private: void Create();
-
-      /// \brief Grid should only be created by scene.
-      private: friend class Ogre2Scene;
-
-      /// \brief Private data class
-      private: std::unique_ptr<Ogre2GridPrivate> dataPtr;
-    };
-    }
-  }
-}
-#endif
-=======
 #include <gz/rendering/ogre2/Ogre2Grid.hh>
-#include <ignition/rendering/config.hh>
->>>>>>> 5e77e7f9
+#include <ignition/rendering/config.hh>