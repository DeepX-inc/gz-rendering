--- conflicted
+++ resolved
@@ -1,9 +1,5 @@
 /*
-<<<<<<< HEAD
- * Copyright (C) 2021 Open Source Robotics Foundation
-=======
  * Copyright (C) 2022 Open Source Robotics Foundation
->>>>>>> f80f9c3a
  *
  * Licensed under the Apache License, Version 2.0 (the "License");
  * you may not use this file except in compliance with the License.
@@ -18,9 +14,6 @@
  * limitations under the License.
  *
  */
-<<<<<<< HEAD
 
-=======
->>>>>>> f80f9c3a
 #include <gz/rendering/ogre2/Ogre2BoundingBoxCamera.hh>
 #include <ignition/rendering/config.hh>