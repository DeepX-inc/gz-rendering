/*
 * Copyright (C) 2022 Open Source Robotics Foundation
 *
 * Licensed under the Apache License, Version 2.0 (the "License");
 * you may not use this file except in compliance with the License.
 * You may obtain a copy of the License at
 *
 *     http://www.apache.org/licenses/LICENSE-2.0
 *
 * Unless required by applicable law or agreed to in writing, software
 * distributed under the License is distributed on an "AS IS" BASIS,
 * WITHOUT WARRANTIES OR CONDITIONS OF ANY KIND, either express or implied.
 * See the License for the specific language governing permissions and
 * limitations under the License.
 *
 */

<<<<<<< HEAD
#include <memory>
#include <string>
#include <vector>

#include "ignition/rendering/ogre2/Export.hh"
#include "ignition/rendering/ogre2/Ogre2RenderTypes.hh"
#include "ignition/rendering/Marker.hh"

#ifdef _MSC_VER
  #pragma warning(push, 0)
#endif
#include <OgreHlmsPso.h>
#ifdef _MSC_VER
  #pragma warning(pop)
#endif

namespace Ogre
{
  class MovableObject;
}

namespace ignition
{
  namespace rendering
  {
    inline namespace IGNITION_RENDERING_VERSION_NAMESPACE {
    //
    // forward declarations
    class Ogre2DynamicRenderablePrivate;

    /*  \class Ogre2DynamicRenderable Ogre2DynamicRenderable.hh \
     *  ignition/rendering/ogre2/Ogre2DynamicRenderable.hh
     */
    /// \brief Dynamic renderable class that manages hardware buffers for
    /// a dynamic geometry
    class IGNITION_RENDERING_OGRE2_VISIBLE Ogre2DynamicRenderable
    {
      /// \brief Constructor
      /// \param[in] _scene Pointer to scene
      public: explicit Ogre2DynamicRenderable(ScenePtr _scene);

      /// \brief Virtual destructor
      public: virtual ~Ogre2DynamicRenderable();

      /// \brief Set the render operation type
      /// \param[in] _opType The type of render operation to perform.
      public: void SetOperationType(MarkerType _opType);

      /// \brief Get the render operation type
      /// \return The render operation type.
      public: MarkerType OperationType() const;

      /// \brief Update the dynamic renderable
      public: void Update();

      /// \brief Get the ogre object associated with this dynamic renderable
      public: Ogre::MovableObject *OgreObject() const;

      /// \brief Add a point to the point list
      /// \param[in] _pt ignition::math::Vector3d point
      /// \param[in] _color ignition::math::Color Point color
      public: void AddPoint(const ignition::math::Vector3d &_pt,
            const ignition::math::Color &_color = ignition::math::Color::White);

      /// \brief Add a point to the point list.
      /// \param[in] _x X position
      /// \param[in] _y Y position
      /// \param[in] _z Z position
      /// \param[in] _color Point color
      public: void AddPoint(const double _x, const double _y, const double _z,
            const ignition::math::Color &_color = ignition::math::Color::White);

      /// \brief Change the location of an existing point in the point list
      /// \param[in] _index Index of the point to set
      /// \param[in] _value Position of the point
      public: void SetPoint(unsigned int _index,
                            const ignition::math::Vector3d &_value);

      /// \brief Change the color of an existing point in the point list
      /// \param[in] _index Index of the point to set
      /// \param[in] _color color to set the point to
      public: void SetColor(unsigned int _index,
                            const ignition::math::Color &_color);

      /// \brief Return the position of an existing point in the point list
      /// \param[in] _index Get the point at this index
      /// \return position of point. A vector of
      /// [ignition::math::INF_D, ignition::math::INF_D, ignition::math::INF_D]
      /// is returned when then the _index is out of bounds.
      /// ignition::math::INF_D==std::numeric_limits<double>::infinity()
      public: ignition::math::Vector3d Point(unsigned int _index) const;

      /// \brief Return the total number of points in the point list
      /// \return Number of points
      public: unsigned int PointCount() const;

      /// \brief Remove all points from the point list
      public: void Clear();

      /// \brief Destroy the dynamic renderable
      public: void Destroy();

      /// \brief Set the material for this dynamic renderable
      /// \param[in] _material New Material to be assigned
      /// \param[in] _unique True if the given material should be cloned
      public: void SetMaterial(MaterialPtr _material, bool _unique = true);

      /// \brief Create the dynamic mesh
      private: void CreateDynamicMesh();

      /// \brief Update vertex buffer if vertices have changes
      private: void UpdateBuffer();

      /// \brief Helper function to generate normals
      /// \param[in] _opType Ogre render operation type
      /// \param[in] _vertices a list of vertices
      /// \param[in,out] _vbuffer vertex buffer to be filled
      private: void GenerateNormals(Ogre::OperationType _opType,
          const std::vector<math::Vector3d> &_vertices, float *_vbuffer);

      /// \brief Destroy the vertex buffer
      private: void DestroyBuffer();

      /// \brief Pointer to private data
      private: std::unique_ptr<Ogre2DynamicRenderablePrivate> dataPtr;
    };
    }
  }
}
#endif
=======
#include <gz/rendering/ogre2/Ogre2DynamicRenderable.hh>
#include <ignition/rendering/config.hh>
>>>>>>> 5e77e7f9
<|MERGE_RESOLUTION|>--- conflicted
+++ resolved
@@ -15,138 +15,5 @@
  *
  */
 
-<<<<<<< HEAD
-#include <memory>
-#include <string>
-#include <vector>
-
-#include "ignition/rendering/ogre2/Export.hh"
-#include "ignition/rendering/ogre2/Ogre2RenderTypes.hh"
-#include "ignition/rendering/Marker.hh"
-
-#ifdef _MSC_VER
-  #pragma warning(push, 0)
-#endif
-#include <OgreHlmsPso.h>
-#ifdef _MSC_VER
-  #pragma warning(pop)
-#endif
-
-namespace Ogre
-{
-  class MovableObject;
-}
-
-namespace ignition
-{
-  namespace rendering
-  {
-    inline namespace IGNITION_RENDERING_VERSION_NAMESPACE {
-    //
-    // forward declarations
-    class Ogre2DynamicRenderablePrivate;
-
-    /*  \class Ogre2DynamicRenderable Ogre2DynamicRenderable.hh \
-     *  ignition/rendering/ogre2/Ogre2DynamicRenderable.hh
-     */
-    /// \brief Dynamic renderable class that manages hardware buffers for
-    /// a dynamic geometry
-    class IGNITION_RENDERING_OGRE2_VISIBLE Ogre2DynamicRenderable
-    {
-      /// \brief Constructor
-      /// \param[in] _scene Pointer to scene
-      public: explicit Ogre2DynamicRenderable(ScenePtr _scene);
-
-      /// \brief Virtual destructor
-      public: virtual ~Ogre2DynamicRenderable();
-
-      /// \brief Set the render operation type
-      /// \param[in] _opType The type of render operation to perform.
-      public: void SetOperationType(MarkerType _opType);
-
-      /// \brief Get the render operation type
-      /// \return The render operation type.
-      public: MarkerType OperationType() const;
-
-      /// \brief Update the dynamic renderable
-      public: void Update();
-
-      /// \brief Get the ogre object associated with this dynamic renderable
-      public: Ogre::MovableObject *OgreObject() const;
-
-      /// \brief Add a point to the point list
-      /// \param[in] _pt ignition::math::Vector3d point
-      /// \param[in] _color ignition::math::Color Point color
-      public: void AddPoint(const ignition::math::Vector3d &_pt,
-            const ignition::math::Color &_color = ignition::math::Color::White);
-
-      /// \brief Add a point to the point list.
-      /// \param[in] _x X position
-      /// \param[in] _y Y position
-      /// \param[in] _z Z position
-      /// \param[in] _color Point color
-      public: void AddPoint(const double _x, const double _y, const double _z,
-            const ignition::math::Color &_color = ignition::math::Color::White);
-
-      /// \brief Change the location of an existing point in the point list
-      /// \param[in] _index Index of the point to set
-      /// \param[in] _value Position of the point
-      public: void SetPoint(unsigned int _index,
-                            const ignition::math::Vector3d &_value);
-
-      /// \brief Change the color of an existing point in the point list
-      /// \param[in] _index Index of the point to set
-      /// \param[in] _color color to set the point to
-      public: void SetColor(unsigned int _index,
-                            const ignition::math::Color &_color);
-
-      /// \brief Return the position of an existing point in the point list
-      /// \param[in] _index Get the point at this index
-      /// \return position of point. A vector of
-      /// [ignition::math::INF_D, ignition::math::INF_D, ignition::math::INF_D]
-      /// is returned when then the _index is out of bounds.
-      /// ignition::math::INF_D==std::numeric_limits<double>::infinity()
-      public: ignition::math::Vector3d Point(unsigned int _index) const;
-
-      /// \brief Return the total number of points in the point list
-      /// \return Number of points
-      public: unsigned int PointCount() const;
-
-      /// \brief Remove all points from the point list
-      public: void Clear();
-
-      /// \brief Destroy the dynamic renderable
-      public: void Destroy();
-
-      /// \brief Set the material for this dynamic renderable
-      /// \param[in] _material New Material to be assigned
-      /// \param[in] _unique True if the given material should be cloned
-      public: void SetMaterial(MaterialPtr _material, bool _unique = true);
-
-      /// \brief Create the dynamic mesh
-      private: void CreateDynamicMesh();
-
-      /// \brief Update vertex buffer if vertices have changes
-      private: void UpdateBuffer();
-
-      /// \brief Helper function to generate normals
-      /// \param[in] _opType Ogre render operation type
-      /// \param[in] _vertices a list of vertices
-      /// \param[in,out] _vbuffer vertex buffer to be filled
-      private: void GenerateNormals(Ogre::OperationType _opType,
-          const std::vector<math::Vector3d> &_vertices, float *_vbuffer);
-
-      /// \brief Destroy the vertex buffer
-      private: void DestroyBuffer();
-
-      /// \brief Pointer to private data
-      private: std::unique_ptr<Ogre2DynamicRenderablePrivate> dataPtr;
-    };
-    }
-  }
-}
-#endif
-=======
 #include <gz/rendering/ogre2/Ogre2DynamicRenderable.hh>
-#include <ignition/rendering/config.hh>
->>>>>>> 5e77e7f9
+#include <ignition/rendering/config.hh>