--- conflicted
+++ resolved
@@ -2,13 +2,11 @@
 
 ### Ignition Rendering 2.X.X (20XX-XX-XX)
 
-<<<<<<< HEAD
 1. Port windows fixes
     * [Pull request 253](https://bitbucket.org/ignitionrobotics/ign-rendering/pull-requests/253)
-=======
+
 1. Backport ogre2 mesh vertices precision change.
     * [Pull request 255](https://bitbucket.org/ignitionrobotics/ign-rendering/pull-requests/255)
->>>>>>> 65ec3bbc
 
 1. Backport transparency setting based on diffuse alpha
     * [Pull request 247](https://bitbucket.org/ignitionrobotics/ign-rendering/pull-requests/247)
