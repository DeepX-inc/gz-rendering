--- conflicted
+++ resolved
@@ -130,11 +130,8 @@
 
 1. Backport transparency setting based on diffuse alpha
     * [BitBucket pull request 247](https://osrf-migration.github.io/ignition-gh-pages/#!/ignitionrobotics/ign-rendering/pull-requests/247)
-<<<<<<< HEAD
-=======
 
 ### Ignition Rendering 2.3.0 (2020-02-19)
->>>>>>> 640d6236
 
 1. Add API to check which engines are loaded
     * [BitBucket pull request 233](https://osrf-migration.github.io/ignition-gh-pages/#!/ignitionrobotics/ign-rendering/pull-requests/233)
