--- conflicted
+++ resolved
@@ -1,47 +1,12 @@
 ## Gazebo Rendering
 
-<<<<<<< HEAD
 ### Gazebo Rendering 7.X
-=======
-### Ignition Rendering 6.5.1 (2022-07-28)
-
-1. Backport multiple ray queries fix (#665)
-    * [Pull request #690](https://github.com/gazebosim/gz-rendering/pull/690)
-
-1. Fixed CMakeLists.txt in examples
-    * [Pull request #686](https://github.com/gazebosim/gz-rendering/pull/686)
-
-1. Update Marker test
-    * [Pull request #673](https://github.com/gazebosim/gz-rendering/pull/673)
-
-1. Increase TransformControl test converage
-    * [Pull request #668](https://github.com/gazebosim/gz-rendering/pull/668)
-
-1. Enable ogre2 heightmap test
-    * [Pull request #670](https://github.com/gazebosim/gz-rendering/pull/670)
-
-1. Add tests for ShaderType, GraphicsAPI, and DistortionPass
-    * [Pull request #671](https://github.com/gazebosim/gz-rendering/pull/671)
-
-1. Fixed waves example CMakeLists.txt
-    * [Pull request #678](https://github.com/gazebosim/gz-rendering/pull/678)
-
-1. Ignition -> Gazebo
-    * [Pull request #674](https://github.com/gazebosim/gz-rendering/pull/674)
-
-1. Disable thermal camera tests on MacOS
-    * [Pull request #659](https://github.com/gazebosim/gz-rendering/pull/659)
-
-1. Fix Ogre2RenderTarget::TargetFSAA method that caused black screen when used with llvmpipe
-    * [Pull request #661](https://github.com/gazebosim/gz-rendering/pull/661)
-
-1. Protect against non-finite inputs on Node and OrbitViewController
-    * [Pull request #655](https://github.com/gazebosim/gz-rendering/pull/655)
-
-1. Fix checking unofficial ogre version when ogre 1.x is not installed
-    * [Pull request #648](https://github.com/gazebosim/gz-rendering/pull/648)
-
-### Ignition Rendering 6.5.0 (2022-06-15)
+
+### Gazebo Rendering 7.0.0 (202X-XX-XX)
+
+### Gazebo Rendering 6.X
+
+### Gazebo Rendering 6.5.0 (2022-06-15)
 
 1. Bounding Box Camera
     * [Pull request #334](https://github.com/gazebosim/gz-rendering/pull/334)
@@ -58,30 +23,25 @@
 1. `Camera::HFOV` override for Ogre and Ogre2
     * [Pull request #636](https://github.com/gazebosim/gz-rendering/pull/636)
 
-### Ignition Rendering 6.4.0 (2022-05-12)
+### Gazebo Rendering 6.4.0 (2022-05-12)
 
 1. Add support for GpuRays (lidar) visibility mask
-    * [Pull request #625](https://github.com/ignitionrobotics/ign-rendering/pull/625)
+    * [Pull request #625](https://github.com/gazebosim/gz-rendering/pull/625)
 
 1. Use gz-utils test macros
-    * [Pull request #624](https://github.com/ignitionrobotics/ign-rendering/pull/624)
+    * [Pull request #624](https://github.com/gazebosim/gz-rendering/pull/624)
 
 1. Cleanup depth camera resources on destroy
-    * [Pull request #623](https://github.com/ignitionrobotics/ign-rendering/pull/623)
+    * [Pull request #623](https://github.com/gazebosim/gz-rendering/pull/623)
 
 1. Fixed Readme.md typo
-    * [Pull request #620](https://github.com/ignitionrobotics/ign-rendering/pull/620)
+    * [Pull request #620](https://github.com/gazebosim/gz-rendering/pull/620)
 
 1. Destroy root node and clean up sensor resources on exit
-    * [Pull request #617](https://github.com/ignitionrobotics/ign-rendering/pull/617)
+    * [Pull request #617](https://github.com/gazebosim/gz-rendering/pull/617)
 
 1. Add repo specific issue templates
-    * [Pull request #616](https://github.com/ignitionrobotics/ign-rendering/pull/616)
->>>>>>> 75bb0d09
-
-### Gazebo Rendering 7.0.0 (202X-XX-XX)
-
-### Gazebo Rendering 6.X
+    * [Pull request #616](https://github.com/gazebosim/gz-rendering/pull/616)
 
 ### Gazebo Rendering 6.3.1 (2022-04-13)
 
