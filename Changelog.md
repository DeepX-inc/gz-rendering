## Ignition Rendering

### Ignition Rendering 3.X

<<<<<<< HEAD
1. Added function to get the number of channels from a GpuRay.
    * [Pull request 178](https://bitbucket.org/ignitionrobotics/ign-rendering/pull-requests/178)
=======
### Ignition Rendering 3.0.0 (20XX-XX-XX)
>>>>>>> 93398df4

### Ignition Rendering 2.X

### Ignition Rendering 2.0.0 (20XX-XX-XX)

1. More ogre2 error messages for debugging mesh loading.
    * [Pull request 170](https://bitbucket.org/ignitionrobotics/ign-rendering/pull-requests/170)

1. Support for ogre 1.11 on windows
    * [Pull request 167](https://bitbucket.org/ignitionrobotics/ign-rendering/pull-requests/167)

1. Fix ogre mouse picking after window resize
    * [Pull request 168](https://bitbucket.org/ignitionrobotics/ign-rendering/pull-requests/168)

1. Ogre2: Support mouse picking for objects with overlay material
    * [Pull request 165](https://bitbucket.org/ignitionrobotics/ign-rendering/pull-requests/165)
    * [Pull request 166](https://bitbucket.org/ignitionrobotics/ign-rendering/pull-requests/166)

1. Add GizmoVisual class
    * [Pull request 163](https://bitbucket.org/ignitionrobotics/ign-rendering/pull-requests/163)

1. Add Transform Controller for translating, rotating, and scaling nodes.
    * [Pull request 162](https://bitbucket.org/ignitionrobotics/ign-rendering/pull-requests/162)

1. Add depth check and depth write properties to Material
    * [Pull request 160](https://bitbucket.org/ignitionrobotics/ign-rendering/pull-requests/160)

1. Move scale functions from Visual to Node class.
    * [Pull request 159](https://bitbucket.org/ignitionrobotics/ign-rendering/pull-requests/159)

1. Add support for Render Passes and implement Gaussian Noise pass
    * [Pull request 154](https://bitbucket.org/ignitionrobotics/ign-rendering/pull-requests/154)
    * [Pull request 155](https://bitbucket.org/ignitionrobotics/ign-rendering/pull-requests/155)

### Ignition Rendering 1.X

1. Ogre2: Fix loading mesh with large index count
    * [Pull request 156](https://bitbucket.org/ignitionrobotics/ign-rendering/pull-requests/156)

1. Move OgreDepthCameraPrivate class to src file so it is not installed.
    * [Pull request 150](https://bitbucket.org/ignitionrobotics/ign-rendering/pull-requests/150)

### Ignition Rendering 1.0.0 (2019-02-28)<|MERGE_RESOLUTION|>--- conflicted
+++ resolved
@@ -2,12 +2,10 @@
 
 ### Ignition Rendering 3.X
 
-<<<<<<< HEAD
+### Ignition Rendering 3.0.0 (20XX-XX-XX)
+
 1. Added function to get the number of channels from a GpuRay.
     * [Pull request 178](https://bitbucket.org/ignitionrobotics/ign-rendering/pull-requests/178)
-=======
-### Ignition Rendering 3.0.0 (20XX-XX-XX)
->>>>>>> 93398df4
 
 ### Ignition Rendering 2.X
 
