/*
 * Copyright (C) 2017 Open Source Robotics Foundation
 *
 * Licensed under the Apache License, Version 2.0 (the "License");
 * you may not use this file except in compliance with the License.
 * You may obtain a copy of the License at
 *
 *     http://www.apache.org/licenses/LICENSE-2.0
 *
 * Unless required by applicable law or agreed to in writing, software
 * distributed under the License is distributed on an "AS IS" BASIS,
 * WITHOUT WARRANTIES OR CONDITIONS OF ANY KIND, either express or implied.
 * See the License for the specific language governing permissions and
 * limitations under the License.
 *
*/
#include <gz/common/Image.hh>
#include <gz/common/Filesystem.hh>
#include <gz/rendering.hh>

#include "example_config.hh"

void BuildScene(gz::rendering::ScenePtr _scene);

void PresentImage(gz::rendering::ImagePtr _image,
    const std::string &_name);


// Global constants due to laziness
const double width = 512;
const double height = 512;
const int bytesPerPixel = 3;

//! [init shaders variables]
const std::string depth_vertex_shader_file =
  "depth_vertex_shader.glsl";
const std::string depth_fragment_shader_file =
  "depth_fragment_shader.glsl";
const std::string vertex_shader_file = "vertex_shader.glsl";
const std::string fragment_shader_file = "fragment_shader.glsl";
//! [init shaders variables]

const std::string RESOURCE_PATH =
    ignition::common::joinPaths(std::string(PROJECT_BINARY_PATH), "media");


//////////////////////////////////////////////////
int main()
{
  // Initialize gz::rendering
  auto *engine = gz::rendering::engine("ogre");
  if (!engine)
  {
    std::cerr << "Failed to load ogre\n";
    return 1;
  }
  // Create a scene and add stuff to it
  gz::rendering::ScenePtr scene = engine->CreateScene("scene");
  if (!scene)
  {
    std::cerr << "Failed to create scene." << std::endl;
    return 1;
  }
  BuildScene(scene);

  gz::rendering::VisualPtr root = scene->RootVisual();

  // Create a camera
  gz::rendering::CameraPtr camera;
  camera = scene->CreateCamera("example_custom_shaders");
  camera->SetImageWidth(width);
  camera->SetImageHeight(height);
  camera->SetHFOV(1.05);
  camera->SetAntiAliasing(2);
  camera->SetAspectRatio(width / height);
  camera->SetImageFormat(gz::rendering::PF_R8G8B8);
  root->AddChild(camera);

  // Create a camera for depth image
  gz::rendering::CameraPtr depthCamera;
  depthCamera = scene->CreateCamera("example_custom_shaders_depth");
  depthCamera->SetImageWidth(width);
  depthCamera->SetImageHeight(height);
  depthCamera->SetHFOV(1.05);
  depthCamera->SetAntiAliasing(2);
  depthCamera->SetAspectRatio(width / height);
  depthCamera->SetImageFormat(gz::rendering::PF_R8G8B8);
  root->AddChild(depthCamera);

<<<<<<< HEAD
  //! [Get shader path]
  // path to look for vertex and fragment shaders
  std::string depth_vertex_shader_path = ignition::common::joinPaths(
      RESOURCE_PATH,  depth_vertex_shader_file);

  std::string depth_fragment_shader_path = ignition::common::joinPaths(
      RESOURCE_PATH, depth_fragment_shader_file);
  //! [Get shader path]

  //! [add shader to camera]
  // create shader material
  ignition::rendering::MaterialPtr depthMat = scene->CreateMaterial();
=======
  // Render to an in-memory image

  // Call set a custom shader on all objects viewed through depthCamera


  // TODO(anyone): convert depth configuration into a ShaderType
  // Get shader parameters path
  const char *env = std::getenv("IGN_RENDERING_RESOURCE_PATH");
  std::string resourcePath = (env) ? std::string(env) :
      IGN_RENDERING_RESOURCE_PATH;

  // path to look for vertex and fragment shader parameters
  std::string depth_vertex_shader_path = gz::common::joinPaths(
      resourcePath, "ogre", "media", "materials", "programs",
      depth_vertex_shader_file);

  std::string depth_fragment_shader_path = gz::common::joinPaths(
      resourcePath, "ogre", "media", "materials", "programs",
      depth_fragment_shader_file);

  gz::rendering::MaterialPtr depthMat = scene->CreateMaterial();
>>>>>>> 5e77e7f9
  depthMat->SetVertexShader(depth_vertex_shader_path);
  depthMat->SetFragmentShader(depth_fragment_shader_path);

  // apply shader to camera
  depthCamera->SetMaterial(depthMat);
  //! [add shader to camera]

  gz::rendering::ImagePtr image =
    std::make_shared<gz::rendering::Image>(camera->CreateImage());
  gz::rendering::ImagePtr depthImage =
    std::make_shared<gz::rendering::Image>(depthCamera->CreateImage());

  depthCamera->Capture(*depthImage);
  PresentImage(depthImage, "depth.png");
  camera->Capture(*image);
  PresentImage(image, "regular.png");

  return 0;
}

//////////////////////////////////////////////////
void PresentImage(gz::rendering::ImagePtr _image,
    const std::string &_name)
{
  // Present the data
  unsigned char *data = _image->Data<unsigned char>();

  gz::common::Image image;
  image.SetFromData(data, width, height, gz::common::Image::RGB_INT8);

  image.SavePNG(_name);

  std::cout << "Image saved: " << _name << std::endl;
}

//////////////////////////////////////////////////
void BuildScene(gz::rendering::ScenePtr _scene)
{
  // initialize _scene
  _scene->SetAmbientLight(0.3, 0.3, 0.3);
  gz::rendering::VisualPtr root = _scene->RootVisual();

  // create directional light
  gz::rendering::DirectionalLightPtr light0 =
    _scene->CreateDirectionalLight();
  light0->SetDirection(-0.5, 0.5, -1);
  light0->SetDiffuseColor(0.5, 0.5, 0.5);
  light0->SetSpecularColor(0.5, 0.5, 0.5);
  root->AddChild(light0);

  // create white material
  gz::rendering::MaterialPtr grey = _scene->CreateMaterial();
  grey->SetAmbient(0.5, 0.5, 0.5);
  grey->SetDiffuse(0.8, 0.8, 0.8);
  grey->SetReceiveShadows(true);
  grey->SetReflectivity(0);

  // create plane visual
  gz::rendering::VisualPtr plane = _scene->CreateVisual();
  auto geom = _scene->CreatePlane();
  plane->AddGeometry(geom);
  plane->SetLocalScale(5, 8, 1);
  plane->SetLocalPosition(3, 0, -0.5);
  plane->SetMaterial(grey);
  root->AddChild(plane);

  // create shader materials
  // path to look for vertex and fragment shader parameters
<<<<<<< HEAD
  std::string vertex_shader_path = ignition::common::joinPaths(
      RESOURCE_PATH, vertex_shader_file);

  std::string fragment_shader_path = ignition::common::joinPaths(
      RESOURCE_PATH, fragment_shader_file);

  //! [add shader to visual]
  // create shader material
  ignition::rendering::MaterialPtr shader = _scene->CreateMaterial();
  shader->SetVertexShader(vertex_shader_path);
  shader->SetFragmentShader(fragment_shader_path);

  // create box visual and apply shader
  ignition::rendering::VisualPtr box = _scene->CreateVisual();
=======
  std::string vertex_shader_path = gz::common::joinPaths(
      resourcePath, "ogre", "media", "materials", "programs",
      vertex_shader_file);

  std::string fragment_shader_path = gz::common::joinPaths(
      resourcePath, "ogre", "media", "materials", "programs",
      fragment_shader_file);

  gz::rendering::MaterialPtr shader = _scene->CreateMaterial();
  shader->SetVertexShader(vertex_shader_path);
  shader->SetFragmentShader(fragment_shader_path);

  // create box visual
  gz::rendering::VisualPtr box = _scene->CreateVisual();
>>>>>>> 5e77e7f9
  box->AddGeometry(_scene->CreateBox());
  box->SetOrigin(0.0, 0.5, 0.0);
  box->SetLocalPosition(3, 0, 0);
  box->SetLocalRotation(IGN_PI / 4, 0, IGN_PI / 3);
  box->SetLocalScale(1, 2.5, 1);
  box->SetMaterial(shader);
  //! [add shader to visual]

  root->AddChild(box);
}<|MERGE_RESOLUTION|>--- conflicted
+++ resolved
@@ -87,42 +87,18 @@
   depthCamera->SetImageFormat(gz::rendering::PF_R8G8B8);
   root->AddChild(depthCamera);
 
-<<<<<<< HEAD
   //! [Get shader path]
   // path to look for vertex and fragment shaders
-  std::string depth_vertex_shader_path = ignition::common::joinPaths(
+  std::string depth_vertex_shader_path = gz::common::joinPaths(
       RESOURCE_PATH,  depth_vertex_shader_file);
 
-  std::string depth_fragment_shader_path = ignition::common::joinPaths(
+  std::string depth_fragment_shader_path = gz::common::joinPaths(
       RESOURCE_PATH, depth_fragment_shader_file);
   //! [Get shader path]
 
   //! [add shader to camera]
   // create shader material
-  ignition::rendering::MaterialPtr depthMat = scene->CreateMaterial();
-=======
-  // Render to an in-memory image
-
-  // Call set a custom shader on all objects viewed through depthCamera
-
-
-  // TODO(anyone): convert depth configuration into a ShaderType
-  // Get shader parameters path
-  const char *env = std::getenv("IGN_RENDERING_RESOURCE_PATH");
-  std::string resourcePath = (env) ? std::string(env) :
-      IGN_RENDERING_RESOURCE_PATH;
-
-  // path to look for vertex and fragment shader parameters
-  std::string depth_vertex_shader_path = gz::common::joinPaths(
-      resourcePath, "ogre", "media", "materials", "programs",
-      depth_vertex_shader_file);
-
-  std::string depth_fragment_shader_path = gz::common::joinPaths(
-      resourcePath, "ogre", "media", "materials", "programs",
-      depth_fragment_shader_file);
-
   gz::rendering::MaterialPtr depthMat = scene->CreateMaterial();
->>>>>>> 5e77e7f9
   depthMat->SetVertexShader(depth_vertex_shader_path);
   depthMat->SetFragmentShader(depth_fragment_shader_path);
 
@@ -191,37 +167,20 @@
 
   // create shader materials
   // path to look for vertex and fragment shader parameters
-<<<<<<< HEAD
-  std::string vertex_shader_path = ignition::common::joinPaths(
+  std::string vertex_shader_path = gz::common::joinPaths(
       RESOURCE_PATH, vertex_shader_file);
 
-  std::string fragment_shader_path = ignition::common::joinPaths(
+  std::string fragment_shader_path = gz::common::joinPaths(
       RESOURCE_PATH, fragment_shader_file);
 
   //! [add shader to visual]
   // create shader material
-  ignition::rendering::MaterialPtr shader = _scene->CreateMaterial();
+  gz::rendering::MaterialPtr shader = _scene->CreateMaterial();
   shader->SetVertexShader(vertex_shader_path);
   shader->SetFragmentShader(fragment_shader_path);
 
   // create box visual and apply shader
-  ignition::rendering::VisualPtr box = _scene->CreateVisual();
-=======
-  std::string vertex_shader_path = gz::common::joinPaths(
-      resourcePath, "ogre", "media", "materials", "programs",
-      vertex_shader_file);
-
-  std::string fragment_shader_path = gz::common::joinPaths(
-      resourcePath, "ogre", "media", "materials", "programs",
-      fragment_shader_file);
-
-  gz::rendering::MaterialPtr shader = _scene->CreateMaterial();
-  shader->SetVertexShader(vertex_shader_path);
-  shader->SetFragmentShader(fragment_shader_path);
-
-  // create box visual
   gz::rendering::VisualPtr box = _scene->CreateVisual();
->>>>>>> 5e77e7f9
   box->AddGeometry(_scene->CreateBox());
   box->SetOrigin(0.0, 0.5, 0.0);
   box->SetLocalPosition(3, 0, 0);
