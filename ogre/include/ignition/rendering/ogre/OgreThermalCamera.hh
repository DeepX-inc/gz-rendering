/*
 * Copyright (C) 2022 Open Source Robotics Foundation
 *
 * Licensed under the Apache License, Version 2.0 (the "License");
 * you may not use this file except in compliance with the License.
 * You may obtain a copy of the License at
 *
 *     http://www.apache.org/licenses/LICENSE-2.0
 *
 * Unless required by applicable law or agreed to in writing, software
 * distributed under the License is distributed on an "AS IS" BASIS,
 * WITHOUT WARRANTIES OR CONDITIONS OF ANY KIND, either express or implied.
 * See the License for the specific language governing permissions and
 * limitations under the License.
 *
 */

<<<<<<< HEAD
#ifndef IGNITION_RENDERING_OGRE_OGRETHERMALCAMERA_HH_
#define IGNITION_RENDERING_OGRE_OGRETHERMALCAMERA_HH_

#ifdef _WIN32
  // Ensure that Winsock2.h is included before Windows.h, which can get
  // pulled in by anybody (e.g., Boost).
  #include <Winsock2.h>
#endif

#include <memory>
#include <string>

#include "ignition/rendering/RenderTypes.hh"
#include "ignition/rendering/base/BaseThermalCamera.hh"
#include "ignition/rendering/ogre/Export.hh"
#include "ignition/rendering/ogre/OgreConversions.hh"
#include "ignition/rendering/ogre/OgreIncludes.hh"
#include "ignition/rendering/ogre/OgreRenderTarget.hh"
#include "ignition/rendering/ogre/OgreRenderTypes.hh"
#include "ignition/rendering/ogre/OgreScene.hh"
#include "ignition/rendering/ogre/OgreSensor.hh"

#include "ignition/common/Event.hh"
#include "ignition/common/Console.hh"


namespace Ogre
{
  class Material;
  class Camera;
}

namespace ignition
{
  namespace rendering
  {
    inline namespace IGNITION_RENDERING_VERSION_NAMESPACE {
    //
    // forward declaration
    class OgreThermalCameraPrivate;

    /** \class OgreThermalCamera OgreThermalCamera.hh\
     * rendering/ogre/OgreThermalCamera.hh
    **/
    /// \brief Depth camera used to render thermal data into an image buffer
    class IGNITION_RENDERING_OGRE_VISIBLE OgreThermalCamera :
      public BaseThermalCamera<OgreSensor>
    {
      /// \brief Constructor
      protected: OgreThermalCamera();

      /// \brief Destructor
      public: virtual ~OgreThermalCamera();

      /// \brief Initialize the camera
      public: virtual void Init() override;

      /// \brief Create a texture
      public: virtual void CreateRenderTexture();

      /// \brief Destroy render texture created by CreateRenderTexture()
      /// Note: It's not virtual.
      protected: void DestroyRenderTexture();

      /// \brief Render the camera
      public: virtual void PostRender() override;

      /// \brief Connect to the new thermal image signal
      /// \param[in] _subscriber Subscriber callback function
      /// \return Pointer to the new Connection. This must be kept in scope
      public: virtual ignition::common::ConnectionPtr ConnectNewThermalFrame(
          std::function<void(const uint16_t *, unsigned int, unsigned int,
          unsigned int, const std::string &)>  _subscriber) override;

      // Documentation inherited.
      public: virtual void PreRender() override;

      /// \brief Implementation of the render call
      public: virtual void Render() override;

      // Documentation inherited
      public: virtual void Destroy() override;

      /// \brief Get a pointer to the render target.
      /// \return Pointer to the render target
      protected: virtual RenderTargetPtr RenderTarget() const override;

      /// \brief Create the camera.
      protected: void CreateCamera();

      /// \brief Create thermal texture. This stores temperature data
      private: void CreateThermalTexture();

      /// \brief Pointer to the ogre camera
      protected: Ogre::Camera *ogreCamera = nullptr;

      /// \internal
      /// \brief Pointer to private data.
      private: std::unique_ptr<OgreThermalCameraPrivate> dataPtr;

      private: friend class OgreScene;
    };
    }
  }
}
#endif
=======
#include <gz/rendering/ogre/OgreThermalCamera.hh>
#include <ignition/rendering/config.hh>
>>>>>>> 5e77e7f9
<|MERGE_RESOLUTION|>--- conflicted
+++ resolved
@@ -15,114 +15,5 @@
  *
  */
 
-<<<<<<< HEAD
-#ifndef IGNITION_RENDERING_OGRE_OGRETHERMALCAMERA_HH_
-#define IGNITION_RENDERING_OGRE_OGRETHERMALCAMERA_HH_
-
-#ifdef _WIN32
-  // Ensure that Winsock2.h is included before Windows.h, which can get
-  // pulled in by anybody (e.g., Boost).
-  #include <Winsock2.h>
-#endif
-
-#include <memory>
-#include <string>
-
-#include "ignition/rendering/RenderTypes.hh"
-#include "ignition/rendering/base/BaseThermalCamera.hh"
-#include "ignition/rendering/ogre/Export.hh"
-#include "ignition/rendering/ogre/OgreConversions.hh"
-#include "ignition/rendering/ogre/OgreIncludes.hh"
-#include "ignition/rendering/ogre/OgreRenderTarget.hh"
-#include "ignition/rendering/ogre/OgreRenderTypes.hh"
-#include "ignition/rendering/ogre/OgreScene.hh"
-#include "ignition/rendering/ogre/OgreSensor.hh"
-
-#include "ignition/common/Event.hh"
-#include "ignition/common/Console.hh"
-
-
-namespace Ogre
-{
-  class Material;
-  class Camera;
-}
-
-namespace ignition
-{
-  namespace rendering
-  {
-    inline namespace IGNITION_RENDERING_VERSION_NAMESPACE {
-    //
-    // forward declaration
-    class OgreThermalCameraPrivate;
-
-    /** \class OgreThermalCamera OgreThermalCamera.hh\
-     * rendering/ogre/OgreThermalCamera.hh
-    **/
-    /// \brief Depth camera used to render thermal data into an image buffer
-    class IGNITION_RENDERING_OGRE_VISIBLE OgreThermalCamera :
-      public BaseThermalCamera<OgreSensor>
-    {
-      /// \brief Constructor
-      protected: OgreThermalCamera();
-
-      /// \brief Destructor
-      public: virtual ~OgreThermalCamera();
-
-      /// \brief Initialize the camera
-      public: virtual void Init() override;
-
-      /// \brief Create a texture
-      public: virtual void CreateRenderTexture();
-
-      /// \brief Destroy render texture created by CreateRenderTexture()
-      /// Note: It's not virtual.
-      protected: void DestroyRenderTexture();
-
-      /// \brief Render the camera
-      public: virtual void PostRender() override;
-
-      /// \brief Connect to the new thermal image signal
-      /// \param[in] _subscriber Subscriber callback function
-      /// \return Pointer to the new Connection. This must be kept in scope
-      public: virtual ignition::common::ConnectionPtr ConnectNewThermalFrame(
-          std::function<void(const uint16_t *, unsigned int, unsigned int,
-          unsigned int, const std::string &)>  _subscriber) override;
-
-      // Documentation inherited.
-      public: virtual void PreRender() override;
-
-      /// \brief Implementation of the render call
-      public: virtual void Render() override;
-
-      // Documentation inherited
-      public: virtual void Destroy() override;
-
-      /// \brief Get a pointer to the render target.
-      /// \return Pointer to the render target
-      protected: virtual RenderTargetPtr RenderTarget() const override;
-
-      /// \brief Create the camera.
-      protected: void CreateCamera();
-
-      /// \brief Create thermal texture. This stores temperature data
-      private: void CreateThermalTexture();
-
-      /// \brief Pointer to the ogre camera
-      protected: Ogre::Camera *ogreCamera = nullptr;
-
-      /// \internal
-      /// \brief Pointer to private data.
-      private: std::unique_ptr<OgreThermalCameraPrivate> dataPtr;
-
-      private: friend class OgreScene;
-    };
-    }
-  }
-}
-#endif
-=======
 #include <gz/rendering/ogre/OgreThermalCamera.hh>
-#include <ignition/rendering/config.hh>
->>>>>>> 5e77e7f9
+#include <ignition/rendering/config.hh>