--- conflicted
+++ resolved
@@ -94,15 +94,6 @@
       // Documentation inherited
       public: virtual void Destroy() override;
 
-<<<<<<< HEAD
-=======
-      /// \brief Update a render target
-      /// \param[in] _target Render target to update
-      /// \param[in] _material Material to use
-      protected: void UpdateRenderTarget(Ogre::RenderTarget *_target,
-                                       Ogre::Material *_material);
-
->>>>>>> 9ac2a936
       /// \brief Get a pointer to the render target.
       /// \return Pointer to the render target
       protected: virtual RenderTargetPtr RenderTarget() const override;
