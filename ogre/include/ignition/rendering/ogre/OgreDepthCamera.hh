/*
 * Copyright (C) 2022 Open Source Robotics Foundation
 *
 * Licensed under the Apache License, Version 2.0 (the "License");
 * you may not use this file except in compliance with the License.
 * You may obtain a copy of the License at
 *
 *     http://www.apache.org/licenses/LICENSE-2.0
 *
 * Unless required by applicable law or agreed to in writing, software
 * distributed under the License is distributed on an "AS IS" BASIS,
 * WITHOUT WARRANTIES OR CONDITIONS OF ANY KIND, either express or implied.
 * See the License for the specific language governing permissions and
 * limitations under the License.
 *
 */

<<<<<<< HEAD
#ifndef IGNITION_RENDERING_OGRE_OGREDEPTHCAMERA_HH_
#define IGNITION_RENDERING_OGRE_OGREDEPTHCAMERA_HH_

#ifdef _WIN32
  // Ensure that Winsock2.h is included before Windows.h, which can get
  // pulled in by anybody (e.g., Boost).
  #include <Winsock2.h>
#endif

#include <memory>
#include <string>

#include "ignition/rendering/RenderTypes.hh"
#include "ignition/rendering/base/BaseDepthCamera.hh"
#include "ignition/rendering/ogre/OgreConversions.hh"
#include "ignition/rendering/ogre/OgreIncludes.hh"
#include "ignition/rendering/ogre/OgreRenderTarget.hh"
#include "ignition/rendering/ogre/OgreRenderTypes.hh"
#include "ignition/rendering/ogre/OgreScene.hh"
#include "ignition/rendering/ogre/OgreSensor.hh"
#include "ignition/rendering/ogre/OgreSelectionBuffer.hh"

#include "ignition/common/Event.hh"
#include "ignition/common/Console.hh"


namespace Ogre
{
  class Material;
  class RenderTarget;
  class Texture;
  class Viewport;
}

namespace ignition
{
  namespace rendering
  {
    inline namespace IGNITION_RENDERING_VERSION_NAMESPACE {
    //
    // forward declaration
    class OgreDepthCameraPrivate;

    /** \class OgreDepthCamera OgreDepthCamera.hh\
     * rendering/ogre/OgreDepthCamera.hh
    **/
    /// \brief Depth camera used to render depth data into an image buffer
    class IGNITION_RENDERING_OGRE_VISIBLE OgreDepthCamera :
      public BaseDepthCamera<OgreSensor>
    {
      /// \brief Constructor
      protected: OgreDepthCamera();

      /// \brief Destructor
      public: virtual ~OgreDepthCamera();

      /// \brief Initialize the camera
      public: virtual void Init() override;

      /// \brief Create a texture which will hold the depth data
      public: virtual void CreateDepthTexture() override;

      /// \brief Destroy render texture created by CreateDepthTexture()
      /// Note: It's not virtual.
      protected: void DestroyDepthTexture();

      /// \brief Render the camera
      public: virtual void PostRender() override;

      /// \brief All things needed to get back z buffer for depth data
      /// \return The z-buffer as a float array
      public: virtual const float *DepthData() const override;

      /// \brief Connect a to the new depth image signal
      /// \param[in] _subscriber Subscriber callback function
      /// \return Pointer to the new Connection. This must be kept in scope
      public: virtual ignition::common::ConnectionPtr ConnectNewDepthFrame(
          std::function<void(const float *, unsigned int, unsigned int,
          unsigned int, const std::string &)>  _subscriber) override;

      /// \brief Connect a to the new rgb point cloud signal
      /// \param[in] _subscriber Subscriber callback function
      /// \return Pointer to the new Connection. This must be kept in scope
      public: virtual ignition::common::ConnectionPtr ConnectNewRgbPointCloud(
          std::function<void(const float *, unsigned int, unsigned int,
          unsigned int, const std::string &)>  _subscriber) override;

      // Documentation inherited.
      public: virtual void PreRender() override;

      /// \brief Implementation of the render call
      public: virtual void Render() override;

      /// \brief Set the far clip distance
      /// \param[in] _far far clip distance
      public: virtual void SetFarClipPlane(const double _far) override;

      /// \brief Set the near clip distance
      /// \param[in] _near Near clip distance
      public: virtual void SetNearClipPlane(const double _near) override;

      /// \brief Get the near clip distance
      /// \return Near clip distance. A value of zero is returned if the
      /// ogre camera has not been created.
      public: double NearClipPlane() const override;

      /// \brief Get the far clip distance
      /// \return Far clip distance. A value of zero is returned if the
      /// ogre camera has not been created.
      public: double FarClipPlane() const override;

      // Documentation inherited
      public: virtual void Destroy() override;

      /// \brief Update a render target
      /// \param[in] _target Render target to update
      /// \param[in] _material Material to use
      /// \param[in] _matName Material name
      protected: void UpdateRenderTarget(OgreRenderTexturePtr _target,
                                       Ogre::Material *_material,
                                       const std::string &_matName);

      /// \brief Get a pointer to the render target.
      /// \return Pointer to the render target
      protected: virtual RenderTargetPtr RenderTarget() const override;

      /// \brief Limit field of view taking care of using a valid value for
      /// an OGRE camera.
      /// \param[in] _fov expected field of view
      /// \return valid field of view
      protected: static double LimitFOV(const double _fov);

      /// \brief Create the camera.
      protected: void CreateCamera();

      /// \brief Create point cloud texture. This stores xyz rgb data
      private: void CreatePointCloudTexture();

      /// \brief Destroy render texture created by CreatePointCloudTexture()
      /// Note: It's not virtual.
      protected: void DestroyPointCloudTexture();

      /// \brief Communicates that a frams was rendered
      protected: bool newData = false;

      protected: bool captureData = false;

      /// \brief Pointer to the depth texture
      protected: OgreRenderTexturePtr depthTexture;

      /// \brief Pointer to the depth viewport
      protected: Ogre::Viewport *depthViewport = nullptr;

      /// \brief Pointer to the ogre camera
      protected: Ogre::Camera *ogreCamera;

      /// \internal
      /// \brief Pointer to private data.
      private: std::unique_ptr<OgreDepthCameraPrivate> dataPtr;

      private: friend class OgreScene;
      private: friend class OgreRayQuery;
    };
    }
  }
}
#endif
=======
#include <gz/rendering/ogre/OgreDepthCamera.hh>
#include <ignition/rendering/config.hh>
>>>>>>> 5e77e7f9
<|MERGE_RESOLUTION|>--- conflicted
+++ resolved
@@ -15,175 +15,5 @@
  *
  */
 
-<<<<<<< HEAD
-#ifndef IGNITION_RENDERING_OGRE_OGREDEPTHCAMERA_HH_
-#define IGNITION_RENDERING_OGRE_OGREDEPTHCAMERA_HH_
-
-#ifdef _WIN32
-  // Ensure that Winsock2.h is included before Windows.h, which can get
-  // pulled in by anybody (e.g., Boost).
-  #include <Winsock2.h>
-#endif
-
-#include <memory>
-#include <string>
-
-#include "ignition/rendering/RenderTypes.hh"
-#include "ignition/rendering/base/BaseDepthCamera.hh"
-#include "ignition/rendering/ogre/OgreConversions.hh"
-#include "ignition/rendering/ogre/OgreIncludes.hh"
-#include "ignition/rendering/ogre/OgreRenderTarget.hh"
-#include "ignition/rendering/ogre/OgreRenderTypes.hh"
-#include "ignition/rendering/ogre/OgreScene.hh"
-#include "ignition/rendering/ogre/OgreSensor.hh"
-#include "ignition/rendering/ogre/OgreSelectionBuffer.hh"
-
-#include "ignition/common/Event.hh"
-#include "ignition/common/Console.hh"
-
-
-namespace Ogre
-{
-  class Material;
-  class RenderTarget;
-  class Texture;
-  class Viewport;
-}
-
-namespace ignition
-{
-  namespace rendering
-  {
-    inline namespace IGNITION_RENDERING_VERSION_NAMESPACE {
-    //
-    // forward declaration
-    class OgreDepthCameraPrivate;
-
-    /** \class OgreDepthCamera OgreDepthCamera.hh\
-     * rendering/ogre/OgreDepthCamera.hh
-    **/
-    /// \brief Depth camera used to render depth data into an image buffer
-    class IGNITION_RENDERING_OGRE_VISIBLE OgreDepthCamera :
-      public BaseDepthCamera<OgreSensor>
-    {
-      /// \brief Constructor
-      protected: OgreDepthCamera();
-
-      /// \brief Destructor
-      public: virtual ~OgreDepthCamera();
-
-      /// \brief Initialize the camera
-      public: virtual void Init() override;
-
-      /// \brief Create a texture which will hold the depth data
-      public: virtual void CreateDepthTexture() override;
-
-      /// \brief Destroy render texture created by CreateDepthTexture()
-      /// Note: It's not virtual.
-      protected: void DestroyDepthTexture();
-
-      /// \brief Render the camera
-      public: virtual void PostRender() override;
-
-      /// \brief All things needed to get back z buffer for depth data
-      /// \return The z-buffer as a float array
-      public: virtual const float *DepthData() const override;
-
-      /// \brief Connect a to the new depth image signal
-      /// \param[in] _subscriber Subscriber callback function
-      /// \return Pointer to the new Connection. This must be kept in scope
-      public: virtual ignition::common::ConnectionPtr ConnectNewDepthFrame(
-          std::function<void(const float *, unsigned int, unsigned int,
-          unsigned int, const std::string &)>  _subscriber) override;
-
-      /// \brief Connect a to the new rgb point cloud signal
-      /// \param[in] _subscriber Subscriber callback function
-      /// \return Pointer to the new Connection. This must be kept in scope
-      public: virtual ignition::common::ConnectionPtr ConnectNewRgbPointCloud(
-          std::function<void(const float *, unsigned int, unsigned int,
-          unsigned int, const std::string &)>  _subscriber) override;
-
-      // Documentation inherited.
-      public: virtual void PreRender() override;
-
-      /// \brief Implementation of the render call
-      public: virtual void Render() override;
-
-      /// \brief Set the far clip distance
-      /// \param[in] _far far clip distance
-      public: virtual void SetFarClipPlane(const double _far) override;
-
-      /// \brief Set the near clip distance
-      /// \param[in] _near Near clip distance
-      public: virtual void SetNearClipPlane(const double _near) override;
-
-      /// \brief Get the near clip distance
-      /// \return Near clip distance. A value of zero is returned if the
-      /// ogre camera has not been created.
-      public: double NearClipPlane() const override;
-
-      /// \brief Get the far clip distance
-      /// \return Far clip distance. A value of zero is returned if the
-      /// ogre camera has not been created.
-      public: double FarClipPlane() const override;
-
-      // Documentation inherited
-      public: virtual void Destroy() override;
-
-      /// \brief Update a render target
-      /// \param[in] _target Render target to update
-      /// \param[in] _material Material to use
-      /// \param[in] _matName Material name
-      protected: void UpdateRenderTarget(OgreRenderTexturePtr _target,
-                                       Ogre::Material *_material,
-                                       const std::string &_matName);
-
-      /// \brief Get a pointer to the render target.
-      /// \return Pointer to the render target
-      protected: virtual RenderTargetPtr RenderTarget() const override;
-
-      /// \brief Limit field of view taking care of using a valid value for
-      /// an OGRE camera.
-      /// \param[in] _fov expected field of view
-      /// \return valid field of view
-      protected: static double LimitFOV(const double _fov);
-
-      /// \brief Create the camera.
-      protected: void CreateCamera();
-
-      /// \brief Create point cloud texture. This stores xyz rgb data
-      private: void CreatePointCloudTexture();
-
-      /// \brief Destroy render texture created by CreatePointCloudTexture()
-      /// Note: It's not virtual.
-      protected: void DestroyPointCloudTexture();
-
-      /// \brief Communicates that a frams was rendered
-      protected: bool newData = false;
-
-      protected: bool captureData = false;
-
-      /// \brief Pointer to the depth texture
-      protected: OgreRenderTexturePtr depthTexture;
-
-      /// \brief Pointer to the depth viewport
-      protected: Ogre::Viewport *depthViewport = nullptr;
-
-      /// \brief Pointer to the ogre camera
-      protected: Ogre::Camera *ogreCamera;
-
-      /// \internal
-      /// \brief Pointer to private data.
-      private: std::unique_ptr<OgreDepthCameraPrivate> dataPtr;
-
-      private: friend class OgreScene;
-      private: friend class OgreRayQuery;
-    };
-    }
-  }
-}
-#endif
-=======
 #include <gz/rendering/ogre/OgreDepthCamera.hh>
-#include <ignition/rendering/config.hh>
->>>>>>> 5e77e7f9
+#include <ignition/rendering/config.hh>