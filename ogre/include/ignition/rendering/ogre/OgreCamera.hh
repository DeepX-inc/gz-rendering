/*
 * Copyright (C) 2015 Open Source Robotics Foundation
 *
 * Licensed under the Apache License, Version 2.0 (the "License");
 * you may not use this file except in compliance with the License.
 * You may obtain a copy of the License at
 *
 *     http://www.apache.org/licenses/LICENSE-2.0
 *
 * Unless required by applicable law or agreed to in writing, software
 * distributed under the License is distributed on an "AS IS" BASIS,
 * WITHOUT WARRANTIES OR CONDITIONS OF ANY KIND, either express or implied.
 * See the License for the specific language governing permissions and
 * limitations under the License.
 *
 */
#ifndef IGNITION_RENDERING_OGRE_OGRECAMERA_HH_
#define IGNITION_RENDERING_OGRE_OGRECAMERA_HH_

#include <string>

#include "ignition/rendering/base/BaseCamera.hh"
#include "ignition/rendering/ogre/OgreRenderTypes.hh"
#include "ignition/rendering/ogre/OgreSensor.hh"
#include "ignition/rendering/ogre/OgreSelectionBuffer.hh"

namespace Ogre
{
  class Camera;
}

namespace ignition
{
  namespace rendering
  {
    inline namespace IGNITION_RENDERING_VERSION_NAMESPACE {
    //
    // forward declaration
    class OgreSelectionBuffer;

    class IGNITION_RENDERING_OGRE_VISIBLE OgreCamera :
      public BaseCamera<OgreSensor>
    {
      protected: OgreCamera();

      public: virtual ~OgreCamera();

      // Documentation inherited.
      public: virtual void SetHFOV(const math::Angle &_hfov) override;

      // Documentation inherited.
      public: virtual double AspectRatio() const override;

      // Documentation inherited.
      public: virtual void SetAspectRatio(const double _ratio) override;

      // Documentation inherited.
      public: virtual unsigned int AntiAliasing() const override;

      // Documentation inherited.
      public: virtual void SetAntiAliasing(const unsigned int _aa) override;

      // Documentation inherited.
      public: virtual void SetFarClipPlane(const double _far) override;

      // Documentation inherited.
      public: virtual void SetNearClipPlane(const double _near) override;

      public: virtual math::Color BackgroundColor() const;

      public: virtual void SetBackgroundColor(const math::Color &_color);

      // Documentation inherited.
      public: virtual void Render() override;

      // Documentation inherited.
      public: virtual RenderWindowPtr CreateRenderWindow() override;

      // Documentation inherited.
      public: virtual math::Matrix4d ProjectionMatrix() const override;

      // Documentation inherited.
<<<<<<< HEAD
      public: virtual void SetProjectionMatrix(
          const math::Matrix4d &_matrix) override;

=======
>>>>>>> 6dc5b812
      public: virtual math::Matrix4d ViewMatrix() const override;

      // Documentation inherited.
      public: virtual void SetProjectionType(CameraProjectionType _type)
          override;

      public: void SetVFOV(double cameraVFOV) const;

      /// \brief Get the near clip distance
      /// \return Near clip distance
      public: double NearClip() const;

      /// \brief Get the far clip distance
      /// \return Far clip distance
      public: double FarClip() const;

      // Documentation inherited
      public: virtual VisualPtr VisualAt(const ignition::math::Vector2i
                  &_mousePos) override;

      // Documentation Inherited.
      // \sa Camera::SetMaterial(const MaterialPtr &)
      public: virtual void SetMaterial(
                  const MaterialPtr &_material) override;

      // Documentation inherited.
      public: virtual unsigned int RenderTextureGLId() const override;

      // Documentation inherited.
      public: virtual void Destroy() override;

      // Documentation inherited.
      public: virtual void SetVisibilityMask(uint32_t _mask) override;

      /// \brief Get underlying Ogre camera
      public: Ogre::Camera *Camera() const;

      // Documentation inherited.
      // public: virtual uint32_t VisibilityMask() const override;

      protected: virtual RenderTargetPtr RenderTarget() const override;

      protected: virtual void Init() override;

      protected: virtual void SetSelectionBuffer();

      private: void CreateCamera();

      protected: virtual void CreateRenderTexture();

      protected: Ogre::Camera *ogreCamera = nullptr;

      protected: OgreSelectionBuffer *selectionBuffer = nullptr;

      protected: OgreRenderTargetPtr renderTexture;

      protected: math::Color backgroundColor;

      private: friend class OgreScene;
      private: friend class OgreRayQuery;
    };
    }
  }
}
#endif<|MERGE_RESOLUTION|>--- conflicted
+++ resolved
@@ -80,12 +80,10 @@
       public: virtual math::Matrix4d ProjectionMatrix() const override;
 
       // Documentation inherited.
-<<<<<<< HEAD
       public: virtual void SetProjectionMatrix(
           const math::Matrix4d &_matrix) override;
 
-=======
->>>>>>> 6dc5b812
+      // Documentation inherited.
       public: virtual math::Matrix4d ViewMatrix() const override;
 
       // Documentation inherited.
