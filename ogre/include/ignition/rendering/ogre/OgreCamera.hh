--- conflicted
+++ resolved
@@ -75,22 +75,15 @@
       public: virtual void SetMaterial(
                   const MaterialPtr &_material) override;
 
-<<<<<<< HEAD
-      // Documentation inherited.
-      public: virtual GLuint RenderTextureGLId() const;
-
-      protected: virtual RenderTargetPtr RenderTarget() const;
-=======
       protected: virtual RenderTargetPtr RenderTarget() const override;
->>>>>>> b3eb7f20
 
       protected: virtual void Init() override;
 
       protected: virtual void SetSelectionBuffer();
 
+      private: void CreateCamera();
+
       protected: virtual void CreateRenderTexture();
-
-      private: void CreateCamera();
 
       protected: Ogre::Camera *ogreCamera = nullptr;
 
