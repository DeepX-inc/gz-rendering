/*
 * Copyright (C) 2015 Open Source Robotics Foundation
 *
 * Licensed under the Apache License, Version 2.0 (the "License");
 * you may not use this file except in compliance with the License.
 * You may obtain a copy of the License at
 *
 *     http://www.apache.org/licenses/LICENSE-2.0
 *
 * Unless required by applicable law or agreed to in writing, software
 * distributed under the License is distributed on an "AS IS" BASIS,
 * WITHOUT WARRANTIES OR CONDITIONS OF ANY KIND, either express or implied.
 * See the License for the specific language governing permissions and
 * limitations under the License.
 *
 */
#ifndef IGNITION_RENDERING_OGRE_OGRECAMERA_HH_
#define IGNITION_RENDERING_OGRE_OGRECAMERA_HH_

#include <string>

#include "ignition/rendering/base/BaseCamera.hh"
#include "ignition/rendering/ogre/OgreRenderTypes.hh"
#include "ignition/rendering/ogre/OgreSensor.hh"
#include "ignition/rendering/ogre/OgreSelectionBuffer.hh"

namespace Ogre
{
  class Camera;
}

namespace ignition
{
  namespace rendering
  {
    inline namespace IGNITION_RENDERING_VERSION_NAMESPACE
    {
    class IGNITION_RENDERING_OGRE_VISIBLE OgreCamera :
      public BaseCamera<OgreSensor>
    {
      protected: OgreCamera();

      public: virtual ~OgreCamera();

      public: virtual void SetHFOV(const math::Angle &_angle) override;

      public: virtual double AspectRatio() const override;

      public: virtual void SetAspectRatio(const double _ratio) override;

      public: virtual unsigned int AntiAliasing() const override;

      public: virtual void SetAntiAliasing(const unsigned int _aa) override;

      public: virtual void SetFarClipPlane(const double _far) override;

      public: virtual void SetNearClipPlane(const double _near) override;

      public: virtual math::Color BackgroundColor() const;

      public: virtual void SetBackgroundColor(const math::Color &_color);

      public: virtual void Render() override;

      public: virtual RenderWindowPtr CreateRenderWindow() override;

      public: virtual math::Matrix4d ProjectionMatrix() const override;

      public: virtual math::Matrix4d ViewMatrix() const override;

      // Documentation inherited
      public: virtual VisualPtr VisualAt(const ignition::math::Vector2i
                  &_mousePos) override;

      // Documentation Inherited.
      // \sa Camera::SetMaterial(const MaterialPtr &)
      public: virtual void SetMaterial(
                  const MaterialPtr &_material) override;

<<<<<<< HEAD
      // Documentation inherited.
      public: virtual GLuint RenderTextureGLId() const override;
=======
      // Documentation Inherited.
      public: GLuint RenderTextureGLId() const override;
>>>>>>> 32449533

      protected: virtual RenderTargetPtr RenderTarget() const override;

      protected: virtual void Init() override;

      protected: virtual void SetSelectionBuffer();

      protected: virtual void CreateRenderTexture();

<<<<<<< HEAD
      private: void CreateCamera();
=======
>>>>>>> 32449533

      protected: Ogre::Camera *ogreCamera = nullptr;

      protected: OgreSelectionBuffer *selectionBuffer = nullptr;

      protected: OgreRenderTargetPtr renderTexture;

      protected: math::Color backgroundColor;

      private: friend class OgreScene;
      private: friend class OgreRayQuery;
    };
    }
  }
}
#endif<|MERGE_RESOLUTION|>--- conflicted
+++ resolved
@@ -77,13 +77,8 @@
       public: virtual void SetMaterial(
                   const MaterialPtr &_material) override;
 
-<<<<<<< HEAD
       // Documentation inherited.
       public: virtual GLuint RenderTextureGLId() const override;
-=======
-      // Documentation Inherited.
-      public: GLuint RenderTextureGLId() const override;
->>>>>>> 32449533
 
       protected: virtual RenderTargetPtr RenderTarget() const override;
 
@@ -91,12 +86,9 @@
 
       protected: virtual void SetSelectionBuffer();
 
+      private: void CreateCamera();
+
       protected: virtual void CreateRenderTexture();
-
-<<<<<<< HEAD
-      private: void CreateCamera();
-=======
->>>>>>> 32449533
 
       protected: Ogre::Camera *ogreCamera = nullptr;
 
