/*
 * Copyright (C) 2015 Open Source Robotics Foundation
 *
 * Licensed under the Apache License, Version 2.0 (the "License");
 * you may not use this file except in compliance with the License.
 * You may obtain a copy of the License at
 *
 *     http://www.apache.org/licenses/LICENSE-2.0
 *
 * Unless required by applicable law or agreed to in writing, software
 * distributed under the License is distributed on an "AS IS" BASIS,
 * WITHOUT WARRANTIES OR CONDITIONS OF ANY KIND, either express or implied.
 * See the License for the specific language governing permissions and
 * limitations under the License.
 *
 */

// Not Apple or Windows
#if !defined(__APPLE__) && !defined(_WIN32)
# include <X11/Xlib.h>
# include <X11/Xutil.h>
# include <GL/glx.h>
#endif

#ifdef _WIN32
  // Ensure that Winsock2.h is included before Windows.h, which can get
  // pulled in by anybody (e.g., Boost).
  #include <Winsock2.h>
#endif

# include <sstream>

#include <gz/plugin/Register.hh>

#include <gz/common/Console.hh>
#include <gz/common/Filesystem.hh>
#include <gz/common/Util.hh>

#include "gz/rendering/RenderEngineManager.hh"
#include "gz/rendering/ogre/OgreIncludes.hh"
#include "gz/rendering/ogre/OgreRenderEngine.hh"
#include "gz/rendering/ogre/OgreRenderTypes.hh"
#include "gz/rendering/ogre/OgreRTShaderSystem.hh"
#include "gz/rendering/ogre/OgreScene.hh"
#include "gz/rendering/ogre/OgreStorage.hh"

class gz::rendering::OgreRenderEnginePrivate
{
#if !defined(__APPLE__) && !defined(_WIN32)
  public: XVisualInfo *dummyVisual = nullptr;
#endif

  /// \brief A list of supported fsaa levels
  public: std::vector<unsigned int> fsaaLevels;
};

using namespace gz;
using namespace rendering;

//////////////////////////////////////////////////
OgreRenderEnginePlugin::OgreRenderEnginePlugin()
{
}

//////////////////////////////////////////////////
std::string OgreRenderEnginePlugin::Name() const
{
  return OgreRenderEngine::Instance()->Name();
}

//////////////////////////////////////////////////
RenderEngine *OgreRenderEnginePlugin::Engine() const
{
  return OgreRenderEngine::Instance();
}

//////////////////////////////////////////////////
OgreRenderEngine::OgreRenderEngine() :
  dataPtr(new OgreRenderEnginePrivate)
{
  this->ogrePaths.push_back(OGRE_RESOURCE_PATH);

  const char *env = std::getenv("OGRE_RESOURCE_PATH");
  if (env)
    this->ogrePaths.push_back(std::string(env));
}

//////////////////////////////////////////////////
OgreRenderEngine::~OgreRenderEngine()
{
}

//////////////////////////////////////////////////
void OgreRenderEngine::Destroy()
{
  BaseRenderEngine::Destroy();

  if (this->scenes)
  {
    this->scenes->RemoveAll();
  }

#if (OGRE_VERSION >= ((1 << 16) | (9 << 8) | 0))
  delete this->ogreOverlaySystem;
  this->ogreOverlaySystem = nullptr;
#endif

  OgreRTShaderSystem::Instance()->Fini();

  if (ogreRoot)
  {
    try
    {
      // TODO(anyone): do we need to catch segfault on delete?
      delete this->ogreRoot;
    }
    catch (...)
    {
    }
    this->ogreRoot = nullptr;
  }

  delete this->ogreLogManager;
  this->ogreLogManager = nullptr;

#if (!defined(__APPLE__) && !defined(_WIN32))
  if (this->dummyDisplay)
  {
    Display *x11Display = static_cast<Display*>(this->dummyDisplay);
    GLXContext x11Context = static_cast<GLXContext>(this->dummyContext);
    glXDestroyContext(x11Display, x11Context);
    XDestroyWindow(x11Display, this->dummyWindowId);
    XCloseDisplay(x11Display);
    this->dummyDisplay = nullptr;
    XFree(this->dataPtr->dummyVisual);
    this->dataPtr->dummyVisual = nullptr;
  }
#endif
}

//////////////////////////////////////////////////
bool OgreRenderEngine::IsEnabled() const
{
  return this->initialized && this->renderPathType != NONE;
}

//////////////////////////////////////////////////
std::string OgreRenderEngine::Name() const
{
  return "ogre";
}

//////////////////////////////////////////////////
OgreRenderEngine::OgreRenderPathType
    OgreRenderEngine::RenderPathType() const
{
  return this->renderPathType;
}

//////////////////////////////////////////////////
void OgreRenderEngine::AddResourcePath(const std::string &_uri)
{
  if (_uri == "__default__" || _uri.empty())
    return;

  std::string path = common::findFilePath(_uri);

  if (path.empty())
  {
    gzerr << "URI doesn't exist[" << _uri << "]\n";
    return;
  }

  this->resourcePaths.push_back(path);

  try
  {
    if (!Ogre::ResourceGroupManager::getSingleton().resourceLocationExists(
          path, "General"))
    {
      Ogre::ResourceGroupManager::getSingleton().addResourceLocation(
          path, "FileSystem", "General", true);

      Ogre::ResourceGroupManager::getSingleton().initialiseResourceGroup(
          "General");
      // Parse all material files in the path if any exist
      if (common::isDirectory(path))
      {
        std::vector<std::string> paths;

        common::DirIter endIter;
        for (common::DirIter dirIter(path); dirIter != endIter; ++dirIter)
        {
          paths.push_back(*dirIter);
        }
        std::sort(paths.begin(), paths.end());

        // Iterate over all the models in the current gz-rendering path
        for (auto dIter = paths.begin(); dIter != paths.end(); ++dIter)
        {
          std::string fullPath = *dIter;
          std::string matExtension = fullPath.substr(fullPath.size()-9);
          if (matExtension == ".material")
          {
            Ogre::DataStreamPtr stream =
              Ogre::ResourceGroupManager::getSingleton().openResource(
                  fullPath, "General");

            // There is a material file under there somewhere, read the thing in
            try
            {
              Ogre::MaterialManager::getSingleton().parseScript(
                  stream, "General");
              Ogre::MaterialPtr matPtr =
                Ogre::MaterialManager::getSingleton().getByName(
                    fullPath);

              bool matPtrNotNull;
#if OGRE_VERSION_LT_1_11_0
              matPtrNotNull = !matPtr.isNull();
#else
              matPtrNotNull = matPtr != nullptr;
#endif
              if (matPtrNotNull)
              {
                // is this necessary to do here? Someday try it without
                matPtr->compile();
                matPtr->load();
              }
            }
            catch(Ogre::Exception& e)
            {
              gzerr << "Unable to parse material file[" << fullPath << "]\n";
            }
            stream->close();
          }
        }
      }
    }
  }
  catch(Ogre::Exception &/*_e*/)
  {
    gzerr << "Unable to load Ogre Resources.\nMake sure the"
        "resources path in the world file is set correctly." << std::endl;
  }
}

//////////////////////////////////////////////////
GraphicsAPI OgreRenderEngine::GraphicsAPI() const
{
  return GraphicsAPI::OPENGL;
}

//////////////////////////////////////////////////
Ogre::Root *OgreRenderEngine::OgreRoot() const
{
  return this->ogreRoot;
}

//////////////////////////////////////////////////
ScenePtr OgreRenderEngine::CreateSceneImpl(unsigned int _id,
    const std::string &_name)
{
  auto scene = OgreScenePtr(new OgreScene(_id, _name));
  this->scenes->Add(scene);
  return scene;
}

//////////////////////////////////////////////////
SceneStorePtr OgreRenderEngine::Scenes() const
{
  return this->scenes;
}

//////////////////////////////////////////////////
bool OgreRenderEngine::LoadImpl(
    const std::map<std::string, std::string> &_params)
{
  // parse params
  auto it = _params.find("useCurrentGLContext");
  if (it != _params.end())
    std::istringstream(it->second) >> this->useCurrentGLContext;

  try
  {
    this->LoadAttempt();
    return true;
  }
  catch (Ogre::Exception &ex)
  {
    gzerr << ex.what() << std::endl;
    return false;
  }
  catch (...)
  {
    gzerr << "Failed to load render-engine" << std::endl;
    return false;
  }
}

//////////////////////////////////////////////////
bool OgreRenderEngine::InitImpl()
{
  try
  {
    this->InitAttempt();
    return true;
  }
  catch (...)
  {
    gzerr << "Failed to initialize render-engine" << std::endl;
    return false;
  }
}

//////////////////////////////////////////////////
void OgreRenderEngine::LoadAttempt()
{
  this->CreateLogger();
  if (!this->useCurrentGLContext)
    this->CreateContext();
  this->CreateRoot();
  this->CreateOverlay();
  this->LoadPlugins();
  this->CreateRenderSystem();
  this->ogreRoot->initialise(false);
  this->CreateResources();
  this->CreateRenderWindow();
  this->CheckCapabilities();
}

//////////////////////////////////////////////////
void OgreRenderEngine::CreateLogger()
{
  // create log file path
  std::string logPath;
<<<<<<< HEAD
  gz::common::env(GZ_HOMEDIR, logPath);
  logPath = common::joinPaths(logPath, ".gz", "rendering");
=======
  common::env(IGN_HOMEDIR, logPath);
  logPath = common::joinPaths(logPath, ".ignition", "rendering");
>>>>>>> b1e81b79
  common::createDirectories(logPath);
  logPath = common::joinPaths(logPath, "ogre.log");

  // create actual log
  this->ogreLogManager = new Ogre::LogManager();
  this->ogreLogManager->createLog(logPath, true, false, false);
}

//////////////////////////////////////////////////
void OgreRenderEngine::CreateContext()
{
#if (!defined(__APPLE__) && !defined(_WIN32))
  // create X11 display
  this->dummyDisplay = XOpenDisplay(0);
  Display *x11Display = static_cast<Display*>(this->dummyDisplay);

  if (!this->dummyDisplay)
  {
    gzerr << "Unable to open display: " << XDisplayName(0) << std::endl;
    return;
  }

  // create X11 visual
  int screenId = DefaultScreen(x11Display);

  int attributeList[] = { GLX_RGBA, GLX_DOUBLEBUFFER, GLX_DEPTH_SIZE, 16,
      GLX_STENCIL_SIZE, 8, None };

  this->dataPtr->dummyVisual =
      glXChooseVisual(x11Display, screenId, attributeList);

  if (!this->dataPtr->dummyVisual)
  {
    gzerr << "Unable to create glx visual" << std::endl;
    return;
  }

  // create X11 context
  this->dummyWindowId = XCreateSimpleWindow(x11Display,
      RootWindow(this->dummyDisplay, screenId), 0, 0, 1, 1, 0, 0, 0);

  this->dummyContext = glXCreateContext(x11Display, this->dataPtr->dummyVisual,
                                        nullptr, 1);

  GLXContext x11Context = static_cast<GLXContext>(this->dummyContext);

  if (!this->dummyContext)
  {
    gzerr << "Unable to create glx context" << std::endl;
    return;
  }

  // select X11 context
  glXMakeCurrent(x11Display, this->dummyWindowId, x11Context);
#endif
}

//////////////////////////////////////////////////
void OgreRenderEngine::CreateRoot()
{
  try
  {
    this->ogreRoot = new Ogre::Root("", "", "");
  }
  catch (Ogre::Exception &ex)
  {
    gzerr << "Unable to create Ogre root" << std::endl;
  }
}

//////////////////////////////////////////////////
void OgreRenderEngine::CreateOverlay()
{
#if (OGRE_VERSION >= ((1 << 16) | (9 << 8) | 0))
    // OgreOverlay is a component on its own in ogre 1.9 so must manually
    // initialize it. Must be created after this->dataPtr->root,
    // but before this->dataPtr->root is initialized.
  this->ogreOverlaySystem = new Ogre::OverlaySystem();
#endif
}

//////////////////////////////////////////////////
void OgreRenderEngine::LoadPlugins()
{
  for (auto iter = this->ogrePaths.begin();
       iter != this->ogrePaths.end(); ++iter)
  {
    std::string path(*iter);
    if (!common::isDirectory(path))
      continue;

    std::vector<std::string> plugins;
    std::vector<std::string>::iterator piter;

#ifdef __APPLE__
    std::string extension = ".dylib";
#elif _WIN32
    std::string extension = ".dll";
#else
    std::string extension = ".so";
#endif

    plugins.push_back(path+"/RenderSystem_GL");
    plugins.push_back(path+"/Plugin_ParticleFX");
    plugins.push_back(path+"/Plugin_BSPSceneManager");
    plugins.push_back(path+"/Plugin_OctreeSceneManager");

#ifdef HAVE_OCULUS
    plugins.push_back(path+"/Plugin_CgProgramManager");
#endif

    for (piter = plugins.begin(); piter != plugins.end(); ++piter)
    {
      try
      {
        // Load the plugin into OGRE
        this->ogreRoot->loadPlugin(*piter+extension);
      }
      catch(Ogre::Exception &e)
      {
        try
        {
          // Load the debug plugin into OGRE
          this->ogreRoot->loadPlugin(*piter+"_d"+extension);
        }
        catch(Ogre::Exception &ed)
        {
          if ((*piter).find("RenderSystem") != std::string::npos)
          {
            gzerr << "Unable to load Ogre Plugin[" << *piter
                  << "]. Rendering will not be possible."
                  << "Make sure you have installed OGRE properly.\n";
          }
        }
      }
    }
  }
}

//////////////////////////////////////////////////
void OgreRenderEngine::CreateRenderSystem()
{
  Ogre::RenderSystem *renderSys;
  const Ogre::RenderSystemList *rsList;

  // Set parameters of render system (window size, etc.)
#if  OGRE_VERSION_MAJOR == 1 && OGRE_VERSION_MINOR == 6
  rsList = this->ogreRoot->getAvailableRenderers();
#else
  rsList = &(this->ogreRoot->getAvailableRenderers());
#endif

  int c = 0;

  renderSys = nullptr;

  do
  {
    if (c == static_cast<int>(rsList->size()))
      break;

    renderSys = rsList->at(c);
    c++;
  }
  // cpplint has a false positive when extending a while call to multiple lines
  // (it thinks the while loop is empty), so we must put the whole while
  // statement on one line and add NOLINT at the end so that cpplint doesn't
  // complain about the line being too long
  while (renderSys && renderSys->getName().compare("OpenGL Rendering Subsystem") != 0); // NOLINT

  if (renderSys == nullptr)
  {
    gzerr << "unable to find OpenGL rendering system. OGRE is probably "
            "installed incorrectly. Double check the OGRE cmake output, "
            "and make sure OpenGL is enabled." << std::endl;
  }

  // We operate in windowed mode
  renderSys->setConfigOption("Full Screen", "No");

  /// We used to allow the user to set the RTT mode to PBuffer, FBO, or Copy.
  ///   Copy is slow, and there doesn't seem to be a good reason to use it
  ///   PBuffer limits the size of the renderable area of the RTT to the
  ///           size of the first window created.
  ///   FBO seem to be the only good option
  renderSys->setConfigOption("RTT Preferred Mode", "FBO");

  // get all supported fsaa values
  Ogre::ConfigOptionMap configMap = renderSys->getConfigOptions();
  auto fsaaOoption = configMap.find("FSAA");

  if (fsaaOoption != configMap.end())
  {
    auto values = (*fsaaOoption).second.possibleValues;
    for (auto const &str : values)
    {
      int value = 0;
      try
      {
        value = std::stoi(str);
      }
      catch(...)
      {
        continue;
      }
      this->dataPtr->fsaaLevels.push_back(value);
    }
  }
  std::sort(this->dataPtr->fsaaLevels.begin(), this->dataPtr->fsaaLevels.end());

  // check if target fsaa is supported
  unsigned int fsaa = 0;
  unsigned int targetFSAA = 4;
  auto const it = std::find(this->dataPtr->fsaaLevels.begin(),
      this->dataPtr->fsaaLevels.end(), targetFSAA);
  if (it != this->dataPtr->fsaaLevels.end())
    fsaa = targetFSAA;

  renderSys->setConfigOption("FSAA", std::to_string(fsaa));

  this->ogreRoot->setRenderSystem(renderSys);
}

//////////////////////////////////////////////////
void OgreRenderEngine::CreateResources()
{
  std::vector< std::pair<std::string, std::string> > archNames;

  // TODO(anyone) support loading resources from user specified paths
  std::list<std::string> paths;
  const char *env = std::getenv("GZ_RENDERING_RESOURCE_PATH");

  // TODO(CH3): Deprecated. Remove on tock.
  if (!env)
  {
    env = std::getenv("IGN_RENDERING_RESOURCE_PATH");

    if (env)
    {
      gzwarn << "Using deprecated environment variable "
             << "[IGN_RENDERING_RESOURCE_PATH]. Please use "
             << "[GZ_RENDERING_RESOURCE_PATH] instead." << std::endl;
    }
  }

  std::string resourcePath = (env) ? std::string(env) :
      GZ_RENDERING_RESOURCE_PATH;
  // install path
  std::string mediaPath = common::joinPaths(resourcePath, "ogre", "media");
  paths.push_back(mediaPath);
  // src path
  mediaPath = common::joinPaths(resourcePath, "ogre", "src", "media");
  paths.push_back(mediaPath);

  for (auto const &p : paths)
  {
    if (!common::isDirectory(p))
      continue;

    archNames.push_back(
        std::make_pair(p, "General"));
    // archNames.push_back(
    //     std::make_pair(prefix + "/skyx", "SkyX"));
    archNames.push_back(
        std::make_pair(p + "/materials/programs", "General"));
    archNames.push_back(
        std::make_pair(p + "/materials/scripts", "General"));
    // archNames.push_back(
    //     std::make_pair(prefix + "/materials/textures", "General"));
    // archNames.push_back(
    //     std::make_pair(prefix + "/media/models", "General"));
    archNames.push_back(
        std::make_pair(p + "/fonts", "Fonts"));
  }

  for (auto aiter = archNames.begin(); aiter != archNames.end(); ++aiter)
  {
    try
    {
      Ogre::ResourceGroupManager::getSingleton().addResourceLocation(
          aiter->first, "FileSystem", aiter->second);
    }
    catch(Ogre::Exception &/*_e*/)
    {
      gzerr << "Unable to load Ogre Resources. Make sure the resources "
          "path in the world file is set correctly." << std::endl;
    }
  }
}

//////////////////////////////////////////////////
void OgreRenderEngine::CreateRenderWindow()
{
  // create dummy window
  auto res = this->CreateRenderWindow(std::to_string(this->dummyWindowId), 1, 1,
      1, 0);
  if (res.empty())
  {
    gzerr << "Failed to create dummy render window." << std::endl;
  }
}

//////////////////////////////////////////////////
std::string OgreRenderEngine::CreateRenderWindow(const std::string &_handle,
    const unsigned int _width, const unsigned int _height,
    const double _ratio, const unsigned int _antiAliasing)
{
  Ogre::StringVector paramsVector;
  Ogre::NameValuePairList params;
  Ogre::RenderWindow *window = nullptr;

  if (!this->useCurrentGLContext)
  {
    // Mac and Windows *must* use externalWindow handle.
#if defined(__APPLE__) || defined(_MSC_VER)
    params["externalWindowHandle"] = _handle;
#else
    params["parentWindowHandle"] = _handle;
#endif
  }

  params["FSAA"] = std::to_string(_antiAliasing);
  params["stereoMode"] = "Frame Sequential";

  // TODO(anyone): determine api without qt

  // Set the macAPI for Ogre based on the Qt implementation
  params["macAPI"] = "cocoa";
  params["macAPICocoaUseNSView"] = "true";

  // Hide window if dimensions are less than or equal to one.
  params["border"] = "none";

  // Needed for retina displays
  params["contentScalingFactor"] = std::to_string(_ratio);

  if (this->useCurrentGLContext)
  {
    params["externalGLControl"] = "true";
    params["currentGLContext"] = "true";
  }

  std::ostringstream stream;
  int attempts = 0;
  while (window == nullptr && attempts < 10)
  {
    stream.str("");
    stream << "OgreWindow(" << attempts << ")" << "_" << _handle;
    try
    {
      window = this->ogreRoot->createRenderWindow(
          stream.str(), _width, _height, false, &params);
    }
    catch(Ogre::Exception &_e)
    {
      gzerr << "Unable to create the rendering window. Attempt [" << attempts
             << "]. Exception [" << _e.what() << "]" << std::endl;
      window = nullptr;
    }
    attempts++;
  }

  if (attempts >= 10)
  {
    gzerr << "Unable to create the rendering window after [" << attempts
           << "] attempts." << std::endl;
    return std::string();
  }

  if (nullptr != window)
  {
    window->setActive(true);
    window->setVisible(true);
    window->setAutoUpdated(false);

    // Windows needs to reposition the render window to 0,0.
    window->reposition(0, 0);
  }
  return stream.str();
}

//////////////////////////////////////////////////
void OgreRenderEngine::CheckCapabilities()
{
  if (nullptr == this->ogreRoot ||nullptr == this->ogreRoot->getRenderSystem())
  {
    gzerr << "No ogreRoot or render system" << std::endl;
    return;
  }

  const Ogre::RenderSystemCapabilities *capabilities;
  Ogre::RenderSystemCapabilities::ShaderProfiles profiles;
  Ogre::RenderSystemCapabilities::ShaderProfiles::const_iterator iter;

  capabilities = this->ogreRoot->getRenderSystem()->getCapabilities();
  if (nullptr == capabilities)
  {
    gzerr << "Failed to get capabilities" << std::endl;
    return;
  }

  profiles = capabilities->getSupportedShaderProfiles();

  bool hasFragmentPrograms =
    capabilities->hasCapability(Ogre::RSC_FRAGMENT_PROGRAM);

  bool hasVertexPrograms =
    capabilities->hasCapability(Ogre::RSC_VERTEX_PROGRAM);

#if OGRE_VERSION_LT_1_11_0
  bool hasFBO =
    capabilities->hasCapability(Ogre::RSC_FBO);
#else
  // All targetted APIs by Ogre support this feature.
  // https://ogrecave.github.io/ogre/api/1.10/deprecated.html#_deprecated000139
  bool hasFBO = true;
#endif

  bool hasGLSL =
    std::find(profiles.begin(), profiles.end(), "glsl") != profiles.end();

  if (!hasFragmentPrograms || !hasVertexPrograms)
  {
    gzwarn << "Vertex and fragment shaders are missing. "
           << "Fixed function rendering will be used.\n";
  }

  if (!hasGLSL)
  {
    gzwarn << "GLSL is missing."
           << "Fixed function rendering will be used.\n";
  }

  // cppcheck-suppress knownConditionTrueFalse
  if (!hasFBO)
  {
    gzwarn << "Frame Buffer Objects (FBO) is missing. "
           << "Rendering will be disabled.\n";
  }

  this->renderPathType = OgreRenderEngine::NONE;

  if (hasFBO && hasGLSL && hasVertexPrograms && hasFragmentPrograms)
  {
    this->renderPathType = OgreRenderEngine::FORWARD;
  }
  else if (hasFBO)
  {
    this->renderPathType = OgreRenderEngine::VERTEX;
  }
}

//////////////////////////////////////////////////
void OgreRenderEngine::InitAttempt()
{
  if (this->renderPathType == NONE)
  {
    gzwarn << "Cannot initialize render engine since "
           << "render path type is NONE. Ignore this warning if"
           << "rendering has been turned off on purpose.\n";
    return;
  }

  this->initialized = false;

  Ogre::ColourValue ambient;

  /// Create a dummy rendering context.
  /// This will allow gz-rendering to run headless. And it also allows OGRE to
  /// initialize properly

  // Set default mipmap level (NB some APIs ignore this)
  Ogre::TextureManager::getSingleton().setDefaultNumMipmaps(5);

  // init the resources
  Ogre::ResourceGroupManager::getSingleton().initialiseAllResourceGroups();

  Ogre::MaterialManager::getSingleton().setDefaultTextureFiltering(
      Ogre::TFO_ANISOTROPIC);

  OgreRTShaderSystem::Instance()->Init();

  this->scenes = OgreSceneStorePtr(new OgreSceneStore);
}

/////////////////////////////////////////////////
std::vector<unsigned int> OgreRenderEngine::FSAALevels() const
{
  return this->dataPtr->fsaaLevels;
}

#if (OGRE_VERSION >= ((1 << 16) | (9 << 8) | 0))
/////////////////////////////////////////////////
Ogre::OverlaySystem *OgreRenderEngine::OverlaySystem() const
{
  return this->ogreOverlaySystem;
}
#endif

//////////////////////////////////////////////////
OgreRenderEngine *OgreRenderEngine::Instance()
{
  return SingletonT<OgreRenderEngine>::Instance();
}

// Register this plugin
<<<<<<< HEAD
GZ_ADD_PLUGIN(gz::rendering::OgreRenderEnginePlugin,
                    gz::rendering::RenderEnginePlugin)
=======
IGNITION_ADD_PLUGIN(OgreRenderEnginePlugin,
                    rendering::RenderEnginePlugin)
>>>>>>> b1e81b79
<|MERGE_RESOLUTION|>--- conflicted
+++ resolved
@@ -334,13 +334,8 @@
 {
   // create log file path
   std::string logPath;
-<<<<<<< HEAD
-  gz::common::env(GZ_HOMEDIR, logPath);
+  common::env(GZ_HOMEDIR, logPath);
   logPath = common::joinPaths(logPath, ".gz", "rendering");
-=======
-  common::env(IGN_HOMEDIR, logPath);
-  logPath = common::joinPaths(logPath, ".ignition", "rendering");
->>>>>>> b1e81b79
   common::createDirectories(logPath);
   logPath = common::joinPaths(logPath, "ogre.log");
 
@@ -847,10 +842,5 @@
 }
 
 // Register this plugin
-<<<<<<< HEAD
-GZ_ADD_PLUGIN(gz::rendering::OgreRenderEnginePlugin,
-                    gz::rendering::RenderEnginePlugin)
-=======
-IGNITION_ADD_PLUGIN(OgreRenderEnginePlugin,
-                    rendering::RenderEnginePlugin)
->>>>>>> b1e81b79
+GZ_ADD_PLUGIN(OgreRenderEnginePlugin,
+              rendering::RenderEnginePlugin)