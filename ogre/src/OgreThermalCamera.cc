/*
 * Copyright (C) 2019 Open Source Robotics Foundation
 *
 * Licensed under the Apache License, Version 2.0 (the "License");
 * you may not use this file except in compliance with the License.
 * You may obtain a copy of the License at
 *
 *     http://www.apache.org/licenses/LICENSE-2.0
 *
 * Unless required by applicable law or agreed to in writing, software
 * distributed under the License is distributed on an "AS IS" BASIS,
 * WITHOUT WARRANTIES OR CONDITIONS OF ANY KIND, either express or implied.
 * See the License for the specific language governing permissions and
 * limitations under the License.
 *
*/

#if (_WIN32)
  /* Needed for std::min */
  #ifndef NOMINMAX
    #define NOMINMAX
  #endif
  #include <windows.h>
#endif

#include <limits>

#include <gz/math/Helpers.hh>
#include "gz/rendering/ShaderParams.hh"
#include "gz/rendering/ogre/OgreThermalCamera.hh"
#include "gz/rendering/ogre/OgreMaterial.hh"
#include "gz/rendering/ogre/OgreVisual.hh"

namespace gz
{
namespace rendering
{
inline namespace GZ_RENDERING_VERSION_NAMESPACE {
//
/// \brief Helper class for switching the ogre item's material to heat source
/// material when a thermal camera is being rendered.
class OgreThermalCameraMaterialSwitcher : public Ogre::RenderTargetListener,
      public Ogre::MaterialManager::Listener
{
  /// \brief constructor
  /// \param[in] _scene the scene manager responsible for rendering
  /// \param[in] _near Camera near plane
  /// \param[in] _far Camera far plane
  public: OgreThermalCameraMaterialSwitcher(OgreScenePtr _scene,
      double _near, double _far);

  /// \brief destructor
  public: ~OgreThermalCameraMaterialSwitcher() = default;

  /// \brief Callback when a render target is about to be rendered
  /// \param[in] _evt Ogre render target event containing information about
  /// the source render target.
  private: virtual void preRenderTargetUpdate(
      const Ogre::RenderTargetEvent &_evt) override;

  /// \brief Callback when a render target is finisned being rendered
  /// \param[in] _evt Ogre render target event containing information about
  /// the source render target.
  private: virtual void postRenderTargetUpdate(
      const Ogre::RenderTargetEvent &_evt) override;

  // Documentation inherited.
  private: Ogre::Technique *handleSchemeNotFound(
    uint16_t _schemeIndex, const Ogre::String &_schemeName,
    Ogre::Material *_originalMaterial, uint16_t _lodIndex,
    const Ogre::Renderable *_rend) override;

  /// \brief Scene manager
  private: OgreScenePtr scene;

  /// \brief Pointer to the heat source material
  private: Ogre::MaterialPtr heatSourceMaterial;

  /// \brief Material scheme name
  private: std::string schemeName = "thermal";

  /// \brief Custom parameter index of temperature data in an ogre subitem.
  /// This has to match the custom index specifed in ThermalHeatSource material
  /// script in media/materials/scripts/thermal_camera.material
  private: const unsigned int customParamIdx = 10u;
};
}
}
}

/// \internal
/// \brief Private data for the OgreThermalCamera class
class gz::rendering::OgreThermalCameraPrivate
{
  /// \brief The thermal material
  public: Ogre::MaterialPtr thermalMaterial;

  /// \brief thermal camera texture
  public: Ogre::Texture *ogreThermalTexture = nullptr;

  /// \brief heat source texture
  public: Ogre::Texture *ogreHeatSourceTexture = nullptr;

  /// \brief Dummy texture
  public: OgreRenderTexturePtr thermalTexture;

  /// \brief Lens distortion compositor
  public: Ogre::CompositorInstance *thermalInstance = nullptr;

  /// \brief The thermal buffer
  public: uint16_t *thermalBuffer = nullptr;

  /// \brief Outgoing thermal data, used by newThermalFrame event.
  public: uint16_t *thermalImage = nullptr;

  /// \brief maximum value used for data outside sensor range
  public: uint16_t dataMaxVal = std::numeric_limits<uint16_t>::max();

  /// \brief minimum value used for data outside sensor range
  public: uint16_t dataMinVal = 0u;

  /// \brief Event used to signal thermal image data
  public: gz::common::EventT<void(const uint16_t *,
              unsigned int, unsigned int, unsigned int,
              const std::string &)> newThermalFrame;

  /// \brief Pointer to material switcher
  public: std::unique_ptr<OgreThermalCameraMaterialSwitcher>
      thermalMaterialSwitcher;
};

using namespace gz;
using namespace rendering;


//////////////////////////////////////////////////
OgreThermalCameraMaterialSwitcher::OgreThermalCameraMaterialSwitcher(
    OgreScenePtr _scene, double _near, double _far)
{
  this->scene = _scene;

  // heat source material
  std::string matName = "ThermalHeatSource";
  Ogre::ResourcePtr res =
    Ogre::MaterialManager::getSingleton().load(matName,
        Ogre::ResourceGroupManager::DEFAULT_RESOURCE_GROUP_NAME);

  // OGRE 1.9 changes the shared pointer definition
  #if OGRE_VERSION_LT_1_11_0
  this->heatSourceMaterial = res.staticCast<Ogre::Material>();
  #else
  this->heatSourceMaterial =
    std::static_pointer_cast<Ogre::Material>(res);
  #endif
  this->heatSourceMaterial->load();
  static int thermalMatNameCount = 0;
  this->heatSourceMaterial = this->heatSourceMaterial->clone(
      matName + "_" + std::to_string(thermalMatNameCount++));

  Ogre::Pass *pass = this->heatSourceMaterial->getTechnique(0)->getPass(0);
  auto params = pass->getFragmentProgramParameters();
  params->setNamedConstant("near", static_cast<float>(_near));
  params->setNamedConstant("far", static_cast<float>(_far));
}

//////////////////////////////////////////////////
void OgreThermalCameraMaterialSwitcher::preRenderTargetUpdate(
    const Ogre::RenderTargetEvent & /*_evt*/)
{
  Ogre::MaterialManager::getSingleton().addListener(this);
}

//////////////////////////////////////////////////
void OgreThermalCameraMaterialSwitcher::postRenderTargetUpdate(
    const Ogre::RenderTargetEvent & /*_evt*/)
{
  Ogre::MaterialManager::getSingleton().removeListener(this);
}

//////////////////////////////////////////////////
/// \brief Ogre callback that assigns material to new renderables
Ogre::Technique *OgreThermalCameraMaterialSwitcher::handleSchemeNotFound(
    uint16_t /*_schemeIndex*/, const Ogre::String &_schemeName,
    Ogre::Material * /*_originalMaterial*/, uint16_t /*_lodIndex*/,
    const Ogre::Renderable *_rend)
{
  if (_schemeName != this->schemeName)
    return nullptr;

  if (!_rend || typeid(*_rend) != typeid(Ogre::SubEntity))
    return nullptr;

  const Ogre::SubEntity *subEntity =
    static_cast<const Ogre::SubEntity *>(_rend);

  OgreVisualPtr ogreVisual;
  Ogre::Any userAny =
      subEntity->getParent()->getUserObjectBindings().getUserAny();
  if (!userAny.isEmpty() && userAny.getType() == typeid(unsigned int))
  {
    VisualPtr result;
    try
    {
      result = this->scene->VisualById(Ogre::any_cast<unsigned int>(userAny));
    }
    catch(Ogre::Exception &e)
    {
      gzerr << "Ogre Error:" << e.getFullDescription() << "\n";
    }
    ogreVisual = std::dynamic_pointer_cast<OgreVisual>(result);
  }

  if (!ogreVisual)
    return nullptr;

  // get temperature
  std::string tempKey = "temperature";
  Variant tempAny = ogreVisual->UserData(tempKey);
  if (tempAny.index() != 0)
  {
    float temp = -1;
    try
    {
      temp = std::get<float>(tempAny);
    }
    catch(...)
    {
      try
      {
        temp = static_cast<float>(std::get<double>(tempAny));
      }
      catch(...)
      {
        try
        {
          temp = static_cast<float>(std::get<int>(tempAny));
        }
        catch(std::bad_variant_access &e)
        {
          gzerr << "Error casting user data: " << e.what() << "\n";
          temp = -1.0;
        }
      }
    }

    // only accept positive temperature (in kelvin)
    if (temp >= 0.0)
    {
      // normalize temperature value
      float color = temp * 100.0 / static_cast<float>(
          std::numeric_limits<uint16_t>::max());
      const_cast<Ogre::SubEntity *>(subEntity)->setCustomParameter(
          this->customParamIdx,
          Ogre::Vector4(color, 0.0, 0.0, 1.0));

      return this->heatSourceMaterial->getSupportedTechnique(0);
    }
  }

  const_cast<Ogre::SubEntity *>(subEntity)->setCustomParameter(
      this->customParamIdx,
      Ogre::Vector4(0.0, 0.0, 0.0, 1.0));

  return this->heatSourceMaterial->getSupportedTechnique(0);
}

//////////////////////////////////////////////////
OgreThermalCamera::OgreThermalCamera()
  : dataPtr(new OgreThermalCameraPrivate())
{
}

//////////////////////////////////////////////////
OgreThermalCamera::~OgreThermalCamera()
{
  this->Destroy();
}

//////////////////////////////////////////////////
void OgreThermalCamera::Destroy()
{
  if (this->dataPtr->thermalBuffer)
  {
    delete [] this->dataPtr->thermalBuffer;
    this->dataPtr->thermalBuffer = nullptr;
  }

  if (this->dataPtr->thermalImage)
  {
    delete [] this->dataPtr->thermalImage;
    this->dataPtr->thermalImage = nullptr;
  }

  if (this->dataPtr->thermalTexture)
  {
    this->dataPtr->thermalTexture->Destroy();
    this->dataPtr->thermalTexture = nullptr;
  }

  if (!this->ogreCamera || !this->scene->IsInitialized())
    return;

  if (this->dataPtr->thermalInstance)
  {
    // Do not leave a reference to this->dataPtr->thermalMaterial
    Ogre::MaterialPtr nullMaterial;
    this->dataPtr->thermalInstance->getTechnique()
      ->getOutputTargetPass()
      ->getPass(0)
      ->setMaterial(nullMaterial);
  }

  // remove thermal textures
  if (this->dataPtr->ogreThermalTexture)
  {
    Ogre::TextureManager::getSingleton().remove(
        this->dataPtr->ogreThermalTexture->getName());
    this->dataPtr->ogreThermalTexture = nullptr;
  }

  if (this->dataPtr->ogreHeatSourceTexture)
  {
    Ogre::TextureManager::getSingleton().remove(
        this->dataPtr->ogreHeatSourceTexture->getName());
    this->dataPtr->ogreHeatSourceTexture = nullptr;
  }

  if (!this->dataPtr->thermalMaterial.isNull())
  {
    Ogre::MaterialManager::getSingleton().remove(
      this->dataPtr->thermalMaterial->getHandle());
    this->dataPtr->thermalMaterial.setNull();
  }

<<<<<<< HEAD
=======
  this->dataPtr->thermalMaterialSwitcher.reset();

  this->DestroyRenderTexture();

>>>>>>> e6c3b726
  Ogre::SceneManager *ogreSceneManager;
  ogreSceneManager = this->scene->OgreSceneManager();
  if (ogreSceneManager == nullptr)
  {
    gzerr << "Scene manager cannot be obtained" << std::endl;
  }
  else
  {
    if (ogreSceneManager->hasCamera(this->name))
    {
      ogreSceneManager->destroyCamera(this->name);
      this->ogreCamera = nullptr;
    }
  }
}

//////////////////////////////////////////////////
void OgreThermalCamera::Init()
{
  BaseThermalCamera::Init();
  this->CreateCamera();
  this->CreateRenderTexture();
  this->Reset();
}

//////////////////////////////////////////////////
void OgreThermalCamera::CreateCamera()
{
  // create ogre camera object
  Ogre::SceneManager *ogreSceneManager;
  ogreSceneManager = this->scene->OgreSceneManager();
  if (ogreSceneManager == nullptr)
  {
    gzerr << "Scene manager cannot be obtained" << std::endl;
    return;
  }

  this->ogreCamera = ogreSceneManager->createCamera(
      this->name);
  if (this->ogreCamera == nullptr)
  {
    gzerr << "Ogre camera cannot be created" << std::endl;
    return;
  }

  this->ogreNode->attachObject(this->ogreCamera);

  // rotate to Gazebo coordinate system
  this->ogreCamera->yaw(Ogre::Degree(-90.0));
  this->ogreCamera->roll(Ogre::Degree(-90.0));
  this->ogreCamera->setFixedYawAxis(false);

  // TODO(anyone): provide api access
  this->ogreCamera->setRenderingDistance(0);
  this->ogreCamera->setPolygonMode(Ogre::PM_SOLID);
  this->ogreCamera->setProjectionType(Ogre::PT_PERSPECTIVE);
  this->ogreCamera->setCustomProjectionMatrix(false);
}

/////////////////////////////////////////////////
void OgreThermalCamera::CreateThermalTexture()
{
  if (this->ogreCamera == nullptr)
  {
    gzerr << "Ogre camera cannot be created" << std::endl;
    return;
  }

  if (!this->dataPtr->ogreThermalTexture)
  {
    this->dataPtr->ogreThermalTexture =
      Ogre::TextureManager::getSingleton().createManual(
      this->Name() + "_thermal", "General", Ogre::TEX_TYPE_2D,
      this->ImageWidth(), this->ImageHeight(), 0,
      Ogre::PF_L16, Ogre::TU_RENDERTARGET,
      0, false, 0).get();
    Ogre::RenderTarget *rt =
        this->dataPtr->ogreThermalTexture->getBuffer()->getRenderTarget();
    rt->setAutoUpdated(false);
    Ogre::Viewport *vp = rt->addViewport(this->ogreCamera);
    vp->setClearEveryFrame(true);
    vp->setShadowsEnabled(false);
    vp->setOverlaysEnabled(false);
  }

  const double aspectRatio = this->AspectRatio();
  const double angle = this->HFOV().Radian();
  const double vfov = 2.0 * atan(tan(angle / 2.0) / aspectRatio);
  this->ogreCamera->setFOVy(Ogre::Radian((Ogre::Real)vfov));
  this->ogreCamera->setAspectRatio((Ogre::Real)aspectRatio);

  // near and far plane are passed to heat source frag shaders through
  // material switcher. They are used to normalize depth values which are then
  // used for adding variations to temperature of the heat source
  // Here we set a small clip distance so camera can see close objects
  // without being clipped.
  double nearPlane = this->NearClipPlane();
  double farPlane = this->FarClipPlane();
  this->ogreCamera->setNearClipDistance(1e-4f);
  this->ogreCamera->setFarClipDistance(farPlane);

  // create thermal material
  std::string matName = "ThermalCamera";
  Ogre::ResourcePtr res =
    Ogre::MaterialManager::getSingleton().load(matName,
        Ogre::ResourceGroupManager::DEFAULT_RESOURCE_GROUP_NAME);

  // OGRE 1.9 changes the shared pointer definition
  #if OGRE_VERSION_LT_1_11_0
  this->dataPtr->thermalMaterial = res.staticCast<Ogre::Material>();
  #else
  this->dataPtr->thermalMaterial =
    std::static_pointer_cast<Ogre::Material>(res);
  #endif

  this->dataPtr->thermalMaterial = this->dataPtr->thermalMaterial->clone(
      matName + "_" + this->ogreCamera->getName());
  this->dataPtr->thermalMaterial->load();

  Ogre::Pass *pass =
      this->dataPtr->thermalMaterial->getTechnique(0)->getPass(0);
  auto params = pass->getFragmentProgramParameters();
  params->setNamedConstant("max", this->maxTemp);
  params->setNamedConstant("min", this->minTemp);
  params->setNamedConstant("resolution", this->resolution);
  params->setNamedConstant("ambient", this->ambient);
  params->setNamedConstant("range", this->ambientRange);
  params->setNamedConstant("heatSourceTempRange", this->heatSourceTempRange);

  this->dataPtr->thermalInstance =
      Ogre::CompositorManager::getSingleton().addCompositor(
      this->ogreCamera->getViewport(), "ThermalCamera");
  this->dataPtr->thermalInstance->getTechnique()->getOutputTargetPass()->
      getPass(0)->setMaterial(this->dataPtr->thermalMaterial);
  this->dataPtr->thermalInstance->setEnabled(true);

  if (!this->dataPtr->ogreHeatSourceTexture)
  {
    this->dataPtr->ogreHeatSourceTexture =
      Ogre::TextureManager::getSingleton().createManual(
      this->Name() + "_heatSource", "General", Ogre::TEX_TYPE_2D,
      this->ImageWidth(), this->ImageHeight(), 0,
      Ogre::PF_R8G8B8, Ogre::TU_RENDERTARGET,
      0, false, 0).get();

    Ogre::RenderTarget *rt =
        this->dataPtr->ogreHeatSourceTexture->getBuffer()->getRenderTarget();
    Ogre::Viewport *vp = rt->addViewport(this->ogreCamera);
    vp->setClearEveryFrame(true);
    vp->setShadowsEnabled(false);
    vp->setOverlaysEnabled(false);
    rt->setAutoUpdated(false);

    vp->setMaterialScheme("thermal");
    this->dataPtr->thermalMaterialSwitcher.reset(
        new OgreThermalCameraMaterialSwitcher(
        this->scene, nearPlane, farPlane));
    rt->addListener(this->dataPtr->thermalMaterialSwitcher.get());

    Ogre::TextureUnitState *tex = pass->getTextureUnitState(0u);
    tex->setTextureName(this->dataPtr->ogreHeatSourceTexture->getName());
    tex->setTextureFiltering(Ogre::TFO_NONE);
  }
}

/////////////////////////////////////////////////
void OgreThermalCamera::CreateRenderTexture()
{
  this->DestroyRenderTexture();
  RenderTexturePtr base = this->scene->CreateRenderTexture();
  this->dataPtr->thermalTexture =
      std::dynamic_pointer_cast<OgreRenderTexture>(base);
  this->dataPtr->thermalTexture->SetWidth(1);
  this->dataPtr->thermalTexture->SetHeight(1);
}

//////////////////////////////////////////////////
void OgreThermalCamera::DestroyRenderTexture()
{
  if (this->dataPtr->thermalTexture)
  {
    dynamic_cast<OgreRenderTexture *>(this->dataPtr->thermalTexture.get())
      ->Destroy();
    this->dataPtr->thermalTexture.reset();
  }
}

//////////////////////////////////////////////////
void OgreThermalCamera::PreRender()
{
  BaseCamera::PreRender();
  if (!this->dataPtr->ogreThermalTexture)
    this->CreateThermalTexture();
}

//////////////////////////////////////////////////
void OgreThermalCamera::Render()
{
  // render heat source
  Ogre::RenderTarget *heatRt =
      this->dataPtr->ogreHeatSourceTexture->getBuffer()->getRenderTarget();
  heatRt->update();

  Ogre::RenderTarget *rt =
      this->dataPtr->ogreThermalTexture->getBuffer()->getRenderTarget();
  rt->setAutoUpdated(false);
  rt->update(false);
}

//////////////////////////////////////////////////
void OgreThermalCamera::PostRender()
{
  if (this->dataPtr->newThermalFrame.ConnectionCount() <= 0u)
    return;

  unsigned int width = this->ImageWidth();
  unsigned int height = this->ImageHeight();
  unsigned int len = width * height;

  PixelFormat format = PF_L16;
  unsigned int channelCount = PixelUtil::ChannelCount(format);
  unsigned int bytesPerChannel = PixelUtil::BytesPerChannel(format);

  if (!this->dataPtr->thermalImage)
    this->dataPtr->thermalImage = new uint16_t[len * channelCount];
  if (!this->dataPtr->thermalBuffer)
    this->dataPtr->thermalBuffer = new uint16_t[len * channelCount];

  // get thermal data
  Ogre::RenderTarget *rt =
      this->dataPtr->ogreThermalTexture->getBuffer()->getRenderTarget();
  Ogre::PixelBox ogrePixelBox(width, height, 1,
      OgreConversions::Convert(format), this->dataPtr->thermalBuffer);
  rt->copyContentsToMemory(ogrePixelBox);

  // fill thermal data
  memcpy(this->dataPtr->thermalImage, this->dataPtr->thermalBuffer,
      height*width*channelCount*bytesPerChannel);

  this->dataPtr->newThermalFrame(
      this->dataPtr->thermalBuffer, width, height, 1, "L16");

  // Uncomment to debug thermal output
  // gzdbg << "wxh: " << width << " x " << height << std::endl;
  // for (unsigned int i = 0; i < height; ++i)
  // {
  //   for (unsigned int j = 0; j < width; ++j)
  //   {
  //     gzdbg << "[" << this->dataPtr->thermalImage[i*width + j] << "]";
  //   }
  //   gzdbg << std::endl;
  // }
}

//////////////////////////////////////////////////
common::ConnectionPtr OgreThermalCamera::ConnectNewThermalFrame(
    std::function<void(const uint16_t *, unsigned int, unsigned int,
      unsigned int, const std::string &)>  _subscriber)
{
  return this->dataPtr->newThermalFrame.Connect(_subscriber);
}

//////////////////////////////////////////////////
RenderTargetPtr OgreThermalCamera::RenderTarget() const
{
  return this->dataPtr->thermalTexture;
}

//////////////////////////////////////////////////
Ogre::Camera *OgreThermalCamera::Camera() const
{
  return this->ogreCamera;
}<|MERGE_RESOLUTION|>--- conflicted
+++ resolved
@@ -291,12 +291,6 @@
     this->dataPtr->thermalImage = nullptr;
   }
 
-  if (this->dataPtr->thermalTexture)
-  {
-    this->dataPtr->thermalTexture->Destroy();
-    this->dataPtr->thermalTexture = nullptr;
-  }
-
   if (!this->ogreCamera || !this->scene->IsInitialized())
     return;
 
@@ -332,13 +326,10 @@
     this->dataPtr->thermalMaterial.setNull();
   }
 
-<<<<<<< HEAD
-=======
   this->dataPtr->thermalMaterialSwitcher.reset();
 
   this->DestroyRenderTexture();
 
->>>>>>> e6c3b726
   Ogre::SceneManager *ogreSceneManager;
   ogreSceneManager = this->scene->OgreSceneManager();
   if (ogreSceneManager == nullptr)
