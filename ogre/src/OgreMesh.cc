--- conflicted
+++ resolved
@@ -92,11 +92,7 @@
 std::map<std::string, math::Matrix4d>
         OgreMesh::SkeletonLocalTransforms() const
 {
-<<<<<<< HEAD
-  std::map<std::string, gz::math::Matrix4d> mapTfs;
-=======
   std::map<std::string, math::Matrix4d> mapTfs;
->>>>>>> b1e81b79
   if (this->ogreEntity->hasSkeleton())
   {
     Ogre::SkeletonInstance *skel = this->ogreEntity->getSkeleton();
@@ -106,17 +102,10 @@
       Ogre::Quaternion quat(bone->getOrientation());
       Ogre::Vector3 p(bone->getPosition());
 
-<<<<<<< HEAD
-      gz::math::Quaterniond tfQuat(quat.w, quat.x, quat.y, quat.z);
-      gz::math::Vector3d tfTrans(p.x, p.y, p.z);
-
-      gz::math::Matrix4d tf(tfQuat);
-=======
       math::Quaterniond tfQuat(quat.w, quat.x, quat.y, quat.z);
       math::Vector3d tfTrans(p.x, p.y, p.z);
 
       math::Matrix4d tf(tfQuat);
->>>>>>> b1e81b79
       tf.SetTranslation(tfTrans);
 
       mapTfs[bone->getName()] = tf;
