/*
 * Copyright (C) 2018 Open Source Robotics Foundation
 *
 * Licensed under the Apache License, Version 2.0 (the "License");
 * you may not use this file except in compliance with the License.
 * You may obtain a copy of the License at
 *
 *     http://www.apache.org/licenses/LICENSE-2.0
 *
 * Unless required by applicable law or agreed to in writing, software
 * distributed under the License is distributed on an "AS IS" BASIS,
 * WITHOUT WARRANTIES OR CONDITIONS OF ANY KIND, either express or implied.
 * See the License for the specific language governing permissions and
 * limitations under the License.
 *
*/

#include "gz/common/Console.hh"
#include "gz/rendering/ogre/OgreIncludes.hh"
#include "gz/rendering/ogre/OgreMaterialSwitcher.hh"
#include "gz/rendering/RenderTypes.hh"

using namespace gz;
using namespace rendering;


/////////////////////////////////////////////////
OgreMaterialSwitcher::OgreMaterialSwitcher()
  : lastTechnique(nullptr)
{
<<<<<<< HEAD
  this->currentColor = gz::math::Color(0.0f, 0.0f, 0.1f);
=======
  this->currentColor = math::Color(0.0f, 0.0f, 0.1f);
>>>>>>> b1e81b79
}

/////////////////////////////////////////////////
OgreMaterialSwitcher::~OgreMaterialSwitcher()
{
}

/////////////////////////////////////////////////
Ogre::Technique *OgreMaterialSwitcher::handleSchemeNotFound(
    uint16_t /*_schemeIndex*/, const Ogre::String &_schemeName,
    Ogre::Material *_originalMaterial, uint16_t /*_lodIndex*/,
    const Ogre::Renderable *_rend)
{
  // selection buffer: check scheme name against the one specified in
  // OgreSelectionBuffer::CreateRTTBuffer. Only proceed if this is a callback
  // from the selection camera.
  if (_schemeName != "selection")
    return nullptr;

  if (!_rend || typeid(*_rend) != typeid(Ogre::SubEntity))
    return nullptr;

  const Ogre::SubEntity *subEntity =
    static_cast<const Ogre::SubEntity *>(_rend);

  if (!(subEntity->getParent()->getVisibilityFlags() &
      GZ_VISIBILITY_SELECTABLE))
  {
    const_cast<Ogre::SubEntity *>(subEntity)->setCustomParameter(1,
        Ogre::Vector4(0, 0, 0, 0));
    return nullptr;
  }

  if (this->lastEntity == subEntity->getParent()->getName())
  {
    const_cast<Ogre::SubEntity *>(subEntity)->setCustomParameter(1,
        Ogre::Vector4(this->currentColor.R(), this->currentColor.G(),
                      this->currentColor.B(), 1.0));
  }
  else
  {
    // load the selection buffer material
    if (this->plainTechnique == nullptr)
    {
      // plain opaque material
      Ogre::ResourcePtr res =
        Ogre::MaterialManager::getSingleton().load("gz-rendering/plain_color",
            Ogre::ResourceGroupManager::DEFAULT_RESOURCE_GROUP_NAME);

      // OGRE 1.9 changes the shared pointer definition
      #if OGRE_VERSION_LT_1_11_0
      Ogre::MaterialPtr plainMaterial = res.staticCast<Ogre::Material>();
      #else
      Ogre::MaterialPtr plainMaterial =
        std::static_pointer_cast<Ogre::Material>(res);
      #endif

      this->plainTechnique = plainMaterial->getTechnique(0);
      Ogre::Pass *plainPass = this->plainTechnique->getPass(0);
      plainPass->setDepthCheckEnabled(true);
      plainPass->setDepthWriteEnabled(true);

      // overlay material
      Ogre::MaterialPtr overlayMaterial =
          plainMaterial->clone("plain_color_overlay");
      this->overlayTechnique =
          overlayMaterial->getTechnique(0);
      if (!this->overlayTechnique || !this->overlayTechnique->getPass(0))
      {
        gzerr << "Problem creating the selection buffer overlay material"
            << std::endl;
        return nullptr;
      }
      Ogre::Pass *overlayPass = this->overlayTechnique->getPass(0);
      overlayPass->setDepthCheckEnabled(false);
      overlayPass->setDepthWriteEnabled(false);
    }

    // Make sure we keep the same depth properties so that
    // certain overlay objects can be picked by the mouse.
    Ogre::Technique *newTechnique = this->plainTechnique;

    Ogre::Technique *originalTechnique = _originalMaterial->getTechnique(0);
    if (originalTechnique)
    {
      Ogre::Pass *originalPass = originalTechnique->getPass(0);
      if (originalPass)
      {
        // check if it's an overlay material by assuming the
        // depth check and depth write properties are off.
        bool depthCheck = originalPass->getDepthCheckEnabled();
        bool depthWrite = originalPass->getDepthWriteEnabled();
        if (!depthCheck && !depthWrite)
          newTechnique = this->overlayTechnique;
      }
    }

    this->lastTechnique = newTechnique;

    this->NextColor();

    const_cast<Ogre::SubEntity *>(subEntity)->setCustomParameter(1,
        Ogre::Vector4(this->currentColor.R(), this->currentColor.G(),
          this->currentColor.B(), 1.0));

    this->lastEntity = subEntity->getParent()->getName();
    this->colorDict[this->currentColor.AsRGBA()] = this->lastEntity;
  }

  return this->lastTechnique;
}

/////////////////////////////////////////////////
void OgreMaterialSwitcher::preRenderTargetUpdate(
    const Ogre::RenderTargetEvent &/*_evt*/)
{
  Ogre::MaterialManager::getSingleton().addListener(this);
}

/////////////////////////////////////////////////
void OgreMaterialSwitcher::postRenderTargetUpdate(
    const Ogre::RenderTargetEvent &/*_evt*/)
{
  Ogre::MaterialManager::getSingleton().removeListener(this);
}

/////////////////////////////////////////////////
std::string OgreMaterialSwitcher::EntityName(
<<<<<<< HEAD
    const gz::math::Color &_color) const
=======
    const math::Color &_color) const
>>>>>>> b1e81b79
{
  auto iter = this->colorDict.find(_color.AsRGBA());

  if (iter != this->colorDict.end())
    return (*iter).second;
  else
    return std::string();
}

/////////////////////////////////////////////////
void OgreMaterialSwitcher::NextColor()
{
  auto color = this->currentColor.AsARGB();
  color++;
  this->currentColor.SetFromARGB(color);
}

/////////////////////////////////////////////////
void OgreMaterialSwitcher::Reset()
{
<<<<<<< HEAD
  this->currentColor = gz::math::Color(0.0, 0.0, 0.0);
=======
  this->currentColor = math::Color(0.0, 0.0, 0.0);
>>>>>>> b1e81b79
  this->lastTechnique = nullptr;
  this->lastEntity.clear();
  this->colorDict.clear();
}<|MERGE_RESOLUTION|>--- conflicted
+++ resolved
@@ -28,11 +28,7 @@
 OgreMaterialSwitcher::OgreMaterialSwitcher()
   : lastTechnique(nullptr)
 {
-<<<<<<< HEAD
-  this->currentColor = gz::math::Color(0.0f, 0.0f, 0.1f);
-=======
   this->currentColor = math::Color(0.0f, 0.0f, 0.1f);
->>>>>>> b1e81b79
 }
 
 /////////////////////////////////////////////////
@@ -161,11 +157,7 @@
 
 /////////////////////////////////////////////////
 std::string OgreMaterialSwitcher::EntityName(
-<<<<<<< HEAD
-    const gz::math::Color &_color) const
-=======
     const math::Color &_color) const
->>>>>>> b1e81b79
 {
   auto iter = this->colorDict.find(_color.AsRGBA());
 
@@ -186,11 +178,7 @@
 /////////////////////////////////////////////////
 void OgreMaterialSwitcher::Reset()
 {
-<<<<<<< HEAD
-  this->currentColor = gz::math::Color(0.0, 0.0, 0.0);
-=======
   this->currentColor = math::Color(0.0, 0.0, 0.0);
->>>>>>> b1e81b79
   this->lastTechnique = nullptr;
   this->lastEntity.clear();
   this->colorDict.clear();
