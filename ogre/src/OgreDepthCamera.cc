/*
 * Copyright (C) 2018 Open Source Robotics Foundation
 *
 * Licensed under the Apache License, Version 2.0 (the "License");
 * you may not use this file except in compliance with the License.
 * You may obtain a copy of the License at
 *
 *     http://www.apache.org/licenses/LICENSE-2.0
 *
 * Unless required by applicable law or agreed to in writing, software
 * distributed under the License is distributed on an "AS IS" BASIS,
 * WITHOUT WARRANTIES OR CONDITIONS OF ANY KIND, either express or implied.
 * See the License for the specific language governing permissions and
 * limitations under the License.
 *
*/

#if (_WIN32)
  /* Needed for std::min */
  #define NOMINMAX
  #include <windows.h>
#endif
#include <ignition/math/Helpers.hh>
#include "ignition/rendering/ogre/OgreDepthCamera.hh"
#include "ignition/rendering/ogre/OgreMaterial.hh"

/// \internal
/// \brief Private data for the OgreDepthCamera class
class ignition::rendering::OgreDepthCameraPrivate
{
  /// \brief The depth buffer
  public: float *depthBuffer = nullptr;

  /// \brief The depth material
  public: MaterialPtr depthMaterial = nullptr;

  /// \brief Point cloud xyz data buffer
  public: float *pcdBuffer = nullptr;

  /// \brief Point cloud view port
  public: Ogre::Viewport *pcdViewport = nullptr;

  /// \brief Point cloud material
  public: MaterialPtr pcdMaterial = nullptr;

  /// \brief Point cloud texture
  public: OgreRenderTexturePtr pcdTexture;

  /// \brief Point cloud texture
  public: OgreRenderTexturePtr colorTexture;

  /// \brief Point cloud color data buffer
  public: unsigned char *colorBuffer = nullptr;

  /// \brief True to output point cloud xyz and rgb data
  public: bool outputPoints = false;

  /// \brief maximum value used for data outside sensor range
  public: float dataMaxVal = ignition::math::INF_D;

  /// \brief minimum value used for data outside sensor range
  public: float dataMinVal = -ignition::math::INF_D;

  /// \brief Event used to signal rgb point cloud data
  public: ignition::common::EventT<void(const float *,
              unsigned int, unsigned int, unsigned int,
              const std::string &)> newRgbPointCloud;

  /// \brief Event used to signal depth data
  public: ignition::common::EventT<void(const float *,
              unsigned int, unsigned int, unsigned int,
              const std::string &)> newDepthFrame;
};

using namespace ignition;
using namespace rendering;

//////////////////////////////////////////////////
OgreDepthCamera::OgreDepthCamera()
  : dataPtr(new OgreDepthCameraPrivate())
{
}

//////////////////////////////////////////////////
OgreDepthCamera::~OgreDepthCamera()
{
  this->Destroy();
}

//////////////////////////////////////////////////
void OgreDepthCamera::Destroy()
{
  if (this->dataPtr->depthBuffer)
  {
    delete [] this->dataPtr->depthBuffer;
    this->dataPtr->depthBuffer = nullptr;
  }

  if (this->dataPtr->pcdBuffer)
  {
    delete [] this->dataPtr->pcdBuffer;
    this->dataPtr->pcdBuffer = nullptr;
  }

<<<<<<< HEAD
  if (!this->ogreCamera)
=======
  if (this->dataPtr->colorBuffer)
  {
    delete [] this->dataPtr->colorBuffer;
    this->dataPtr->colorBuffer = nullptr;
  }

  if (!this->scene->IsInitialized())
>>>>>>> 1c744c24
    return;

  Ogre::SceneManager *ogreSceneManager;
  ogreSceneManager = this->scene->OgreSceneManager();
  if (ogreSceneManager == nullptr)
  {
    ignerr << "Scene manager cannot be obtained" << std::endl;
  }
  else
  {
    if (ogreSceneManager->hasCamera(this->name))
    {
      ogreSceneManager->destroyCamera(this->name);
      this->ogreCamera = nullptr;
    }
  }
}

//////////////////////////////////////////////////
void OgreDepthCamera::Init()
{
  BaseDepthCamera::Init();
  this->CreateCamera();
  this->CreateDepthTexture();
  this->Reset();
}

//////////////////////////////////////////////////
void OgreDepthCamera::CreateCamera()
{
  // create ogre camera object
  Ogre::SceneManager *ogreSceneManager;
  ogreSceneManager = this->scene->OgreSceneManager();
  if (ogreSceneManager == nullptr)
  {
    ignerr << "Scene manager cannot be obtained" << std::endl;
    return;
  }

  this->ogreCamera = ogreSceneManager->createCamera(
      this->name);
  if (this->ogreCamera == nullptr)
  {
    ignerr << "Ogre camera cannot be created" << std::endl;
    return;
  }

  this->ogreNode->attachObject(this->ogreCamera);

  // rotate to Gazebo coordinate system
  this->ogreCamera->yaw(Ogre::Degree(-90.0));
  this->ogreCamera->roll(Ogre::Degree(-90.0));
  this->ogreCamera->setFixedYawAxis(false);

  // TODO(anyone): provide api access
  this->ogreCamera->setAutoAspectRatio(true);
  this->ogreCamera->setRenderingDistance(0);
  this->ogreCamera->setPolygonMode(Ogre::PM_SOLID);
  this->ogreCamera->setProjectionType(Ogre::PT_PERSPECTIVE);
  this->ogreCamera->setCustomProjectionMatrix(false);
}

/////////////////////////////////////////////////
void OgreDepthCamera::CreatePointCloudTexture()
{
  if (this->dataPtr->pcdTexture || this->dataPtr->colorTexture)
    return;

  // color
  RenderTexturePtr colorTextureBase = this->scene->CreateRenderTexture();
  this->dataPtr->colorTexture = std::dynamic_pointer_cast<OgreRenderTexture>(
      colorTextureBase);
  this->dataPtr->colorTexture->SetCamera(this->ogreCamera);
  this->dataPtr->colorTexture->SetFormat(PF_R8G8B8);
  this->dataPtr->colorTexture->SetWidth(this->ImageWidth());
  this->dataPtr->colorTexture->SetHeight(this->ImageHeight());
  this->dataPtr->colorTexture->SetBackgroundColor(
      this->scene->BackgroundColor());
  this->dataPtr->colorTexture->PreRender();

  // point cloud xyz
  RenderTexturePtr pcdTextureBase = this->scene->CreateRenderTexture();
  this->dataPtr->pcdTexture = std::dynamic_pointer_cast<OgreRenderTexture>(
      pcdTextureBase);
  this->dataPtr->pcdTexture->SetCamera(this->ogreCamera);
  this->dataPtr->pcdTexture->SetFormat(PF_FLOAT32_RGBA);
  this->dataPtr->pcdTexture->SetWidth(this->ImageWidth());
  this->dataPtr->pcdTexture->SetHeight(this->ImageHeight());
  this->dataPtr->pcdTexture->SetAntiAliasing(0);
  this->dataPtr->pcdTexture->SetBackgroundColor(
      this->scene->BackgroundColor());

  this->dataPtr->pcdMaterial = this->scene->CreateMaterial();

  const char *env = std::getenv("IGN_RENDERING_RESOURCE_PATH");
  std::string resourcePath = (env) ? std::string(env) :
      IGN_RENDERING_RESOURCE_PATH;

  // path to look for vertex and fragment shader parameters
  std::string pcdVSPath = common::joinPaths(
      resourcePath, "ogre", "media", "materials", "programs",
      "depth_points_vs.glsl");
  std::string pcdFSPath = common::joinPaths(
      resourcePath, "ogre", "media", "materials", "programs",
      "depth_points_fs.glsl");
  this->dataPtr->pcdMaterial->SetVertexShader(pcdVSPath);
  this->dataPtr->pcdMaterial->SetFragmentShader(pcdFSPath);

  this->dataPtr->pcdTexture->SetMaterial(this->dataPtr->pcdMaterial);
  this->dataPtr->pcdTexture->PreRender();
}

/////////////////////////////////////////////////
void OgreDepthCamera::CreateDepthTexture()
{
  if (this->ogreCamera == nullptr)
  {
    ignerr << "Ogre camera cannot be created" << std::endl;
  }

  if (this->depthTexture == nullptr)
  {
    // dummy render texture
    RenderTexturePtr depthTextureBase =
        this->scene->CreateRenderTexture();
    this->depthTexture = std::dynamic_pointer_cast<OgreRenderTexture>(
        depthTextureBase);
    this->depthTexture->SetFormat(PF_FLOAT32_R);
    this->depthTexture->SetCamera(this->ogreCamera);
    this->depthTexture->SetBackgroundColor(this->scene->BackgroundColor());
    this->depthTexture->SetWidth(1);
    this->depthTexture->SetHeight(1);
  }

  double ratio = static_cast<double>(this->ImageWidth()) /
                 static_cast<double>(this->ImageHeight());

  double vfov = 2.0 * atan(tan(this->HFOV().Radian() / 2.0) / ratio);
  this->ogreCamera->setAspectRatio(ratio);
  this->ogreCamera->setFOVy(Ogre::Radian(this->LimitFOV(vfov)));
}

//////////////////////////////////////////////////
void OgreDepthCamera::Render()
{
  // \todo(anyone) Make OgreDepthCamera::PreRender public to override
  // base function and move these calls there
  if (!this->depthTexture)
    this->CreateDepthTexture();
  if (!this->dataPtr->pcdTexture || !this->dataPtr->colorTexture)
    this->CreatePointCloudTexture();

  Ogre::SceneManager *sceneMgr = this->scene->OgreSceneManager();
  Ogre::ShadowTechnique shadowTech = sceneMgr->getShadowTechnique();

  // point cloud xyz and depth
  sceneMgr->setShadowTechnique(Ogre::SHADOWTYPE_NONE);
  sceneMgr->_suppressRenderStateChanges(true);

  this->dataPtr->pcdTexture->SetAutoUpdated(false);
  OgreMaterialPtr ogreMat =
      std::dynamic_pointer_cast<OgreMaterial>(this->dataPtr->pcdMaterial);
  this->UpdateRenderTarget(this->dataPtr->pcdTexture,
      ogreMat->Material().get(), ogreMat->Material()->getName());
  this->dataPtr->pcdTexture->RenderTarget()->update(false);

  sceneMgr->_suppressRenderStateChanges(false);
  sceneMgr->setShadowTechnique(shadowTech);

  // skip color pass if we do not need to output point clouds
  this->dataPtr->outputPoints =
      (this->dataPtr->newRgbPointCloud.ConnectionCount() > 0);
  if (!this->dataPtr->outputPoints)
    return;

  // color
  this->dataPtr->colorTexture->SetAutoUpdated(false);
  this->dataPtr->colorTexture->Render();
}

//////////////////////////////////////////////////
void OgreDepthCamera::UpdateRenderTarget(OgreRenderTexturePtr _target,
    Ogre::Material *_material, const std::string &_matName)

{
  Ogre::RenderTarget *target = _target->RenderTarget();
  std::string matName = _matName;

  Ogre::RenderSystem *renderSys;
  Ogre::Viewport *vp = target->getViewport(0);
  Ogre::SceneManager *sceneMgr = this->scene->OgreSceneManager();
  Ogre::Pass *pass;

  renderSys = this->scene->OgreSceneManager()->getDestinationRenderSystem();
  // Get pointer to the material pass
  pass = _material->getBestTechnique()->getPass(0);

  // Render the depth texture
  // OgreSceneManager::_render function automatically sets farClip to 0.
  // Which normally equates to infinite distance. We don't want this. So
  // we have to set the distance every time.
  this->ogreCamera->setFarClipDistance(this->FarClipPlane());
  this->ogreCamera->setNearClipDistance(1e-4);

  Ogre::AutoParamDataSource autoParamDataSource;

  // return farClip in case no renderable object is inside frustrum
  vp->setBackgroundColour(Ogre::ColourValue(this->FarClipPlane(),
      this->FarClipPlane(), this->FarClipPlane()));

  Ogre::CompositorManager::getSingleton().setCompositorEnabled(
      vp, matName, true);

  // Need this line to render the ground plane. No idea why it's necessary.
  renderSys->_setViewport(vp);
  sceneMgr->_setPass(pass, true, false);
  autoParamDataSource.setCurrentPass(pass);
  autoParamDataSource.setCurrentViewport(vp);
  autoParamDataSource.setCurrentRenderTarget(target);
  autoParamDataSource.setCurrentSceneManager(sceneMgr);
  autoParamDataSource.setCurrentCamera(this->ogreCamera, true);

  renderSys->setLightingEnabled(false);
  renderSys->_setFog(Ogre::FOG_NONE);

  // These two lines don't seem to do anything useful
  renderSys->_setProjectionMatrix(
      this->ogreCamera->getProjectionMatrixRS());
  renderSys->_setViewMatrix(this->ogreCamera->getViewMatrix(true));

  pass->_updateAutoParams(&autoParamDataSource, 1);

  // NOTE: We MUST bind parameters AFTER updating the autos
  if (pass->hasVertexProgram())
  {
    renderSys->bindGpuProgram(
    pass->getVertexProgram()->_getBindingDelegate());

    renderSys->bindGpuProgramParameters(Ogre::GPT_VERTEX_PROGRAM,
      pass->getVertexProgramParameters(), 1);
  }

  if (pass->hasFragmentProgram())
  {
    renderSys->bindGpuProgram(
    pass->getFragmentProgram()->_getBindingDelegate());

    renderSys->bindGpuProgramParameters(Ogre::GPT_FRAGMENT_PROGRAM,
    pass->getFragmentProgramParameters(), 1);
  }
}

//////////////////////////////////////////////////
void OgreDepthCamera::PostRender()
{
  unsigned int width = this->ImageWidth();
  unsigned int height = this->ImageHeight();
  unsigned int len = width * height;
  double farPlane = this->FarClipPlane();
  double nearPlane = this->NearClipPlane();

  // get depth data
  if (!this->dataPtr->depthBuffer)
    this->dataPtr->depthBuffer = new float[len];
  PixelFormat format = this->dataPtr->pcdTexture->Format();
  unsigned int channelCount = PixelUtil::ChannelCount(format);
  if (!this->dataPtr->pcdBuffer)
    this->dataPtr->pcdBuffer = new float[len * channelCount];
  this->dataPtr->pcdTexture->Buffer(this->dataPtr->pcdBuffer);

  // color data
  unsigned int colorChannelCount = 3;
  int bgColorR = this->scene->BackgroundColor().R() * 255;
  int bgColorG = this->scene->BackgroundColor().G() * 255;
  int bgColorB = this->scene->BackgroundColor().B() * 255;
  int bgColorA = this->scene->BackgroundColor().A() * 255;
  if (this->dataPtr->outputPoints)
  {
    PixelFormat colorFormat = this->dataPtr->colorTexture->Format();
    colorChannelCount = PixelUtil::ChannelCount(colorFormat);

    if (!this->dataPtr->colorBuffer)
      this->dataPtr->colorBuffer = new unsigned char[len * colorChannelCount];

    Ogre::PixelBox ogrePixelBox(width, height, 1,
        OgreConversions::Convert(colorFormat), this->dataPtr->colorBuffer);
    this->dataPtr->colorTexture->RenderTarget()->copyContentsToMemory(
        ogrePixelBox);
  }

  // fill depthBuffer and clamp values
  // \todo(anyone) figure out how to do this in shaders?
  for (unsigned int i = 0; i < height; ++i)
  {
    unsigned int step = i*width;
    unsigned int pcdStep = step * channelCount;
    for (unsigned int j = 0; j < width; ++j)
    {
      float *x = &this->dataPtr->pcdBuffer[pcdStep + j*channelCount];
      float *y = &this->dataPtr->pcdBuffer[pcdStep + j*channelCount + 1];
      float *z = &this->dataPtr->pcdBuffer[pcdStep + j*channelCount + 2];

      float depth = *x;
      bool clamp = false;
      // shaders return far for pixels with no depth data
      // manually clamp to max
      if ((*x >= farPlane) && (*y >= farPlane)
          && (*z >= farPlane))
      {
        clamp = true;
        depth = this->dataPtr->dataMaxVal;
        if (this->dataPtr->outputPoints)
        {
          *x = this->dataPtr->dataMaxVal;
          *y = this->dataPtr->dataMaxVal;
          *z = this->dataPtr->dataMaxVal;
        }
      }
      // Manually clamp values to min
      else if ((*x <= nearPlane) && (*y <= nearPlane)
          && (*z <= nearPlane))
      {
        clamp = true;
        depth = this->dataPtr->dataMinVal;
        if (this->dataPtr->outputPoints)
        {
          *x = this->dataPtr->dataMinVal;
          *y = this->dataPtr->dataMinVal;
          *z = this->dataPtr->dataMinVal;
        }
      }
      this->dataPtr->depthBuffer[step + j] = depth;

      // color
      if (this->dataPtr->outputPoints)
      {
        unsigned int colorStep = step * colorChannelCount;
        int r = 0;
        int g = 0;
        int b = 0;
        int a = 255;
        float *color = &this->dataPtr->pcdBuffer[pcdStep + j*channelCount + 3];
        if (clamp)
        {
          r = bgColorR;
          g = bgColorG;
          b = bgColorB;
          a = bgColorA;
        }
        else
        {
          r = this->dataPtr->colorBuffer[colorStep + j*colorChannelCount];
          g = this->dataPtr->colorBuffer[colorStep + j*colorChannelCount + 1];
          b = this->dataPtr->colorBuffer[colorStep + j*colorChannelCount + 2];
        }
        uint32_t rgba = (static_cast<uint8_t>(r) << 24) +
                        (static_cast<uint8_t>(g) << 16) +
                        (static_cast<uint8_t>(b) << 8) +
                        (static_cast<uint8_t>(a) << 0);
        // cppcheck-suppress invalidPointerCast
        float *c = reinterpret_cast<float *>(&rgba);
        *color = *c;
      }
    }
  }

  this->dataPtr->newDepthFrame(
      this->dataPtr->depthBuffer, width, height, 1, "FLOAT32");

  // point cloud
  if (this->dataPtr->outputPoints)
  {
    this->dataPtr->newRgbPointCloud(
        this->dataPtr->pcdBuffer, width, height, channelCount,
        "PF_FLOAT32_RGBA");

    // Uncomment to debug xyz output
    // igndbg << "wxh: " << width << " x " << height << std::endl;
    // for (unsigned int i = 0; i < height; ++i)
    // {
    //   for (unsigned int j = 0; j < width; ++j)
    //   {
    //     igndbg << "[" << this->dataPtr->pcdBuffer[i*width*4+j*4] << "]"
    //       << "[" << this->dataPtr->pcdBuffer[i*width*4+j*4+1] << "]"
    //       << "[" << this->dataPtr->pcdBuffer[i*width*4+j*4+2] << "],";
    //   }
    //   igndbg << std::endl;
    // }

    // Uncommnet to debug color output
    // for (unsigned int i = 0; i < height; ++i)
    // {
    //   for (unsigned int j = 0; j < width; ++j)
    //   {
    //     float c = this->dataPtr->pcdBuffer[i*width*4 + j*4 + 3];
    //     uint32_t *rgba = reinterpret_cast<uint32_t *>(&c);
    //     unsigned int r = *rgba >> 24 & 0xFF;
    //     unsigned int g = *rgba >> 16 & 0xFF;
    //     unsigned int b = *rgba >> 8 & 0xFF;
    //     igndbg << "[" << r << "]"
    //            << "[" << g << "]"
    //            << "[" << b << "],";
    //   }
    //   igndbg << std::endl;
    // }
  }
}

//////////////////////////////////////////////////
const float *OgreDepthCamera::DepthData() const
{
  return this->dataPtr->depthBuffer;
}

//////////////////////////////////////////////////
ignition::common::ConnectionPtr OgreDepthCamera::ConnectNewDepthFrame(
    std::function<void(const float *, unsigned int, unsigned int,
      unsigned int, const std::string &)>  _subscriber)
{
  return this->dataPtr->newDepthFrame.Connect(_subscriber);
}

//////////////////////////////////////////////////
ignition::common::ConnectionPtr OgreDepthCamera::ConnectNewRgbPointCloud(
    std::function<void(const float *, unsigned int, unsigned int,
      unsigned int, const std::string &)>  _subscriber)
{
  return this->dataPtr->newRgbPointCloud.Connect(_subscriber);
}

//////////////////////////////////////////////////
RenderTargetPtr OgreDepthCamera::RenderTarget() const
{
  return this->depthTexture;
}

//////////////////////////////////////////////////
double OgreDepthCamera::LimitFOV(const double _fov)
{
  return std::min(std::max(0.001, _fov), IGN_PI * 0.999);
}

//////////////////////////////////////////////////
void OgreDepthCamera::SetNearClipPlane(const double _near)
{
  BaseDepthCamera::SetNearClipPlane(_near);
}

//////////////////////////////////////////////////
void OgreDepthCamera::SetFarClipPlane(const double _far)
{
  BaseDepthCamera::SetFarClipPlane(_far);
  this->ogreCamera->setFarClipDistance(_far);
}

//////////////////////////////////////////////////
double OgreDepthCamera::NearClipPlane() const
{
  return BaseDepthCamera::NearClipPlane();
}

//////////////////////////////////////////////////
double OgreDepthCamera::FarClipPlane() const
{
  if (this->ogreCamera)
    return this->ogreCamera->getFarClipDistance();
  else
    return 0;
}<|MERGE_RESOLUTION|>--- conflicted
+++ resolved
@@ -102,17 +102,13 @@
     this->dataPtr->pcdBuffer = nullptr;
   }
 
-<<<<<<< HEAD
-  if (!this->ogreCamera)
-=======
   if (this->dataPtr->colorBuffer)
   {
     delete [] this->dataPtr->colorBuffer;
     this->dataPtr->colorBuffer = nullptr;
   }
 
-  if (!this->scene->IsInitialized())
->>>>>>> 1c744c24
+  if (!this->ogreCamera || !this->scene->IsInitialized())
     return;
 
   Ogre::SceneManager *ogreSceneManager;
