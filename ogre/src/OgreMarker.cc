/*
 * Copyright (C) 2019 Open Source Robotics Foundation
 *
 * Licensed under the Apache License, Version 2.0 (the "License");
 * you may not use this file except in compliance with the License.
 * You may obtain a copy of the License at
 *
 *     http://www.apache.org/licenses/LICENSE-2.0
 *
 * Unless required by applicable law or agreed to in writing, software
 * distributed under the License is distributed on an "AS IS" BASIS,
 * WITHOUT WARRANTIES OR CONDITIONS OF ANY KIND, either express or implied.
 * See the License for the specific language governing permissions and
 * limitations under the License.
 *
 */

#include <gz/common/Console.hh>

#include "gz/rendering/ogre/OgreCapsule.hh"
#include "gz/rendering/ogre/OgreDynamicLines.hh"
#include "gz/rendering/ogre/OgreMarker.hh"
#include "gz/rendering/ogre/OgreMaterial.hh"
#include "gz/rendering/ogre/OgreMesh.hh"
#include "gz/rendering/ogre/OgreScene.hh"

class gz::rendering::OgreMarkerPrivate
{
  /// \brief Marker material
  public: OgreMaterialPtr material = nullptr;

  /// \brief DynamicLines Object to display
  public: std::shared_ptr<OgreDynamicLines> dynamicRenderable;

  /// \brief Geometry Object for primitive shapes
  public: OgreGeometryPtr geom{nullptr};
};

using namespace gz;
using namespace rendering;

//////////////////////////////////////////////////
OgreMarker::OgreMarker()
  : dataPtr(new OgreMarkerPrivate)
{
}

//////////////////////////////////////////////////
OgreMarker::~OgreMarker()
{
  this->Destroy();
}

//////////////////////////////////////////////////
void OgreMarker::PreRender()
{
  if (this->markerType == MarkerType::MT_POINTS &&
      this->dataPtr->dynamicRenderable &&
      this->dataPtr->dynamicRenderable->PointCount() > 0u)
  {
    std::string pointsMatName = "PointCloudPoint";
    if (this->dataPtr->dynamicRenderable->getMaterial().isNull() ||
        this->dataPtr->dynamicRenderable->getMaterial()->getName()
        != pointsMatName)
    {
#if (OGRE_VERSION <= ((1 << 16) | (10 << 8) | 7))
      this->dataPtr->dynamicRenderable->setMaterial(pointsMatName);
#else
      Ogre::MaterialPtr pointsMat =
          Ogre::MaterialManager::getSingleton().getByName(
          pointsMatName);
      this->dataPtr->dynamicRenderable->setMaterial(pointsMat);
#endif
    }
    auto pass = this->dataPtr->dynamicRenderable->getMaterial()->getTechnique(
        0)->getPass(0);
    auto vertParams = pass->getVertexProgramParameters();
    vertParams->setNamedConstant("size", static_cast<Ogre::Real>(this->size));
  }

  this->dataPtr->dynamicRenderable->Update();
}

//////////////////////////////////////////////////
void OgreMarker::Destroy()
{
  if (this->dataPtr->geom)
  {
    this->dataPtr->geom->Destroy();
    this->dataPtr->geom.reset();
  }

  if (this->dataPtr->material && this->Scene())
  {
    this->Scene()->DestroyMaterial(this->dataPtr->material);
    this->dataPtr->material.reset();
  }
  this->dataPtr->dynamicRenderable.reset();
}

//////////////////////////////////////////////////
Ogre::MovableObject *OgreMarker::OgreObject() const
{
  switch (this->markerType)
  {
    case MT_NONE:
      return nullptr;
    case MT_BOX:
    case MT_CAPSULE:
    case MT_CYLINDER:
    case MT_SPHERE:
    {
      if (nullptr != this->dataPtr->geom)
      {
        return this->dataPtr->geom->OgreObject();
      }
      return nullptr;
    }
    case MT_LINE_STRIP:
    case MT_LINE_LIST:
    case MT_POINTS:
    case MT_TRIANGLE_FAN:
    case MT_TRIANGLE_LIST:
    case MT_TRIANGLE_STRIP:
      return std::dynamic_pointer_cast<Ogre::MovableObject>
        (this->dataPtr->dynamicRenderable).get();
    default:
      gzerr << "Invalid Marker type " << this->markerType << "\n";
      return nullptr;
  }
}

//////////////////////////////////////////////////
void OgreMarker::Init()
{
  this->Create();
}

//////////////////////////////////////////////////
void OgreMarker::Create()
{
  this->markerType = MT_NONE;
  this->dataPtr->dynamicRenderable.reset(new OgreDynamicLines(MT_LINE_STRIP));

  if (!this->dataPtr->geom)
  {
    this->dataPtr->geom =
      std::dynamic_pointer_cast<OgreGeometry>(this->scene->CreateBox());
  }
}

//////////////////////////////////////////////////
void OgreMarker::SetMaterial(MaterialPtr _material, bool _unique)
{
  if (nullptr == _material)
  {
    gzerr << "Cannot assign null material" << std::endl;
    return;
  }

  _material = (_unique) ? _material->Clone() : _material;

  OgreMaterialPtr derived =
    std::dynamic_pointer_cast<OgreMaterial>(_material);

  if (!derived)
  {
    gzerr << "Cannot assign material created by another render-engine"
      << std::endl;

    return;
  }
  std::string materialName = derived->Name();
  Ogre::MaterialPtr ogreMaterial = derived->Material();
  this->dataPtr->material = derived;

  this->dataPtr->material->SetReceiveShadows(false);
  this->dataPtr->material->SetCastShadows(false);
  this->dataPtr->material->SetLightingEnabled(false);

  switch (this->markerType)
  {
    case MT_NONE:
      break;
    case MT_BOX:
    case MT_CAPSULE:
    case MT_CYLINDER:
    case MT_SPHERE:
    {
      if (nullptr != this->dataPtr->geom)
      {
        this->dataPtr->geom->SetMaterial(derived, false);
      }
      else
      {
        gzerr << "Failed to set material, null geometry." << std::endl;
      }
      break;
    }
    case MT_LINE_STRIP:
    case MT_LINE_LIST:
    case MT_POINTS:
    case MT_TRIANGLE_FAN:
    case MT_TRIANGLE_LIST:
    case MT_TRIANGLE_STRIP:
#if (OGRE_VERSION <= ((1 << 16) | (10 << 8) | 7))
      this->dataPtr->dynamicRenderable->setMaterial(materialName);
#else
      this->dataPtr->dynamicRenderable->setMaterial(ogreMaterial);
#endif
      break;
    default:
      gzerr << "Invalid Marker type " << this->markerType << "\n";
      break;
  }
}

//////////////////////////////////////////////////
MaterialPtr OgreMarker::Material() const
{
  return this->dataPtr->material;
}

//////////////////////////////////////////////////
void OgreMarker::SetPoint(unsigned int _index,
<<<<<<< HEAD
    const gz::math::Vector3d &_value)
=======
    const math::Vector3d &_value)
>>>>>>> b1e81b79
{
  this->dataPtr->dynamicRenderable->SetPoint(_index, _value);
}

//////////////////////////////////////////////////
<<<<<<< HEAD
void OgreMarker::AddPoint(const gz::math::Vector3d &_pt,
    const gz::math::Color &_color)
=======
void OgreMarker::AddPoint(const math::Vector3d &_pt,
    const math::Color &_color)
>>>>>>> b1e81b79
{
  this->dataPtr->dynamicRenderable->AddPoint(_pt, _color);
}

//////////////////////////////////////////////////
void OgreMarker::ClearPoints()
{
  this->dataPtr->dynamicRenderable->Clear();
}

//////////////////////////////////////////////////
void OgreMarker::SetType(MarkerType _markerType)
{
  this->markerType = _markerType;
  switch (_markerType)
  {
    case MT_NONE:
      break;
    case MT_BOX:
      this->dataPtr->geom =
        std::dynamic_pointer_cast<OgreGeometry>(this->scene->CreateBox());
      break;
    case MT_CAPSULE:
      this->dataPtr->geom =
        std::dynamic_pointer_cast<OgreGeometry>(this->scene->CreateCapsule());
      break;
    case MT_CYLINDER:
      this->dataPtr->geom =
        std::dynamic_pointer_cast<OgreGeometry>(this->scene->CreateCylinder());
      break;
    case MT_SPHERE:
      this->dataPtr->geom =
        std::dynamic_pointer_cast<OgreGeometry>(this->scene->CreateSphere());
      break;
    case MT_LINE_STRIP:
    case MT_LINE_LIST:
    case MT_POINTS:
    case MT_TRIANGLE_FAN:
    case MT_TRIANGLE_LIST:
    case MT_TRIANGLE_STRIP:
      this->dataPtr->dynamicRenderable->SetOperationType(_markerType);
      break;
    default:
      gzerr << "Invalid Marker type\n";
      break;
  }
}

//////////////////////////////////////////////////
MarkerType OgreMarker::Type() const
{
  return this->markerType;
}<|MERGE_RESOLUTION|>--- conflicted
+++ resolved
@@ -223,23 +223,14 @@
 
 //////////////////////////////////////////////////
 void OgreMarker::SetPoint(unsigned int _index,
-<<<<<<< HEAD
-    const gz::math::Vector3d &_value)
-=======
     const math::Vector3d &_value)
->>>>>>> b1e81b79
 {
   this->dataPtr->dynamicRenderable->SetPoint(_index, _value);
 }
 
 //////////////////////////////////////////////////
-<<<<<<< HEAD
-void OgreMarker::AddPoint(const gz::math::Vector3d &_pt,
-    const gz::math::Color &_color)
-=======
 void OgreMarker::AddPoint(const math::Vector3d &_pt,
     const math::Color &_color)
->>>>>>> b1e81b79
 {
   this->dataPtr->dynamicRenderable->AddPoint(_pt, _color);
 }
