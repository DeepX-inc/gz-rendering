--- conflicted
+++ resolved
@@ -33,17 +33,10 @@
 class gz::rendering::OgreDynamicLinesPrivate
 {
   /// \brief list of colors at each point
-<<<<<<< HEAD
-  public: std::vector<gz::math::Color> colors;
-
-  /// \brief List of points for the line
-  public: std::vector<gz::math::Vector3d> points;
-=======
   public: std::vector<math::Color> colors;
 
   /// \brief List of points for the line
   public: std::vector<math::Vector3d> points;
->>>>>>> b1e81b79
 
   /// \brief Used to indicate if the lines require an update
   public: bool dirty = false;
@@ -64,13 +57,8 @@
 }
 
 /////////////////////////////////////////////////
-<<<<<<< HEAD
-void OgreDynamicLines::AddPoint(const gz::math::Vector3d &_pt,
-                            const gz::math::Color &_color)
-=======
 void OgreDynamicLines::AddPoint(const math::Vector3d &_pt,
                             const math::Color &_color)
->>>>>>> b1e81b79
 {
   this->dataPtr->points.push_back(_pt);
   this->dataPtr->colors.push_back(_color);
@@ -79,24 +67,14 @@
 
 /////////////////////////////////////////////////
 void OgreDynamicLines::AddPoint(double _x, double _y,
-<<<<<<< HEAD
-                double _z, const gz::math::Color &_color)
-{
-  this->AddPoint(gz::math::Vector3d(_x, _y, _z), _color);
-=======
                 double _z, const math::Color &_color)
 {
   this->AddPoint(math::Vector3d(_x, _y, _z), _color);
->>>>>>> b1e81b79
 }
 
 /////////////////////////////////////////////////
 void OgreDynamicLines::SetPoint(unsigned int _index,
-<<<<<<< HEAD
-                            const gz::math::Vector3d &_value)
-=======
                             const math::Vector3d &_value)
->>>>>>> b1e81b79
 {
   if (_index >= this->dataPtr->points.size())
   {
@@ -112,22 +90,14 @@
 
 /////////////////////////////////////////////////
 void OgreDynamicLines::SetColor(unsigned int _index,
-<<<<<<< HEAD
-                            const gz::math::Color &_color)
-=======
                             const math::Color &_color)
->>>>>>> b1e81b79
 {
   this->dataPtr->colors[_index] = _color;
   this->dataPtr->dirty = true;
 }
 
 /////////////////////////////////////////////////
-<<<<<<< HEAD
-gz::math::Vector3d OgreDynamicLines::Point(
-=======
 math::Vector3d OgreDynamicLines::Point(
->>>>>>> b1e81b79
     const unsigned int _index) const
 {
   if (_index >= this->dataPtr->points.size())
@@ -135,15 +105,9 @@
     gzerr << "Point index[" << _index << "] is out of bounds[0-"
            << this->dataPtr->points.size()-1 << "]\n";
 
-<<<<<<< HEAD
-    return gz::math::Vector3d(gz::math::INF_D,
-                                    gz::math::INF_D,
-                                    gz::math::INF_D);
-=======
     return math::Vector3d(math::INF_D,
                                     math::INF_D,
                                     math::INF_D);
->>>>>>> b1e81b79
   }
 
   return this->dataPtr->points[_index];
