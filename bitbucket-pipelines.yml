--- conflicted
+++ resolved
@@ -1,11 +1,3 @@
-<<<<<<< HEAD
-# This is a sample build configuration for C++.
-# Check our guides at https://confluence.atlassian.com/x/VYk8Lw for more examples.
-# Only use spaces to indent your .yml configuration.
-# -----
-# You can specify a custom docker image from Docker Hub as your build environment.
-=======
->>>>>>> 8b5151ea
 image: ubuntu:bionic
 
 pipelines:
@@ -13,20 +5,13 @@
     - step:
         script: # Modify the commands below to build your repository.
           - apt update
+          - apt -y install wget lsb-release
+          - sh -c 'echo "deb http://packages.osrfoundation.org/gazebo/ubuntu-stable `lsb_release -cs` main" > /etc/apt/sources.list.d/gazebo-stable.list'
+          - sh -c 'echo "deb http://packages.osrfoundation.org/gazebo/ubuntu-prerelease `lsb_release -cs` main" > /etc/apt/sources.list.d/gazebo-prerelease.list'
+          - wget http://packages.osrfoundation.org/gazebo.key -O - | apt-key add -
+          - apt-get update
           - apt-get -y install
             cmake pkg-config cppcheck libogre-1.9-dev libglew-dev libfreeimage-dev doxygen ruby-ronn freeglut3-dev libxmu-dev libxi-dev
-<<<<<<< HEAD
-            curl mercurial lcov
-          - sh tools/code_check.sh
-          # Dependency: Ignition packages
-          - apt-get -y install
-            libignition-cmake2-dev libignition-math6-dev
-          # Ignition common
-          - apt install -y
-            uuid-dev
-            libavcodec-dev libavdevice-dev libavformat-dev libavutil-dev
-            libfreeimage-dev libgts-dev libswscale-dev
-=======
             libavcodec-dev libavdevice-dev libavformat-dev libavutil-dev
             libfreeimage-dev libgts-dev libswscale-dev libtinyxml2-dev
             curl git mercurial g++-8 uuid-dev
@@ -34,38 +19,20 @@
           - gcc -v
           - g++ -v
           - gcov -v
+          # Dependency: Ignition packages
+          - apt-get -y install
+            libignition-cmake2-dev libignition-math6-dev
           # lcov
           - git clone https://github.com/linux-test-project/lcov.git
           - cd lcov
           - make install
           - cd ..
-          # Ignition cmake
-          - hg clone http://bitbucket.org/ignitionrobotics/ign-cmake -b gz11
-          - cd ign-cmake
-          - mkdir build
-          - cd build
-          - cmake .. # -DENABLE_TESTS_COMPILATION=false
-          - make -j4 install
-          - cd ../..
-          # Ignition math
-          - hg clone http://bitbucket.org/ignitionrobotics/ign-math -b gz11
-          - cd ign-math
-          - mkdir build
-          - cd build
-          - cmake .. # -DENABLE_TESTS_COMPILATION=false
-          - make -j4 install
-          - cd ../..
           # Ignition common
->>>>>>> 8b5151ea
           - hg clone http://bitbucket.org/ignitionrobotics/ign-common -b gz11
           - cd ign-common
           - mkdir build
           - cd build
-<<<<<<< HEAD
           - cmake ..
-=======
-          - cmake .. # -DENABLE_TESTS_COMPILATION=false
->>>>>>> 8b5151ea
           - make -j4 install
           - cd ../..
           # Ignition rendering
