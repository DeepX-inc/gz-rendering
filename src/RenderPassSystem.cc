--- conflicted
+++ resolved
@@ -51,13 +51,8 @@
   }
   else
   {
-<<<<<<< HEAD
-    gzerr << "RenderPass of typeid '" << _type << "' is not registered"
+    gzwarn << "RenderPass of typeid '" << _type << "' is not registered"
            << std::endl;
-=======
-    ignwarn << "RenderPass of typeid '" << _type << "' is not registered"
-            << std::endl;
->>>>>>> 94215655
   }
   return pass;
 }
