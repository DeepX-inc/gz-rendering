--- conflicted
+++ resolved
@@ -66,11 +66,7 @@
 
   const int halfWidth  = static_cast<int>(width / 2);
   const int halfHeight = static_cast<int>(height / 2);
-<<<<<<< HEAD
-  ignition::math::Vector2i centerClick(halfWidth, halfHeight);
-=======
-  const math::Vector2i centerClick(halfWidth, halfHeight);
->>>>>>> 6dda4565
+  math::Vector2i centerClick(halfWidth, halfHeight);
 
   RayQueryPtr rayQuery = scene->CreateRayQuery();
   EXPECT_TRUE(rayQuery != nullptr);
