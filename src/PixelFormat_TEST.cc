/*
 * Copyright (C) 2019 Open Source Robotics Foundation
 *
 * Licensed under the Apache License, Version 2.0 (the "License");
 * you may not use this file except in compliance with the License.
 * You may obtain a copy of the License at
 *
 *     http://www.apache.org/licenses/LICENSE-2.0
 *
 * Unless required by applicable law or agreed to in writing, software
 * distributed under the License is distributed on an "AS IS" BASIS,
 * WITHOUT WARRANTIES OR CONDITIONS OF ANY KIND, either express or implied.
 * See the License for the specific language governing permissions and
 * limitations under the License.
 *
*/

#include <gtest/gtest.h>

#include "gz/rendering/PixelFormat.hh"

<<<<<<< HEAD
=======
#include "gz/rendering/PixelFormat.hh"

>>>>>>> f80f9c3a
using namespace gz;
using namespace rendering;

/////////////////////////////////////////////////
TEST(PixelFormatTest, PixelUtil)
{
  PixelFormat format = PF_R8G8B8;
  EXPECT_EQ(3u, PixelUtil::BytesPerPixel(format));
  EXPECT_EQ(1u, PixelUtil::BytesPerChannel(format));
  EXPECT_EQ(3072u, PixelUtil::MemorySize(format, 32, 32));
  EXPECT_EQ("R8G8B8", PixelUtil::Name(format));
  EXPECT_EQ(format, PixelUtil::Enum("R8G8B8"));

  format = PF_FLOAT32_R;
  EXPECT_EQ(4u, PixelUtil::BytesPerPixel(format));
  EXPECT_EQ(4u, PixelUtil::BytesPerChannel(format));
  EXPECT_EQ(4096u, PixelUtil::MemorySize(format, 32, 32));
  EXPECT_EQ("FLOAT32_R", PixelUtil::Name(format));
  EXPECT_EQ(format, PixelUtil::Enum("FLOAT32_R"));

  format = PF_FLOAT32_RGB;
  EXPECT_EQ(12u, PixelUtil::BytesPerPixel(format));
  EXPECT_EQ(4u, PixelUtil::BytesPerChannel(format));
  EXPECT_EQ(12288u, PixelUtil::MemorySize(format, 32, 32));
  EXPECT_EQ("FLOAT32_RGB", PixelUtil::Name(format));
  EXPECT_EQ(format, PixelUtil::Enum("FLOAT32_RGB"));

  format = PF_FLOAT32_RGBA;
  EXPECT_EQ(16u, PixelUtil::BytesPerPixel(format));
  EXPECT_EQ(4u, PixelUtil::BytesPerChannel(format));
  EXPECT_EQ(16384u, PixelUtil::MemorySize(format, 32, 32));
  EXPECT_EQ("FLOAT32_RGBA", PixelUtil::Name(format));
  EXPECT_EQ(format, PixelUtil::Enum("FLOAT32_RGBA"));

  format = PF_L16;
  EXPECT_EQ(2u, PixelUtil::BytesPerPixel(format));
  EXPECT_EQ(2u, PixelUtil::BytesPerChannel(format));
  EXPECT_EQ(2048u, PixelUtil::MemorySize(format, 32, 32));
  EXPECT_EQ("L16", PixelUtil::Name(format));
  EXPECT_EQ(format, PixelUtil::Enum("L16"));

  format = PF_R8G8B8A8;
  EXPECT_EQ(4u, PixelUtil::BytesPerPixel(format));
  EXPECT_EQ(1u, PixelUtil::BytesPerChannel(format));
  EXPECT_EQ(4096u, PixelUtil::MemorySize(format, 32, 32));
<<<<<<< HEAD
=======
}

/////////////////////////////////////////////////
TEST(PixelFormatTest, PixelUtilInvalid)
{
  PixelFormat format = static_cast<PixelFormat>(16);

  EXPECT_EQ(PF_UNKNOWN, PixelUtil::Sanitize(format));
  EXPECT_EQ("UNKNOWN", PixelUtil::Name(format));

  EXPECT_EQ(PF_UNKNOWN, PixelUtil::Enum("invalid"));
}

int main(int argc, char **argv)
{
  ::testing::InitGoogleTest(&argc, argv);
  return RUN_ALL_TESTS();
>>>>>>> f80f9c3a
}<|MERGE_RESOLUTION|>--- conflicted
+++ resolved
@@ -19,11 +19,6 @@
 
 #include "gz/rendering/PixelFormat.hh"
 
-<<<<<<< HEAD
-=======
-#include "gz/rendering/PixelFormat.hh"
-
->>>>>>> f80f9c3a
 using namespace gz;
 using namespace rendering;
 
@@ -69,8 +64,6 @@
   EXPECT_EQ(4u, PixelUtil::BytesPerPixel(format));
   EXPECT_EQ(1u, PixelUtil::BytesPerChannel(format));
   EXPECT_EQ(4096u, PixelUtil::MemorySize(format, 32, 32));
-<<<<<<< HEAD
-=======
 }
 
 /////////////////////////////////////////////////
@@ -88,5 +81,4 @@
 {
   ::testing::InitGoogleTest(&argc, argv);
   return RUN_ALL_TESTS();
->>>>>>> f80f9c3a
 }