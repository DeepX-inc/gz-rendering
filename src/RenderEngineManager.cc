--- conflicted
+++ resolved
@@ -441,12 +441,8 @@
 {
   ignmsg << "Loading plugin [" << _filename << "]" << std::endl;
 
-<<<<<<< HEAD
   ignition::common::SystemPaths systemPaths;
   systemPaths.SetPluginPathEnv(this->pluginPathEnv);
-=======
-  common::SystemPaths systemPaths;
->>>>>>> 6dda4565
 
   // Add default install folder.
   systemPaths.AddPluginPaths(std::string(IGN_RENDERING_PLUGIN_PATH));
