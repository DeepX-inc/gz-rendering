/*
 * Copyright (C) 2015 Open Source Robotics Foundation
 *
 * Licensed under the Apache License, Version 2.0 (the "License");
 * you may not use this file except in compliance with the License.
 * You may obtain a copy of the License at
 *
 *     http://www.apache.org/licenses/LICENSE-2.0
 *
 * Unless required by applicable law or agreed to in writing, software
 * distributed under the License is distributed on an "AS IS" BASIS,
 * WITHOUT WARRANTIES OR CONDITIONS OF ANY KIND, either express or implied.
 * See the License for the specific language governing permissions and
 * limitations under the License.
 *
 */

#include <gz/common/Console.hh>

#include "gz/rendering/RenderPassSystem.hh"
#include "gz/rendering/base/BaseRenderEngine.hh"

using namespace gz;
using namespace rendering;

//////////////////////////////////////////////////
BaseRenderEngine::BaseRenderEngine()
{
  this->renderPassSystem.reset(new rendering::RenderPassSystem());
}

//////////////////////////////////////////////////
BaseRenderEngine::~BaseRenderEngine()
{
}

//////////////////////////////////////////////////
bool BaseRenderEngine::Load(const std::map<std::string, std::string> &_params)
{
  if (this->loaded)
  {
    gzwarn << "Render-engine has already been loaded" << std::endl;
    return true;
  }

  this->loaded = this->LoadImpl(_params);
  return this->loaded;
}

//////////////////////////////////////////////////
bool BaseRenderEngine::Init()
{
  if (!this->loaded)
  {
    gzerr << "Render-engine must be loaded first" << std::endl;
    return false;
  }

  if (this->initialized)
  {
    gzwarn << "Render-engine has already been initialized" << std::endl;
    return true;
  }

  this->initialized = this->InitImpl();
  return this->initialized;
}

//////////////////////////////////////////////////
bool BaseRenderEngine::Fini()
{
  this->Destroy();
  return true;
}

//////////////////////////////////////////////////
bool BaseRenderEngine::IsLoaded() const
{
  return this->loaded;
}

//////////////////////////////////////////////////
bool BaseRenderEngine::IsInitialized() const
{
  return this->initialized;
}

//////////////////////////////////////////////////
bool BaseRenderEngine::IsEnabled() const
{
  return this->initialized;
}

//////////////////////////////////////////////////
unsigned int BaseRenderEngine::SceneCount() const
{
  auto scenes = this->Scenes();
  if (scenes)
    return scenes->Size();
  return 0u;
}

//////////////////////////////////////////////////
bool BaseRenderEngine::HasScene(ConstScenePtr _scene) const
{
  auto scenes = this->Scenes();
  if (scenes)
    return scenes->Contains(_scene);
  return false;
}

//////////////////////////////////////////////////
bool BaseRenderEngine::HasSceneId(unsigned int _id) const
{
  auto scenes = this->Scenes();
  if (scenes)
    return scenes->ContainsId(_id);
  return false;
}

//////////////////////////////////////////////////
bool BaseRenderEngine::HasSceneName(const std::string &_name) const
{
  auto scenes = this->Scenes();
  if (scenes)
    return scenes->ContainsName(_name);
  return false;
}

//////////////////////////////////////////////////
ScenePtr BaseRenderEngine::SceneById(unsigned int _id) const
{
  auto scenes = this->Scenes();
  if (scenes)
    return scenes->GetById(_id);
  return ScenePtr();
}

//////////////////////////////////////////////////
ScenePtr BaseRenderEngine::SceneByName(const std::string &_name) const
{
  auto scenes = this->Scenes();
  if (scenes)
    return scenes->GetByName(_name);
  return ScenePtr();
}

//////////////////////////////////////////////////
ScenePtr BaseRenderEngine::SceneByIndex(unsigned int _index) const
{
  auto scenes = this->Scenes();
  if (scenes)
    return scenes->GetByIndex(_index);
  return ScenePtr();
}

//////////////////////////////////////////////////
void BaseRenderEngine::DestroyScene(ScenePtr _scene)
{
  auto scenes = this->Scenes();
  if (!scenes)
    return;
  scenes->Destroy(_scene);
}

//////////////////////////////////////////////////
void BaseRenderEngine::DestroySceneById(unsigned int _id)
{
  auto scenes = this->Scenes();
  if (!scenes)
    return;
  scenes->DestroyById(_id);
}

//////////////////////////////////////////////////
void BaseRenderEngine::DestroySceneByName(const std::string &_name)
{
  auto scenes = this->Scenes();
  if (!scenes)
    return;
  scenes->DestroyByName(_name);
}

//////////////////////////////////////////////////
void BaseRenderEngine::DestroySceneByIndex(unsigned int _index)
{
  auto scenes = this->Scenes();
  if (!scenes)
    return;
  scenes->DestroyByIndex(_index);
}

//////////////////////////////////////////////////
void BaseRenderEngine::DestroyScenes()
{
  auto scenes = this->Scenes();
  if (!scenes)
    return;
  scenes->DestroyAll();
}

//////////////////////////////////////////////////
ScenePtr BaseRenderEngine::CreateScene(const std::string &_name)
{
  unsigned int sceneId = this->NextSceneId();
  return this->CreateScene(sceneId, _name);
}

//////////////////////////////////////////////////
ScenePtr BaseRenderEngine::CreateScene(unsigned int _id,
    const std::string &_name)
{
  if (!this->IsInitialized())
  {
    gzerr << "Render-engine has not been initialized" << std::endl;
    return nullptr;
  }

  if (this->HasSceneId(_id))
  {
    gzerr << "Scene already exists with id: " << _id << std::endl;
    return nullptr;
  }

  if (this->HasSceneName(_name))
  {
<<<<<<< HEAD
    gzerr << "Scene already exists with id: " << _id << std::endl;
=======
    ignerr << "Scene already exists with name: " << _name << std::endl;
>>>>>>> e6c3b726
    return nullptr;
  }

  ScenePtr scene = this->CreateSceneImpl(_id, _name);
  this->PrepareScene(scene);
  return scene;
}

//////////////////////////////////////////////////
void BaseRenderEngine::Destroy()
{
  this->DestroyScenes();
  this->loaded = false;
  this->initialized = false;
}

//////////////////////////////////////////////////
void BaseRenderEngine::AddResourcePath(const std::string &_path)
{
  this->resourcePaths.push_back(_path);
}

//////////////////////////////////////////////////
void BaseRenderEngine::SetHeadless(bool _headless)
{
  this->isHeadless = _headless;
}

//////////////////////////////////////////////////
bool BaseRenderEngine::Headless() const
{
  return this->isHeadless;
}

//////////////////////////////////////////////////
void BaseRenderEngine::PrepareScene(ScenePtr _scene)
{
  if (_scene)
  {
    _scene->Load();
    _scene->Init();
  }
}

//////////////////////////////////////////////////
unsigned int BaseRenderEngine::NextSceneId()
{
  return this->nextSceneId--;
}

//////////////////////////////////////////////////
RenderPassSystemPtr BaseRenderEngine::RenderPassSystem() const
{
  if (!this->renderPassSystem)
  {
    gzerr << "Render pass not supported by the requested render engine"
        << std::endl;
    return RenderPassSystemPtr();
  }
  return this->renderPassSystem;
}<|MERGE_RESOLUTION|>--- conflicted
+++ resolved
@@ -224,11 +224,7 @@
 
   if (this->HasSceneName(_name))
   {
-<<<<<<< HEAD
-    gzerr << "Scene already exists with id: " << _id << std::endl;
-=======
-    ignerr << "Scene already exists with name: " << _name << std::endl;
->>>>>>> e6c3b726
+    gzerr << "Scene already exists with name: " << _name << std::endl;
     return nullptr;
   }
 
