--- conflicted
+++ resolved
@@ -57,11 +57,7 @@
   name(_name),
   loaded(false),
   initialized(false),
-<<<<<<< HEAD
-  nextObjectId(gz::math::MAX_UI16),
-=======
   nextObjectId(math::MAX_UI16),
->>>>>>> b1e81b79
   nodes(nullptr)
 {
 }
@@ -141,11 +137,7 @@
 
 //////////////////////////////////////////////////
 VisualPtr BaseScene::VisualAt(const CameraPtr &_camera,
-<<<<<<< HEAD
-                              const gz::math::Vector2i &_mousePos)
-=======
                               const math::Vector2i &_mousePos)
->>>>>>> b1e81b79
 {
   VisualPtr visual;
   RayQueryPtr rayQuery = this->CreateRayQuery();
@@ -1432,11 +1424,7 @@
     this->DestroyNode(root);
   }
   this->DestroyMaterials();
-<<<<<<< HEAD
-  this->nextObjectId = gz::math::MAX_UI16;
-=======
   this->nextObjectId = math::MAX_UI16;
->>>>>>> b1e81b79
 }
 
 //////////////////////////////////////////////////
