--- conflicted
+++ resolved
@@ -5,7 +5,6 @@
 notification to users that their code should be upgraded. The next major
 release will remove the deprecated code.
 
-<<<<<<< HEAD
 ## Ignition Rendering 6.x to 7.x
 
 ### Deprecations
@@ -13,7 +12,7 @@
 1. **ogre2/include/ignition/rendering/ogre2/Ogre2RenderEngine.hh**
     + Deprecated: `Ogre2IgnHlmsSphericalClipMinDistance &HlmsCustomizations()`
     + Replacement: `Ogre2IgnHlmsSphericalClipMinDistance &SphericalClipMinDistance()`
-=======
+
 ## Ignition Rendering 6.2.1 to 6.X
 
 ### Modifications
@@ -25,7 +24,6 @@
 	+ Also may affect gaussian postprocessing and other filters dependant on time.
 	+ Previous behavior was using real time instead of simulation time, which is wrong.
 	+ See https://github.com/ignitionrobotics/ign-rendering/issues/556 for details.
->>>>>>> f177b30f
 
 ## Ignition Rendering 5.x to 6.x
 
