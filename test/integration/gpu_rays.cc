/*
 * Copyright (C) 2018 Open Source Robotics Foundation
 *
 * Licensed under the Apache License, Version 2.0 (the "License");
 * you may not use this file except in compliance with the License.
 * You may obtain a copy of the License at
 *
 *     http://www.apache.org/licenses/LICENSE-2.0
 *
 * Unless required by applicable law or agreed to in writing, software
 * distributed under the License is distributed on an "AS IS" BASIS,
 * WITHOUT WARRANTIES OR CONDITIONS OF ANY KIND, either express or implied.
 * See the License for the specific language governing permissions and
 * limitations under the License.
 *
*/

#include <gtest/gtest.h>

#include <ignition/common/Console.hh>
#include <ignition/common/Image.hh>
#include <ignition/common/Filesystem.hh>

#include "test_config.h"  // NOLINT(build/include)

#include "ignition/rendering/GpuRays.hh"
#include "ignition/rendering/RenderEngine.hh"
#include "ignition/rendering/RenderingIface.hh"
#include "ignition/rendering/Scene.hh"

#define LASER_TOL 2e-4
#define DOUBLE_TOL 1e-6

// vertical range values seem to be less accurate
#define VERTICAL_LASER_TOL 1e-3

#define WAIT_TIME 0.02

using namespace ignition;
using namespace rendering;

void OnNewGpuRaysFrame(float *_scanDest, const float *_scan,
                  unsigned int _width, unsigned int _height,
                  unsigned int _channels,
                  const std::string &/*_format*/)
{
  float f;
  int size =  _width * _height * _channels;
  memcpy(_scanDest, _scan, size * sizeof(f));
}

class GpuRaysTest: public testing::Test,
                  public testing::WithParamInterface<const char *>
{
  // Test and verify gpu rays properties setters and getters
  public: void Configure(const std::string &_renderEngine);

  // Test boxes detection
  public: void RaysUnitBox(const std::string &_renderEngine);

  // Test vertical measurements
  public: void LaserVertical(const std::string &_renderEngine);
};

/////////////////////////////////////////////////
/// \brief Test GPU rays configuraions
void GpuRaysTest::Configure(const std::string &_renderEngine)
{
  if (_renderEngine == "optix")
  {
    igndbg << "GpuRays not supported yet in rendering engine: "
            << _renderEngine << std::endl;
    return;
  }

  // create and populate scene
  RenderEngine *engine = rendering::engine(_renderEngine);
  if (!engine)
  {
    igndbg << "Engine '" << _renderEngine
              << "' is not supported" << std::endl;
    return;
  }

  ScenePtr scene = engine->CreateScene("scene");
  ASSERT_TRUE(scene != nullptr);

  VisualPtr root = scene->RootVisual();

  GpuRaysPtr gpuRays = scene->CreateGpuRays();
  ASSERT_TRUE(gpuRays != nullptr);
  root->AddChild(gpuRays);

  // set gpu rays caster initial pose
  math::Vector3d initPos(-2, 0.0, 5.0);
  math::Quaterniond initRot = math::Quaterniond::Identity;
  gpuRays->SetWorldPosition(initPos);
  EXPECT_EQ(initPos, gpuRays->WorldPosition());
  EXPECT_EQ(initRot, gpuRays->WorldRotation());

  // The following tests all the getters and setters
  {
    gpuRays->SetNearClipPlane(0.1);
    EXPECT_NEAR(gpuRays->NearClipPlane(), 0.1, 1e-6);

    gpuRays->SetFarClipPlane(100.0);
    EXPECT_NEAR(gpuRays->FarClipPlane(), 100, 1e-6);

    gpuRays->SetIsHorizontal(false);
    EXPECT_FALSE(gpuRays->IsHorizontal());

    gpuRays->SetNearClipPlane(0.04);
    EXPECT_NEAR(gpuRays->NearClipPlane(), 0.04, 1e-6);

    gpuRays->SetFarClipPlane(5.4);
    EXPECT_NEAR(gpuRays->FarClipPlane(), 05.4, 1e-6);

    gpuRays->SetAngleMin(-1.47);
    EXPECT_NEAR(gpuRays->AngleMin().Radian(), -1.47, 1e-6);

    gpuRays->SetAngleMax(1.56);
    EXPECT_NEAR(gpuRays->AngleMax().Radian(), 1.56, 1e-6);

    gpuRays->SetVerticalAngleMin(-0.32);
    EXPECT_NEAR(gpuRays->VerticalAngleMin().Radian(), -0.32, 1e-6);

    gpuRays->SetVerticalAngleMax(1.58);
    EXPECT_NEAR(gpuRays->VerticalAngleMax().Radian(), 1.58, 1e-6);

    EXPECT_EQ(gpuRays->Clamp(), false);
    gpuRays->SetClamp(true);
    EXPECT_EQ(gpuRays->Clamp(), true);

    gpuRays->SetVerticalRayCount(67);
    EXPECT_NEAR(gpuRays->VerticalRayCount(), 67, 1e-6);
  }

  // Clean up
  engine->DestroyScene(scene);
  rendering::unloadEngine(engine->Name());
}


/////////////////////////////////////////////////
/// \brief Test detection of different boxes
void GpuRaysTest::RaysUnitBox(const std::string &_renderEngine)
{
<<<<<<< HEAD
  if (_renderEngine == "optix")
=======
#ifdef __APPLE__
  std::cerr << "Skipping test for apple, see issue #35." << std::endl;
  return;
#endif

  if (_renderEngine != "ogre")
>>>>>>> af098c08
  {
    igndbg << "GpuRays not supported yet in rendering engine: "
            << _renderEngine << std::endl;
    return;
  }

  // Test GPU rays with 3 boxes in the world.
  // First GPU rays at identity orientation, second at 90 degree roll
  // First place 2 of 3 boxes within range and verify range values.
  // then move all 3 boxes out of range and verify range values

  const double hMinAngle = -IGN_PI/2.0;
  const double hMaxAngle = IGN_PI/2.0;
  const double minRange = 0.1;
  const double maxRange = 10.0;
  const int hRayCount = 11;
  const int vRayCount = 1;

  common::Time waitTime = common::Time(WAIT_TIME);

  // create and populate scene
  RenderEngine *engine = rendering::engine(_renderEngine);
  if (!engine)
  {
    igndbg << "Engine '" << _renderEngine
              << "' is not supported" << std::endl;
    return;
  }

  ScenePtr scene = engine->CreateScene("scene");
  ASSERT_TRUE(scene != nullptr);

  VisualPtr root = scene->RootVisual();

  // Create first ray caster
  ignition::math::Pose3d testPose(ignition::math::Vector3d(0, 0, 0.1),
      ignition::math::Quaterniond::Identity);

  GpuRaysPtr gpuRays = scene->CreateGpuRays("gpu_rays_1");
  gpuRays->SetWorldPosition(testPose.Pos());
  gpuRays->SetWorldRotation(testPose.Rot());
  gpuRays->SetNearClipPlane(minRange);
  gpuRays->SetFarClipPlane(maxRange);
  gpuRays->SetAngleMin(hMinAngle);
  gpuRays->SetAngleMax(hMaxAngle);
  gpuRays->SetRayCount(hRayCount);

  gpuRays->SetVerticalRayCount(vRayCount);
  root->AddChild(gpuRays);

  // Create a second ray caster rotated
  ignition::math::Pose3d testPose2(ignition::math::Vector3d(0, 0, 0.1),
      ignition::math::Quaterniond(IGN_PI/2.0, 0, 0));

  GpuRaysPtr gpuRays2 = scene->CreateGpuRays("gpu_rays_2");
  gpuRays2->SetWorldPosition(testPose2.Pos());
  gpuRays2->SetWorldRotation(testPose2.Rot());
  gpuRays2->SetNearClipPlane(minRange);
  gpuRays2->SetFarClipPlane(maxRange);
  gpuRays2->SetClamp(true);
  gpuRays2->SetAngleMin(hMinAngle);
  gpuRays2->SetAngleMax(hMaxAngle);
  gpuRays2->SetRayCount(hRayCount);
  gpuRays2->SetVerticalRayCount(vRayCount);
  root->AddChild(gpuRays2);

  // Create testing boxes
  // box in the center
  ignition::math::Pose3d box01Pose(ignition::math::Vector3d(3, 0, 0.5),
                                   ignition::math::Quaterniond::Identity);
  VisualPtr visualBox1 = scene->CreateVisual("UnitBox1");
  visualBox1->AddGeometry(scene->CreateBox());
  visualBox1->SetWorldPosition(box01Pose.Pos());
  visualBox1->SetWorldRotation(box01Pose.Rot());
  root->AddChild(visualBox1);

  // box on the right of the first gpu rays caster
  ignition::math::Pose3d box02Pose(ignition::math::Vector3d(0, -5, 0.5),
                                   ignition::math::Quaterniond::Identity);
  VisualPtr visualBox2 = scene->CreateVisual("UnitBox2");
  visualBox2->AddGeometry(scene->CreateBox());
  visualBox2->SetWorldPosition(box02Pose.Pos());
  visualBox2->SetWorldRotation(box02Pose.Rot());
  root->AddChild(visualBox2);

  // box on the left of the rays caster 1 but out of range
  ignition::math::Pose3d box03Pose(
      ignition::math::Vector3d(0, maxRange + 1, 0.5),
      ignition::math::Quaterniond::Identity);
  VisualPtr visualBox3 = scene->CreateVisual("UnitBox3");
  visualBox3->AddGeometry(scene->CreateBox());
  visualBox3->SetWorldPosition(box03Pose.Pos());
  visualBox3->SetWorldRotation(box03Pose.Rot());
  root->AddChild(visualBox3);

  // Verify rays caster 1 range readings
  // listen to new gpu rays frames
  unsigned int channels = 3;
  float *scan = new float[hRayCount * vRayCount * channels];
  common::ConnectionPtr c =
    gpuRays->ConnectNewGpuRaysFrame(
        std::bind(&::OnNewGpuRaysFrame, scan,
          std::placeholders::_1, std::placeholders::_2, std::placeholders::_3,
          std::placeholders::_4, std::placeholders::_5));

  gpuRays->Update();

  int mid = static_cast<int>(hRayCount/2) * channels;
  int last = (hRayCount - 1) * channels;
  double unitBoxSize = 1.0;
  double expectedRangeAtMidPointBox1 = abs(box01Pose.Pos().X()) - unitBoxSize/2;
  double expectedRangeAtMidPointBox2 = abs(box02Pose.Pos().Y()) - unitBoxSize/2;

  // rays caster 1 should see box01 and box02
  EXPECT_NEAR(scan[mid], expectedRangeAtMidPointBox1, LASER_TOL);
  EXPECT_NEAR(scan[0], expectedRangeAtMidPointBox2, LASER_TOL);
  EXPECT_DOUBLE_EQ(scan[last], ignition::math::INF_D);

  // Verify rays caster 2 range readings
  // listen to new gpu rays frames
  float *scan2 = new float[hRayCount * vRayCount * 3];
  common::ConnectionPtr c2 =
    gpuRays2->ConnectNewGpuRaysFrame(
        std::bind(&::OnNewGpuRaysFrame, scan2,
          std::placeholders::_1, std::placeholders::_2, std::placeholders::_3,
          std::placeholders::_4, std::placeholders::_5));

  gpuRays2->Update();

  // Only box01 should be visible to rays caster 2
  EXPECT_DOUBLE_EQ(scan2[0], maxRange);
  EXPECT_NEAR(scan2[mid], expectedRangeAtMidPointBox1, LASER_TOL);
  EXPECT_DOUBLE_EQ(scan2[last], maxRange);

  // Move all boxes out of range
  visualBox1->SetWorldPosition(
      ignition::math::Vector3d(maxRange + 1, 0, 0));
  visualBox1->SetWorldRotation(box01Pose.Rot());
  visualBox2->SetWorldPosition(
      ignition::math::Vector3d(0, -(maxRange + 1), 0));
  visualBox2->SetWorldRotation(box02Pose.Rot());

  gpuRays->Update();
  gpuRays2->Update();

  for (int i = 0; i < gpuRays->RayCount(); ++i)
    EXPECT_DOUBLE_EQ(scan[i * 3], ignition::math::INF_D);

  for (int i = 0; i < gpuRays2->RayCount(); ++i)
    EXPECT_DOUBLE_EQ(scan2[i * 3], maxRange);

  c.reset();
  c2.reset();

  delete [] scan;
  delete [] scan2;

  scan = nullptr;
  scan2 = nullptr;

  // Clean up
  engine->DestroyScene(scene);
  rendering::unloadEngine(engine->Name());
}

/////////////////////////////////////////////////
/// \brief Test GPU rays vertical component
void GpuRaysTest::LaserVertical(const std::string &_renderEngine)
{
<<<<<<< HEAD
  if (_renderEngine == "optix")
=======
#ifdef __APPLE__
  std::cerr << "Skipping test for apple, see issue #35." << std::endl;
  return;
#endif

  if (_renderEngine != "ogre")
>>>>>>> af098c08
  {
    igndbg << "GpuRays not supported yet in rendering engine: "
            << _renderEngine << std::endl;
    return;
  }

  // Test a rays that has a vertical range component.
  // Place a box within range and verify range values,
  // then move the box out of range and verify range values

  double hMinAngle = -IGN_PI/2.0;
  double hMaxAngle = IGN_PI/2.0;
  double vMinAngle = -IGN_PI/4.0;
  double vMaxAngle = IGN_PI/4.0;
  double minRange = 0.1;
  double maxRange = 5.0;
  unsigned int hRayCount = 640;
  unsigned int vRayCount = 4;

  common::Time waitTime = common::Time(WAIT_TIME);

  // create and populate scene
  RenderEngine *engine = rendering::engine(_renderEngine);
  if (!engine)
  {
    igndbg << "Engine '" << _renderEngine
              << "' is not supported" << std::endl;
    return;
  }

  ScenePtr scene = engine->CreateScene("scene");
  ASSERT_TRUE(scene != nullptr);

  VisualPtr root = scene->RootVisual();

  // Create first ray caster
  ignition::math::Pose3d testPose(ignition::math::Vector3d(0.25, 0, 0.5),
      ignition::math::Quaterniond::Identity);

  GpuRaysPtr gpuRays = scene->CreateGpuRays("vertical_gpu_rays");
  gpuRays->SetWorldPosition(testPose.Pos());
  gpuRays->SetWorldRotation(testPose.Rot());
  gpuRays->SetNearClipPlane(minRange);
  gpuRays->SetFarClipPlane(maxRange);
  gpuRays->SetAngleMin(hMinAngle);
  gpuRays->SetAngleMax(hMaxAngle);
  gpuRays->SetVerticalAngleMin(vMinAngle);
  gpuRays->SetVerticalAngleMax(vMaxAngle);
  gpuRays->SetRayCount(hRayCount);
  gpuRays->SetVerticalRayCount(vRayCount);
  root->AddChild(gpuRays);

  // Create testing boxes
  // box in front of ray sensor
  ignition::math::Pose3d box01Pose(ignition::math::Vector3d(1, 0, 0.5),
      ignition::math::Quaterniond::Identity);
  VisualPtr visualBox1 = scene->CreateVisual("VerticalTestBox1");
  visualBox1->AddGeometry(scene->CreateBox());
  visualBox1->SetWorldPosition(box01Pose.Pos());
  visualBox1->SetWorldRotation(box01Pose.Rot());
  root->AddChild(visualBox1);

  unsigned int channels = 3;
  float *scan = new float[hRayCount * vRayCount * channels];
  common::ConnectionPtr c =
    gpuRays->ConnectNewGpuRaysFrame(
        std::bind(&::OnNewGpuRaysFrame, scan,
          std::placeholders::_1, std::placeholders::_2, std::placeholders::_3,
          std::placeholders::_4, std::placeholders::_5));

  gpuRays->Update();

  unsigned int mid = hRayCount * channels / 2;
  double unitBoxSize = 1.0;
  double expectedRangeAtMidPoint = box01Pose.Pos().X() - unitBoxSize/2
      - testPose.Pos().X();

  double vAngleStep = (vMaxAngle - vMinAngle) / (vRayCount-1);
  double angleStep = vMinAngle;

  // all vertical laser planes should sense box
  for (unsigned int i = 0; i < vRayCount; ++i)
  {
    double expectedRange = expectedRangeAtMidPoint / cos(angleStep);

    EXPECT_NEAR(scan[i * hRayCount * channels + mid],
        expectedRange, VERTICAL_LASER_TOL);

    angleStep += vAngleStep;

    // check that the values in the extremes are infinity
    EXPECT_DOUBLE_EQ(scan[i * hRayCount * channels],
        ignition::math::INF_D);
    EXPECT_DOUBLE_EQ(scan[(i * hRayCount + (hRayCount - 1)) * channels],
        ignition::math::INF_D);
  }

  // Move box out of range
  visualBox1->SetWorldPosition(
      ignition::math::Vector3d(maxRange + 1, 0, 0));
  visualBox1->SetWorldRotation(
      ignition::math::Quaterniond::Identity);

  // wait for a few more laser scans
  gpuRays->Update();

  for (int j = 0; j < gpuRays->VerticalRayCount(); ++j)
  {
    for (int i = 0; i < gpuRays->RayCount(); ++i)
    {
      EXPECT_DOUBLE_EQ(scan[j * gpuRays->RayCount() * channels+ i * channels],
          ignition::math::INF_D);
    }
  }

  c.reset();

  delete [] scan;
  scan = nullptr;

  // Clean up
  engine->DestroyScene(scene);
  rendering::unloadEngine(engine->Name());
}

/////////////////////////////////////////////////
TEST_P(GpuRaysTest, Configure)
{
  Configure(GetParam());
}

/////////////////////////////////////////////////
TEST_P(GpuRaysTest, RaysUnitBox)
{
  RaysUnitBox(GetParam());
}

/////////////////////////////////////////////////
TEST_P(GpuRaysTest, LaserVertical)
{
  LaserVertical(GetParam());
}

INSTANTIATE_TEST_CASE_P(GpuRays, GpuRaysTest,
    RENDER_ENGINE_VALUES,
    ignition::rendering::PrintToStringParam());

int main(int argc, char **argv)
{
  ::testing::InitGoogleTest(&argc, argv);
  return RUN_ALL_TESTS();
}<|MERGE_RESOLUTION|>--- conflicted
+++ resolved
@@ -145,16 +145,12 @@
 /// \brief Test detection of different boxes
 void GpuRaysTest::RaysUnitBox(const std::string &_renderEngine)
 {
-<<<<<<< HEAD
-  if (_renderEngine == "optix")
-=======
 #ifdef __APPLE__
   std::cerr << "Skipping test for apple, see issue #35." << std::endl;
   return;
 #endif
 
-  if (_renderEngine != "ogre")
->>>>>>> af098c08
+  if (_renderEngine == "optix")
   {
     igndbg << "GpuRays not supported yet in rendering engine: "
             << _renderEngine << std::endl;
@@ -170,7 +166,7 @@
   const double hMaxAngle = IGN_PI/2.0;
   const double minRange = 0.1;
   const double maxRange = 10.0;
-  const int hRayCount = 11;
+  const int hRayCount = 320;
   const int vRayCount = 1;
 
   common::Time waitTime = common::Time(WAIT_TIME);
@@ -324,16 +320,12 @@
 /// \brief Test GPU rays vertical component
 void GpuRaysTest::LaserVertical(const std::string &_renderEngine)
 {
-<<<<<<< HEAD
-  if (_renderEngine == "optix")
-=======
 #ifdef __APPLE__
   std::cerr << "Skipping test for apple, see issue #35." << std::endl;
   return;
 #endif
 
-  if (_renderEngine != "ogre")
->>>>>>> af098c08
+  if (_renderEngine == "optix")
   {
     igndbg << "GpuRays not supported yet in rendering engine: "
             << _renderEngine << std::endl;
