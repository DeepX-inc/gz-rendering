--- conflicted
+++ resolved
@@ -17,31 +17,17 @@
 
 #include <gtest/gtest.h>
 
-<<<<<<< HEAD
 #include "CommonRenderingTest.hh"
-=======
-#include <ignition/common/Console.hh>
-#include <ignition/common/Image.hh>
-#include <ignition/common/ImageHeightmap.hh>
-#include <ignition/common/Filesystem.hh>
->>>>>>> e6c3b726
 
 #include <gz/common/Image.hh>
 #include <gz/common/Filesystem.hh>
+#include <gz/common/geospatial/ImageHeightmap.hh>
 #include <gz/utils/ExtraTestMacros.hh>
 
-<<<<<<< HEAD
 #include "gz/rendering/GpuRays.hh"
 #include "gz/rendering/ParticleEmitter.hh"
+#include "gz/rendering/Heightmap.hh"
 #include "gz/rendering/Scene.hh"
-=======
-#include "ignition/rendering/GpuRays.hh"
-#include "ignition/rendering/Heightmap.hh"
-#include "ignition/rendering/ParticleEmitter.hh"
-#include "ignition/rendering/RenderEngine.hh"
-#include "ignition/rendering/RenderingIface.hh"
-#include "ignition/rendering/Scene.hh"
->>>>>>> e6c3b726
 
 #define LASER_TOL 2e-4
 #define DOUBLE_TOL 1e-6
@@ -68,34 +54,10 @@
 /////////////////////////////////////////////////
 class GpuRaysTest: public CommonRenderingTest
 {
-<<<<<<< HEAD
-=======
-  // Test and verify gpu rays properties setters and getters
-  public: void Configure(const std::string &_renderEngine);
-
-  // Test boxes detection
-  public: void RaysUnitBox(const std::string &_renderEngine);
-
-  // Test vertical measurements
-  public: void LaserVertical(const std::string &_renderEngine);
-
-  // Test detection of particles
-  public: void RaysParticles(const std::string &_renderEngine);
-
-  // Test single ray box intersection
-  public: void SingleRay(const std::string &_renderEngine);
-
-  // Test and verify lidar visibilty mask and visual visibility flags
-  public: void Visibility(const std::string &_renderEngine);
-
-  // Test heightmap detection
-  public: void Heightmap(const std::string &_renderEngine);
-
   /// \brief Path to test media files.
   public: const std::string TEST_MEDIA_PATH{
         common::joinPaths(std::string(PROJECT_SOURCE_PATH),
         "test", "media")};
->>>>>>> e6c3b726
 };
 
 /////////////////////////////////////////////////
@@ -863,17 +825,14 @@
 
   // Clean up
   engine->DestroyScene(scene);
-<<<<<<< HEAD
-=======
-  rendering::unloadEngine(engine->Name());
 }
 
 /////////////////////////////////////////////////
-void GpuRaysTest::Heightmap(const std::string &_renderEngine)
+TEST_F(GpuRaysTest, GZ_UTILS_TEST_DISABLED_ON_WIN32(Heightmap))
 {
+  CHECK_UNSUPPORTED_ENGINE("optix");
 #ifdef __APPLE__
-  ignerr << "Skipping test for apple, see issue #35." << std::endl;
-  return;
+  GTEST_SKIP() << "Unsupported on apple, see issue #35.";
 #endif
 
     // \todo(anyone) test fails on github action (Bionic) but pass on other
@@ -881,20 +840,14 @@
     // Github action sets the MESA_GL_VERSION_OVERRIDE variable
     // so check for this variable and disable test if it is set.
 
-  if (_renderEngine == "optix")
-  {
-    igndbg << "GpuRays visibility mask not supported yet in rendering engine: "
-           << _renderEngine << std::endl;
-    return;
-  }
-  else if (_renderEngine == "ogre2")
+  if (engine->Name() == "ogre2")
   {
 #ifdef __linux__
     std::string value;
     bool result = common::env("MESA_GL_VERSION_OVERRIDE", value, true);
     if (result && value == "3.3")
     {
-      igndbg << "Test is run on machine with software rendering or mesa driver "
+      gzdbg << "Test is run on machine with software rendering or mesa driver "
              << "Skipping test. " << std::endl;
       return;
     }
@@ -902,35 +855,22 @@
   }
 
   // Test GPU rays heightmap detection
-  const double hMinAngle = -IGN_PI / 8.0;
-  const double hMaxAngle = IGN_PI / 8.0;
+  const double hMinAngle = -GZ_PI / 8.0;
+  const double hMaxAngle = GZ_PI / 8.0;
   const double minRange = 1.0;
   const double maxRange = 100.0;
   const int hRayCount = 20;
   const int vRayCount = 1;
 
   // create and populate scene
-  RenderEngine *engine = rendering::engine(_renderEngine);
-  if (!engine)
-  {
-    igndbg << "Engine '" << _renderEngine
-           << "' is not supported" << std::endl;
-    return;
-  }
-
   ScenePtr scene = engine->CreateScene("scene");
   ASSERT_TRUE(scene != nullptr);
 
-#if IGNITION_RENDERING_MAJOR_VERSION <= 6
-  // HACK: Tell ign-rendering6 to listen to SetTime calls
-  scene->SetTime(std::chrono::nanoseconds(-1));
-#endif
-
   VisualPtr root = scene->RootVisual();
 
   // Create ray caster oriented to look down at the heightmap
   math::Pose3d testPose(math::Vector3d(0, 0, 20),
-      math::Quaterniond(math::Vector3d(0, IGN_PI / 2, 0)));
+      math::Quaterniond(math::Vector3d(0, GZ_PI / 2, 0)));
 
   GpuRaysPtr gpuRays = scene->CreateGpuRays("gpu_rays_1");
   gpuRays->SetWorldPosition(testPose.Pos());
@@ -1039,7 +979,7 @@
 
   // \todo(iche033) this should not be needed once Ogre2Heightmap::Destroy is
   // implemented.
-  if (_renderEngine == "ogre2")
+  if (engine->Name() == "ogre2")
   {
     vis->Destroy();
     heightmap.reset();
@@ -1047,58 +987,4 @@
 
   // Clean up
   engine->DestroyScene(scene);
-  rendering::unloadEngine(engine->Name());
-}
-
-/////////////////////////////////////////////////
-TEST_P(GpuRaysTest, Configure)
-{
-  Configure(GetParam());
-}
-
-/////////////////////////////////////////////////
-TEST_P(GpuRaysTest, RaysUnitBox)
-{
-  RaysUnitBox(GetParam());
-}
-
-/////////////////////////////////////////////////
-TEST_P(GpuRaysTest, LaserVertical)
-{
-  LaserVertical(GetParam());
-}
-
-/////////////////////////////////////////////////
-TEST_P(GpuRaysTest, RaysParticles)
-{
-  RaysParticles(GetParam());
-}
-
-/////////////////////////////////////////////////
-TEST_P(GpuRaysTest, SingleRay)
-{
-  SingleRay(GetParam());
-}
-
-/////////////////////////////////////////////////
-TEST_P(GpuRaysTest, Visibility)
-{
-  Visibility(GetParam());
-}
-
-/////////////////////////////////////////////////
-TEST_P(GpuRaysTest, Heightmap)
-{
-  Heightmap(GetParam());
-}
-
-INSTANTIATE_TEST_CASE_P(GpuRays, GpuRaysTest,
-    RENDER_ENGINE_VALUES,
-    PrintToStringParam());
-
-int main(int argc, char **argv)
-{
-  ::testing::InitGoogleTest(&argc, argv);
-  return RUN_ALL_TESTS();
->>>>>>> e6c3b726
 }